--- conflicted
+++ resolved
@@ -4,13 +4,10 @@
 from fastapi_mcp import FastApiMCP
 
 
-<<<<<<< HEAD
-# Import the server factory and Tool dataclass from the MCP package
-from src import create_enhanced_server, Tool
-=======
+
 from src.enhanced_mcp_server import create_server, Tool
 from src.mcp_server import create_enhanced_server
->>>>>>> a6744959
+
 
 from src.tool_list import TOOLS
 from api.routes import register_routes, get_db
