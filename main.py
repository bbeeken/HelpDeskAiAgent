--- conflicted
+++ resolved
@@ -326,11 +326,9 @@
 server = create_enhanced_server()
 logger.info("Enhanced MCP server active with %d tools", len(TOOLS))
 
-<<<<<<< HEAD
-EXCLUDED_TOOLS = {"get_open_tickets", "get_analytics"}
-=======
+
 EXCLUDED_TOOLS = {"get_open_tickets"}
->>>>>>> ba3f8a6e
+
 EXPOSED_TOOLS = [t for t in TOOLS if t.name not in EXCLUDED_TOOLS]
 
 for tool in EXPOSED_TOOLS:
