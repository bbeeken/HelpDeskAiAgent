--- conflicted
+++ resolved
@@ -5,15 +5,15 @@
 
 
 import logging
-<<<<<<< HEAD
+
 
 # Configure root logger so messages are output when running with uvicorn
 logging.basicConfig(level=logging.INFO)
 logger = logging.getLogger(__name__)
-=======
+
 from contextlib import asynccontextmanager
 from contextvars import ContextVar
->>>>>>> d7a5789d
+
 
 from fastapi.encoders import jsonable_encoder
 from fastapi.responses import JSONResponse, StreamingResponse
