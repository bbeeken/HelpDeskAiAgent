<<<<<<< HEAD
from fastapi import FastAPI
from fastapi.responses import JSONResponse
from slowapi.errors import RateLimitExceeded
from slowapi.middleware import SlowAPIMiddleware
=======
from fastapi import FastAPI, Request
from fastapi.responses import JSONResponse
from fastapi.encoders import jsonable_encoder
>>>>>>> 13e8a36d
from api.routes import router
from limiter import limiter

from datetime import datetime
from errors import ErrorResponse, NotFoundError, ValidationError, DatabaseError


app = FastAPI(title="Truck Stop MCP Helpdesk API")
<<<<<<< HEAD
app.state.limiter = limiter
app.add_exception_handler(
    RateLimitExceeded,
    lambda request, exc: JSONResponse(status_code=429, content={"detail": "Rate limit exceeded"}),
)
app.add_middleware(SlowAPIMiddleware)
app.include_router(router)
=======
app.include_router(router)



@app.exception_handler(NotFoundError)
async def handle_not_found(request: Request, exc: NotFoundError):
    resp = ErrorResponse(
        error_code=exc.error_code,
        message=exc.message,
        details=exc.details,
        timestamp=datetime.utcnow(),
    )
    return JSONResponse(status_code=404, content=jsonable_encoder(resp))


@app.exception_handler(ValidationError)
async def handle_validation(request: Request, exc: ValidationError):
    resp = ErrorResponse(
        error_code=exc.error_code,
        message=exc.message,
        details=exc.details,
        timestamp=datetime.utcnow(),
    )
    return JSONResponse(status_code=400, content=jsonable_encoder(resp))


@app.exception_handler(DatabaseError)
async def handle_database(request: Request, exc: DatabaseError):
    resp = ErrorResponse(
        error_code=exc.error_code,
        message=exc.message,
        details=exc.details,
        timestamp=datetime.utcnow(),
    )
    return JSONResponse(status_code=500, content=jsonable_encoder(resp))
>>>>>>> 13e8a36d
<|MERGE_RESOLUTION|>--- conflicted
+++ resolved
@@ -1,13 +1,9 @@
-<<<<<<< HEAD
+
 from fastapi import FastAPI
 from fastapi.responses import JSONResponse
 from slowapi.errors import RateLimitExceeded
 from slowapi.middleware import SlowAPIMiddleware
-=======
-from fastapi import FastAPI, Request
-from fastapi.responses import JSONResponse
-from fastapi.encoders import jsonable_encoder
->>>>>>> 13e8a36d
+
 from api.routes import router
 from limiter import limiter
 
@@ -16,15 +12,12 @@
 
 
 app = FastAPI(title="Truck Stop MCP Helpdesk API")
-<<<<<<< HEAD
 app.state.limiter = limiter
 app.add_exception_handler(
     RateLimitExceeded,
     lambda request, exc: JSONResponse(status_code=429, content={"detail": "Rate limit exceeded"}),
 )
 app.add_middleware(SlowAPIMiddleware)
-app.include_router(router)
-=======
 app.include_router(router)
 
 
@@ -60,4 +53,3 @@
         timestamp=datetime.utcnow(),
     )
     return JSONResponse(status_code=500, content=jsonable_encoder(resp))
->>>>>>> 13e8a36d
