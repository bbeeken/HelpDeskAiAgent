--- conflicted
+++ resolved
@@ -1,10 +1,8 @@
 
-<<<<<<< HEAD
+
 from fastapi import FastAPI, Request, Depends, Response
-=======
-from fastapi import FastAPI, Request, Depends
 from fastapi_mcp import FastApiMCP
->>>>>>> 6d69919d
+
 
 import logging
 
