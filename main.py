--- conflicted
+++ resolved
@@ -99,15 +99,13 @@
 
 @app.get("/tools")
 async def list_tools() -> Dict[str, List[Dict[str, Any]]]:
-<<<<<<< HEAD
-    """Return a mapping of available tools."""
-=======
+
 
   
     """Return a dictionary of available tools."""
 
     
->>>>>>> 3f0dee4d
+
     return {"tools": [t.to_dict() for t in TOOLS]}
 
 app.state.mcp = FastApiMCP(app)
