import asyncio
import logging
import os
import uuid
from contextlib import asynccontextmanager
from contextvars import ContextVar
from datetime import datetime, UTC
from typing import Any, Dict, List

import sentry_sdk
from fastapi import Depends, FastAPI, Request
from fastapi.encoders import jsonable_encoder
from fastapi.openapi.utils import get_openapi
from fastapi.responses import JSONResponse
from fastapi_mcp import FastApiMCP
from jsonschema import Draft7Validator, ValidationError as JsonSchemaError
from slowapi.errors import RateLimitExceeded
from slowapi.middleware import SlowAPIMiddleware
from sqlalchemy import text
from sqlalchemy.ext.asyncio import AsyncSession

from src.api.v1 import get_db, register_routes
from config import ERROR_TRACKING_DSN
from src.core.repositories.models import Base
from src.infrastructure.database import engine
from src.shared.exceptions import DatabaseError, ErrorResponse, NotFoundError, ValidationError
from limiter import limiter
from src.mcp_server import Tool, create_enhanced_server
from src.tool_list import TOOLS
logging.basicConfig(level=logging.INFO)
logging.getLogger("sqlalchemy.engine").setLevel(logging.INFO)

# Configure logger for this module
logger = logging.getLogger(__name__)

# Application constants
APP_VERSION = "0.1.0"
REQUEST_TIMEOUT = 30.0
MAX_REQUEST_SIZE = 10_000_000  # 10MB

# Correlation ID context variable for log records
_correlation_id_var: ContextVar[str] = ContextVar("correlation_id", default="-")

# Record startup time to report uptime
START_TIME = datetime.now(UTC)


class CorrelationIdFilter(logging.Filter):
    """Add correlation ID to log records."""

    def filter(self, record: logging.LogRecord) -> bool:  # type: ignore[override]
        record.correlation_id = _correlation_id_var.get()
        return True


@asynccontextmanager
async def lifespan(app: FastAPI):
    """Configure logging and initialize application components."""
    # Configure logging
    logging.basicConfig(
        level=logging.INFO,
        format="%(asctime)s - %(levelname)s - %(correlation_id)s - %(name)s - %(message)s",
    )
    logging.getLogger().addFilter(CorrelationIdFilter())

    # Initialize Sentry if configured
    if ERROR_TRACKING_DSN:
        sentry_sdk.init(dsn=ERROR_TRACKING_DSN)
        logger.info("Sentry error tracking enabled")

    # Set up rate limiter
    app.state.limiter = limiter

    # Record actual startup time
    global START_TIME
    START_TIME = datetime.now(UTC)

    # Initialize database
    try:
        async with engine.begin() as conn:
            await conn.run_sync(Base.metadata.create_all)
        logger.info("Database initialized successfully")
    except Exception as e:
        logger.error("Failed to initialize database: %s", e)
        raise

    # Initialize MCP after all setup is complete
    app.state.mcp_ready = False
    try:
        app.state.mcp = FastApiMCP(app)
        app.state.mcp.mount()
        app.state.mcp_ready = True
        logger.info("MCP server initialized")
    except Exception as e:
        logger.error("Failed to initialize MCP server: %s", e)
        app.state.mcp = None

    yield

    # Cleanup
    try:
        await engine.dispose()
        logger.info("Database connections closed")
    except Exception as e:
        logger.warning("Error during database cleanup: %s", e)


# Create FastAPI application
app = FastAPI(
    title="Truck Stop MCP Helpdesk API",
    version=APP_VERSION,
    lifespan=lifespan
)
app.state.mcp_ready = False

# Add middleware (order matters!)
if os.getenv("ENABLE_RATE_LIMITING", "true").lower() not in {"0", "false", "no"}:
    app.add_middleware(SlowAPIMiddleware)


@app.middleware("http")
async def add_correlation_id(request: Request, call_next):
    """Add correlation ID to each request for tracing."""
    correlation_id = (
        request.headers.get("X-Request-ID")
        or request.headers.get("X-Correlation-ID")
        or uuid.uuid4().hex
    )
    request.state.correlation_id = correlation_id
    token = _correlation_id_var.set(correlation_id)
    try:
        response = await call_next(request)
        response.headers["X-Request-ID"] = correlation_id
        response.headers["X-Correlation-ID"] = correlation_id
        return response
    finally:
        _correlation_id_var.reset(token)


@app.middleware("http")
async def limit_request_size(request: Request, call_next):
    """Limit request body size to prevent memory issues."""
    content_length = request.headers.get("content-length")
    if content_length and int(content_length) > MAX_REQUEST_SIZE:
        return JSONResponse(
            status_code=413,
            content={
                "error": "Request too large",
                "message": f"Request size exceeds {MAX_REQUEST_SIZE} bytes limit"
            },
        )
    return await call_next(request)


@app.middleware("http")
async def timeout_middleware(request: Request, call_next):
    """Add request timeout to prevent hanging requests."""
    try:
        return await asyncio.wait_for(call_next(request), timeout=REQUEST_TIMEOUT)
    except asyncio.TimeoutError:
        logger.warning("Request timeout for %s %s", request.method, request.url.path)
        return JSONResponse(
            status_code=504,
            content={
                "error": "Request timeout",
                "message": f"Request took longer than {REQUEST_TIMEOUT} seconds"
            },
        )


@app.middleware("http")
async def verify_mcp_initialized(request: Request, call_next):
    """Ensure MCP server is ready before handling MCP requests."""
    if request.url.path in MCP_ENDPOINTS and not getattr(app.state, "mcp_ready", False):
        logger.warning("MCP server not ready - rejecting request to %s", request.url.path)
        return JSONResponse(status_code=503, content={"detail": "MCP server unavailable"})
    try:
        return await call_next(request)
    except Exception as exc:  # pragma: no cover - safeguard
        logger.exception("Unhandled exception in verify_mcp_initialized")
        return JSONResponse(status_code=500, content={"detail": str(exc)})


# Custom OpenAPI schema
def custom_openapi() -> Dict[str, Any]:
    """Return OpenAPI schema with array parameters expanded."""
    if app.openapi_schema:
        return app.openapi_schema

    schema = get_openapi(title=app.title, version=APP_VERSION, routes=app.routes)

    # Fix array parameter schemas
    for path_item in schema.get("paths", {}).values():
        for operation in path_item.values():
            if not isinstance(operation, dict):
                continue
            for param in operation.get("parameters", []):
                s = param.get("schema", {})
                if "anyOf" in s and not s.get("items"):
                    array_schema = next((a for a in s["anyOf"] if a.get("type") == "array"), None)
                    if array_schema and array_schema.get("items"):
                        param["schema"] = {
                            "type": "array",
                            "items": array_schema["items"],
                            "title": s.get("title", param["name"]),
                        }

    app.openapi_schema = schema
    return schema


app.openapi = custom_openapi


# Exception handlers
@app.exception_handler(RateLimitExceeded)
async def handle_rate_limit(request: Request, exc: RateLimitExceeded):
    """Handle rate limit exceeded errors."""
    return JSONResponse(
        status_code=429,
        content={"detail": "Rate limit exceeded. Please try again later."}
    )


@app.exception_handler(NotFoundError)
async def handle_not_found(request: Request, exc: NotFoundError):
    """Handle custom not found errors."""
    resp = ErrorResponse(
        error_code=exc.error_code,
        message=exc.message,
        details=exc.details,
        timestamp=datetime.now(UTC),
    )
    return JSONResponse(status_code=404, content=jsonable_encoder(resp))


@app.exception_handler(ValidationError)
async def handle_validation(request: Request, exc: ValidationError):
    """Handle custom validation errors."""
    resp = ErrorResponse(
        error_code=exc.error_code,
        message=exc.message,
        details=exc.details,
        timestamp=datetime.now(UTC),
    )
    return JSONResponse(status_code=400, content=jsonable_encoder(resp))


@app.exception_handler(DatabaseError)
async def handle_database(request: Request, exc: DatabaseError):
    """Handle custom database errors."""
    resp = ErrorResponse(
        error_code=exc.error_code,
        message=exc.message,
        details=exc.details,
        timestamp=datetime.now(UTC),
    )
    return JSONResponse(status_code=500, content=jsonable_encoder(resp))


@app.exception_handler(Exception)
async def handle_unexpected(request: Request, exc: Exception):
    """Convert unexpected errors to JSON with traceback logging."""
    logger.exception(
        "Unhandled exception during request to %s %s",
        request.method,
        request.url.path,
    )
    resp = ErrorResponse(
        error_code="UNEXPECTED_ERROR",
        message=str(exc) or "Internal server error",
        details=None,
        timestamp=datetime.now(UTC),
    )
    return JSONResponse(status_code=500, content=jsonable_encoder(resp))


# MCP Tools Integration
def build_mcp_endpoint(tool: Tool, schema: Dict[str, Any]):
    """Build a FastAPI endpoint from an MCP tool."""
    validator = Draft7Validator(schema)

    async def endpoint(request: Request):
        try:
            data = await request.json()
        except Exception as e:
            return JSONResponse(
                status_code=422,
                content={"detail": f"Invalid JSON: {str(e)}"}
            )

        # Validate allowed parameters
        allowed = set(schema.get("properties", {}).keys())
        extra = set(data) - allowed
        if extra:
            return JSONResponse(
                status_code=422,
                content={"detail": f"Unexpected parameters: {', '.join(extra)}"}
            )

        # Validate schema
        try:
            validator.validate(data)
        except JsonSchemaError as exc:
            return JSONResponse(
                status_code=422,
                content={"detail": f"Schema validation error: {exc.message}"}
            )

        # Filter to only allowed parameters
        filtered = {k: data[k] for k in allowed if k in data}

        try:
            return await tool._implementation(**filtered)
        except Exception as e:
            logger.exception("Error executing tool %s", tool.name)
            return JSONResponse(
                status_code=500,
                content={"detail": f"Tool execution error: {str(e)}"}
            )

    return endpoint


# Register MCP tools as HTTP endpoints
server = create_enhanced_server()
logger.info("Enhanced MCP server active with %d tools", len(TOOLS))

<<<<<<< HEAD
EXCLUDED_TOOLS = {"get_open_tickets"}
=======


EXCLUDED_TOOLS = {"get_open_tickets"}


>>>>>>> efde6824
EXPOSED_TOOLS = [t for t in TOOLS if t.name not in EXCLUDED_TOOLS]

for tool in EXPOSED_TOOLS:
    schema = tool.inputSchema if isinstance(tool.inputSchema, dict) else {}
    endpoint_func = build_mcp_endpoint(tool, schema)

    app.post(
        f"/{tool.name}",
        operation_id=f"tool_{tool.name}",
        summary=tool.description,
        openapi_extra={
            "requestBody": {
                "content": {"application/json": {"schema": schema}},
                "required": True
            }
        },
        tags=["mcp-tools"]
    )(endpoint_func)

logger.info("Registered %d MCP tools as HTTP endpoints", len(EXPOSED_TOOLS))

# Paths that require the MCP server to be initialized
MCP_ENDPOINTS = (
    [f"/{tool.name}" for tool in EXPOSED_TOOLS]
    + ["/tools", "/health/mcp", "/mcp", "/mcp/messages/"]
)


# Standard API routes
register_routes(app)


# API endpoints
@app.get("/tools", tags=["mcp"])
async def list_tools() -> Dict[str, List[Dict[str, Any]]]:
    """Return a dictionary of available MCP tools."""
    return {"tools": [t.to_dict() for t in EXPOSED_TOOLS]}


@app.get("/health", tags=["system"])
async def health(db: AsyncSession = Depends(get_db)) -> Dict[str, Any]:
    """Enhanced health check with dependency testing."""
    health_status: Dict[str, Any] = {
        "status": "healthy",
        "timestamp": datetime.now(UTC).isoformat(),
        "version": APP_VERSION,
        "uptime": (datetime.now(UTC) - START_TIME).total_seconds(),
        "checks": {},
    }

    # Database health check
    try:
        await asyncio.wait_for(db.execute(text("SELECT 1")), timeout=5.0)
        health_status["checks"]["database"] = {"status": "healthy"}
    except asyncio.TimeoutError:
        health_status["checks"]["database"] = {"status": "timeout"}
        health_status["status"] = "degraded"
        logger.warning("Database health check timed out")
    except Exception as e:
        health_status["checks"]["database"] = {"status": "unhealthy", "error": str(e)}
        health_status["status"] = "unhealthy"
        logger.error("Database health check failed: %s", e)

    return JSONResponse(content=health_status)


@app.get("/health/mcp", tags=["system"])
async def health_mcp() -> Dict[str, Any]:
    """Return health information about the MCP server."""
    return {
        "status": "healthy",
        "enhanced": getattr(server, "is_enhanced", False),
        "tool_count": len(EXPOSED_TOOLS),
        "tools": [tool.name for tool in EXPOSED_TOOLS]
    }


@app.get("/", tags=["system"])
async def root() -> Dict[str, Any]:
    """API root endpoint with basic information."""
    return {
        "name": app.title,
        "version": APP_VERSION,
        "status": "running",
        "docs_url": "/docs",
        "health_url": "/health"
    }<|MERGE_RESOLUTION|>--- conflicted
+++ resolved
@@ -326,15 +326,12 @@
 server = create_enhanced_server()
 logger.info("Enhanced MCP server active with %d tools", len(TOOLS))
 
-<<<<<<< HEAD
+
+
+
 EXCLUDED_TOOLS = {"get_open_tickets"}
-=======
-
-
-EXCLUDED_TOOLS = {"get_open_tickets"}
-
-
->>>>>>> efde6824
+
+
 EXPOSED_TOOLS = [t for t in TOOLS if t.name not in EXCLUDED_TOOLS]
 
 for tool in EXPOSED_TOOLS:
