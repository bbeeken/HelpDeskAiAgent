from fastapi import FastAPI, Request
from fastapi.responses import JSONResponse
from fastapi.encoders import jsonable_encoder
from api.routes import router
<<<<<<< HEAD
from datetime import datetime
from errors import ErrorResponse, NotFoundError, ValidationError, DatabaseError
=======
from sqlalchemy import text
from sqlalchemy.exc import SQLAlchemyError
from db.mssql import engine
from config import DB_CONN_STRING
>>>>>>> 7468ee5b

app = FastAPI(title="Truck Stop MCP Helpdesk API")
app.include_router(router)


<<<<<<< HEAD
@app.exception_handler(NotFoundError)
async def handle_not_found(request: Request, exc: NotFoundError):
    resp = ErrorResponse(
        error_code=exc.error_code,
        message=exc.message,
        details=exc.details,
        timestamp=datetime.utcnow(),
    )
    return JSONResponse(status_code=404, content=jsonable_encoder(resp))


@app.exception_handler(ValidationError)
async def handle_validation(request: Request, exc: ValidationError):
    resp = ErrorResponse(
        error_code=exc.error_code,
        message=exc.message,
        details=exc.details,
        timestamp=datetime.utcnow(),
    )
    return JSONResponse(status_code=400, content=jsonable_encoder(resp))


@app.exception_handler(DatabaseError)
async def handle_database(request: Request, exc: DatabaseError):
    resp = ErrorResponse(
        error_code=exc.error_code,
        message=exc.message,
        details=exc.details,
        timestamp=datetime.utcnow(),
    )
    return JSONResponse(status_code=500, content=jsonable_encoder(resp))
=======
@app.on_event("startup")
def verify_database_connection():
    if not DB_CONN_STRING:
        raise RuntimeError("DB_CONN_STRING environment variable not set")
    try:
        with engine.connect() as conn:
            conn.execute(text("SELECT 1"))
    except SQLAlchemyError as exc:
        raise RuntimeError(f"Database connection failed: {exc}")
>>>>>>> 7468ee5b
<|MERGE_RESOLUTION|>--- conflicted
+++ resolved
@@ -2,21 +2,16 @@
 from fastapi.responses import JSONResponse
 from fastapi.encoders import jsonable_encoder
 from api.routes import router
-<<<<<<< HEAD
+
 from datetime import datetime
 from errors import ErrorResponse, NotFoundError, ValidationError, DatabaseError
-=======
-from sqlalchemy import text
-from sqlalchemy.exc import SQLAlchemyError
-from db.mssql import engine
-from config import DB_CONN_STRING
->>>>>>> 7468ee5b
+
 
 app = FastAPI(title="Truck Stop MCP Helpdesk API")
 app.include_router(router)
 
 
-<<<<<<< HEAD
+
 @app.exception_handler(NotFoundError)
 async def handle_not_found(request: Request, exc: NotFoundError):
     resp = ErrorResponse(
@@ -48,14 +43,3 @@
         timestamp=datetime.utcnow(),
     )
     return JSONResponse(status_code=500, content=jsonable_encoder(resp))
-=======
-@app.on_event("startup")
-def verify_database_connection():
-    if not DB_CONN_STRING:
-        raise RuntimeError("DB_CONN_STRING environment variable not set")
-    try:
-        with engine.connect() as conn:
-            conn.execute(text("SELECT 1"))
-    except SQLAlchemyError as exc:
-        raise RuntimeError(f"Database connection failed: {exc}")
->>>>>>> 7468ee5b
