
from fastapi import FastAPI, Request

from fastapi.encoders import jsonable_encoder
from fastapi.responses import JSONResponse
<<<<<<< HEAD
=======
from sqlalchemy import text
from db.mssql import SessionLocal
>>>>>>> 445618b8
from slowapi.errors import RateLimitExceeded
from slowapi.middleware import SlowAPIMiddleware

from api.routes import router
from limiter import limiter

from datetime import datetime
from errors import ErrorResponse, NotFoundError, ValidationError, DatabaseError

VERSION = "0.1.0"
start_time = datetime.utcnow()


app = FastAPI(title="Truck Stop MCP Helpdesk API")
app.state.limiter = limiter
app.add_exception_handler(
    RateLimitExceeded,
    lambda request, exc: JSONResponse(status_code=429, content={"detail": "Rate limit exceeded"}),
)
app.add_middleware(SlowAPIMiddleware)
app.include_router(router)



@app.exception_handler(NotFoundError)
async def handle_not_found(request: Request, exc: NotFoundError):
    resp = ErrorResponse(
        error_code=exc.error_code,
        message=exc.message,
        details=exc.details,
        timestamp=datetime.utcnow(),
    )
    return JSONResponse(status_code=404, content=jsonable_encoder(resp))


@app.exception_handler(ValidationError)
async def handle_validation(request: Request, exc: ValidationError):
    resp = ErrorResponse(
        error_code=exc.error_code,
        message=exc.message,
        details=exc.details,
        timestamp=datetime.utcnow(),
    )
    return JSONResponse(status_code=400, content=jsonable_encoder(resp))


@app.exception_handler(DatabaseError)
async def handle_database(request: Request, exc: DatabaseError):
    resp = ErrorResponse(
        error_code=exc.error_code,
        message=exc.message,
        details=exc.details,
        timestamp=datetime.utcnow(),
    )
    return JSONResponse(status_code=500, content=jsonable_encoder(resp))


@app.get("/health")
async def health() -> dict:
    """Simple health check endpoint."""
    db_status = "ok"
    try:
        async with SessionLocal() as session:
            await session.execute(text("SELECT 1"))
    except Exception:
        db_status = "error"
    uptime = (datetime.utcnow() - start_time).total_seconds()
    return {"db": db_status, "uptime": uptime, "version": VERSION}
<|MERGE_RESOLUTION|>--- conflicted
+++ resolved
@@ -3,11 +3,10 @@
 
 from fastapi.encoders import jsonable_encoder
 from fastapi.responses import JSONResponse
-<<<<<<< HEAD
-=======
+
 from sqlalchemy import text
 from db.mssql import SessionLocal
->>>>>>> 445618b8
+
 from slowapi.errors import RateLimitExceeded
 from slowapi.middleware import SlowAPIMiddleware
 
