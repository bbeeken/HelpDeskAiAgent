"""Enhanced context retrieval for agent consumption."""

import logging
from datetime import datetime, timezone, timedelta
from typing import List, Dict, Any, Optional

from sqlalchemy import select, func, and_, or_
from sqlalchemy.ext.asyncio import AsyncSession
from sqlalchemy.exc import SQLAlchemyError, IntegrityError, OperationalError

from src.core.repositories.models import (
    Ticket,
    VTicketMasterExpanded,
    TicketMessage,
    TicketAttachment,
    Asset,
    Site,
    TicketCategory,
    TicketStatus,
    Priority,
)
from src.shared.schemas.agent_data import (
    TicketFullContext, SystemSnapshot, UserCompleteProfile
)
from .user_services import UserManager
from .analytics_reporting import AnalyticsManager

logger = logging.getLogger(__name__)


class EnhancedContextManager:
    """Provides rich contextual data for AI agent consumption."""

    def __init__(self, db: AsyncSession):
        self.db = db
        self.user_manager = UserManager()
        self.analytics = AnalyticsManager(db)

    @staticmethod
<<<<<<< HEAD
    def _ensure_timezone_aware(dt: Optional[datetime]) -> Optional[datetime]:
        """Ensure datetime is timezone-aware, assuming UTC if naive."""
        if dt is None:
            return None
        if dt.tzinfo is None:
            return dt.replace(tzinfo=timezone.utc)
        return dt

    @staticmethod
    def _safe_datetime_diff_hours(end_dt: Optional[datetime], start_dt: Optional[datetime]) -> Optional[float]:
        """Safely calculate hours between two datetimes, handling timezone issues."""
        if end_dt is None or start_dt is None:
            return None

        try:
            end_aware = EnhancedContextManager._ensure_timezone_aware(end_dt)
            start_aware = EnhancedContextManager._ensure_timezone_aware(start_dt)

            if end_aware and start_aware:
                delta = end_aware - start_aware
                return delta.total_seconds() / 3600
        except Exception as e:  # pragma: no cover - defensive
            logger.warning(f"Failed to calculate datetime difference: {e}")
            return None

        return None

    @staticmethod
    def _safe_datetime_diff_minutes(end_dt: Optional[datetime], start_dt: Optional[datetime]) -> float:
        """Safely calculate minutes between datetimes, returning 0 on error."""
        hours = EnhancedContextManager._safe_datetime_diff_hours(end_dt, start_dt)
        return (hours * 60) if hours is not None else 0.0

    def _get_current_utc(self) -> datetime:
        """Get current UTC datetime - centralized for consistency."""
        return datetime.now(timezone.utc)

=======
    def _ensure_aware(dt: Optional[datetime]) -> Optional[datetime]:
        """Return a timezone-aware datetime in UTC."""
        if dt is not None and dt.tzinfo is None:
            return dt.replace(tzinfo=timezone.utc)
        return dt

>>>>>>> 11b3952c
    async def get_ticket_full_context(
        self,
        ticket_id: int,
        include_deep_history: bool = True
    ) -> TicketFullContext:
        """Get comprehensive ticket context for agent analysis."""

        # Get base ticket with expanded view
        ticket = await self.db.get(VTicketMasterExpanded, ticket_id)
        if not ticket:
            raise ValueError(f"Ticket {ticket_id} not found")

        # Convert to dict for JSON serialization
        ticket_dict = {
            column.name: getattr(ticket, column.name)
            for column in ticket.__table__.columns
        }

        # Get all related data in parallel
        messages = await self._get_ticket_messages(ticket_id)
        attachments = await self._get_ticket_attachments(ticket_id)
        user_history = await self._get_user_ticket_history(
            ticket.Ticket_Contact_Email,
            limit=50 if include_deep_history else 10
        )
        user_profile = await self.user_manager.get_user_by_email(ticket.Ticket_Contact_Email)

        # Asset and site context
        asset_details = None
        if ticket.Asset_ID:
            asset_details = await self._get_asset_complete_info(ticket.Asset_ID)

        site_context = None
        if ticket.Site_ID:
            site_context = await self._get_site_complete_info(ticket.Site_ID)

        # Related tickets
        related_tickets = await self._find_related_tickets(ticket)

        # Timeline events
        timeline_events = await self._get_ticket_timeline(ticket_id)

        # Generate metadata
        metadata = await self._generate_ticket_metadata(ticket)

        return TicketFullContext(
            ticket=ticket_dict,
            messages=messages,
            attachments=attachments,
            user_history=user_history,
            user_profile=user_profile,
            asset_details=asset_details,
            site_context=site_context,
            related_tickets=related_tickets,
            timeline_events=timeline_events,
            metadata=metadata
        )

    async def get_system_snapshot(self) -> SystemSnapshot:
        """Get comprehensive system state snapshot."""

        # Get ticket counts by various dimensions
        status_counts = await self._get_ticket_counts_by_status()
        priority_counts = await self._get_ticket_counts_by_priority()
        site_counts = await self._get_ticket_counts_by_site()
        category_counts = await self._get_ticket_counts_by_category()

        # Get technician workloads
        tech_workloads = await self._get_all_technician_workloads()

        # Get critical tickets
        unassigned_tickets = await self._get_unassigned_tickets_summary()
        overdue_tickets = await self._get_overdue_tickets_summary()

        # Get recent activity
        recent_activity = await self._get_recent_system_activity()

        # Get on-call status
        oncall_status = await self.user_manager.get_current_oncall(self.db)
        oncall_dict = None
        if oncall_status:
            oncall_dict = {
                "user_email": oncall_status.user_email,
                "start_time": oncall_status.start_time,
                "end_time": oncall_status.end_time
            }

        # Generate system health metrics
        system_health = await self._calculate_system_health()

        return SystemSnapshot(
            ticket_counts_by_status=status_counts,
            ticket_counts_by_priority=priority_counts,
            ticket_counts_by_site=site_counts,
            ticket_counts_by_category=category_counts,
            technician_workloads=tech_workloads,
            unassigned_tickets=unassigned_tickets,
            overdue_tickets=overdue_tickets,
            recent_activity=recent_activity,
            oncall_status=oncall_dict,
            system_health=system_health,
            snapshot_time=datetime.now(timezone.utc)
        )

    async def get_user_complete_profile(self, user_email: str) -> UserCompleteProfile:
        """Get comprehensive user profile for agent analysis."""

        # Basic user info from Azure AD
        basic_info = await self.user_manager.get_user_by_email(user_email)

        # Calculate ticket statistics
        ticket_stats = await self._calculate_user_ticket_statistics(user_email)

        # Analyze communication patterns
        comm_patterns = await self._analyze_user_communication_patterns(user_email)

        # Get technical context
        tech_context = await self._get_user_technical_context(user_email)

        # Get current and recent tickets
        current_tickets = await self._get_user_current_tickets(user_email)
        recent_resolved = await self._get_user_recent_resolved_tickets(user_email)

        return UserCompleteProfile(
            basic_info=basic_info,
            ticket_statistics=ticket_stats,
            communication_patterns=comm_patterns,
            technical_context=tech_context,
            current_tickets=current_tickets,
            recent_resolved=recent_resolved
        )

    # Helper methods for data gathering
    async def _get_ticket_messages(self, ticket_id: int) -> List[Dict[str, Any]]:
        """Get all messages for a ticket."""
        result = await self.db.execute(
            select(TicketMessage)
            .filter(TicketMessage.Ticket_ID == ticket_id)
            .order_by(TicketMessage.DateTimeStamp)
        )
        messages = result.scalars().all()

        return [
            {
                "ID": msg.ID,
                "Message": msg.Message,
                "SenderUserCode": msg.SenderUserCode,
                "SenderUserName": msg.SenderUserName,
                "DateTimeStamp": msg.DateTimeStamp,
                "message_length": len(msg.Message) if msg.Message else 0,
                "is_technician": "@" in (msg.SenderUserCode or "")
            }
            for msg in messages
        ]

    async def _get_ticket_attachments(self, ticket_id: int) -> List[Dict[str, Any]]:
        """Get all attachments for a ticket."""
        result = await self.db.execute(
            select(TicketAttachment)
            .filter(TicketAttachment.Ticket_ID == ticket_id)
        )
        attachments = result.scalars().all()

        return [
            {
                "ID": att.ID,
                "Name": att.Name,
                "WebURl": att.WebURl,
                "UploadDateTime": att.UploadDateTime,
                "file_size_estimate": len(att.Name) * 1024  # Rough estimate
            }
            for att in attachments
        ]

    async def _get_user_ticket_history(
        self, user_email: str, limit: int = 50
    ) -> List[Dict[str, Any]]:
        """Get user's ticket history."""
        result = await self.db.execute(
            select(VTicketMasterExpanded)
            .filter(VTicketMasterExpanded.Ticket_Contact_Email == user_email)
            .order_by(VTicketMasterExpanded.Created_Date.desc())
            .limit(limit)
        )
        tickets = result.scalars().all()

        return [
            {
                "Ticket_ID": t.Ticket_ID,
                "Subject": t.Subject,
                "Created_Date": t.Created_Date,
                "Ticket_Status_Label": t.Ticket_Status_Label,
                "Priority_Level": t.Priority_Level,
                "Assigned_Name": t.Assigned_Name,
                "resolution_time_hours": self._calculate_resolution_time(t)
            }
            for t in tickets
        ]

    async def _find_related_tickets(self, ticket) -> List[Dict[str, Any]]:
        """Find tickets related by user, asset, or site."""
        conditions = []

        # Same user
        if ticket.Ticket_Contact_Email:
            conditions.append(
                VTicketMasterExpanded.Ticket_Contact_Email == ticket.Ticket_Contact_Email
            )

        # Same asset
        if ticket.Asset_ID:
            conditions.append(VTicketMasterExpanded.Asset_ID == ticket.Asset_ID)

        # Same site
        if ticket.Site_ID:
            conditions.append(VTicketMasterExpanded.Site_ID == ticket.Site_ID)

        if not conditions:
            return []

        result = await self.db.execute(
            select(VTicketMasterExpanded)
            .filter(
                and_(
                    VTicketMasterExpanded.Ticket_ID != ticket.Ticket_ID,
                    or_(*conditions)
                )
            )
            .order_by(VTicketMasterExpanded.Created_Date.desc())
            .limit(20)
        )

        related = result.scalars().all()
        return [
            {
                "Ticket_ID": t.Ticket_ID,
                "Subject": t.Subject,
                "Created_Date": t.Created_Date,
                "relationship_type": self._determine_relationship_type(ticket, t)
            }
            for t in related
        ]

    async def _generate_ticket_metadata(self, ticket) -> Dict[str, Any]:
<<<<<<< HEAD
        """Generate useful metadata about the ticket with safe timezone handling."""
        now = self._get_current_utc()
        created = self._ensure_timezone_aware(ticket.Created_Date)
        last_modified = self._ensure_timezone_aware(ticket.LastModified)
        closed_date = self._ensure_timezone_aware(ticket.Closed_Date)
=======
        """Generate useful metadata about the ticket."""
        now = datetime.now(timezone.utc)
        created = self._ensure_aware(ticket.Created_Date)
>>>>>>> 11b3952c

        age_minutes = self._safe_datetime_diff_minutes(now, created)
        age_hours = age_minutes / 60 if age_minutes > 0 else 0.0
        age_days = age_hours / 24 if age_hours > 0 else 0.0

        business_hours_age = 0.0
        if created:
            try:
                business_hours_age = self._calculate_business_hours_age(created, now)
            except Exception as e:  # pragma: no cover - defensive
                logger.warning(f"Failed to calculate business hours age: {e}")
                business_hours_age = 0.0

        resolution_hours = None
        if closed_date and created:
            resolution_hours = self._safe_datetime_diff_hours(closed_date, created)

        sla_threshold_hours = 24
        is_overdue = age_hours > sla_threshold_hours and not closed_date

        return {
            "created_timestamp": created.isoformat() if created else None,
            "last_modified": last_modified.isoformat() if last_modified else None,
            "closed_timestamp": closed_date.isoformat() if closed_date else None,
            "age_minutes": round(age_minutes, 2),
            "age_hours": round(age_hours, 2),
            "age_days": round(age_days, 2),
            "business_hours_age_hours": round(business_hours_age, 2),
            "resolution_hours": round(resolution_hours, 2) if resolution_hours else None,
            "is_overdue": is_overdue,
            "is_closed": closed_date is not None,
            "sla_threshold_hours": sla_threshold_hours,
            "priority_text": self._priority_id_to_text(ticket.Priority_ID),
            "complexity_estimate": self._estimate_ticket_complexity(ticket),
            "metadata_generated_at": now.isoformat(),
        }

    # Additional helper methods...
    def _calculate_resolution_time(self, ticket) -> Optional[float]:
<<<<<<< HEAD
        """Calculate resolution time in hours with safe timezone handling."""
        if not hasattr(ticket, 'Closed_Date') or not hasattr(ticket, 'Created_Date'):
            return None

        return self._safe_datetime_diff_hours(ticket.Closed_Date, ticket.Created_Date)
=======
        """Calculate resolution time in hours."""
        if ticket.Closed_Date and ticket.Created_Date:
            closed = self._ensure_aware(ticket.Closed_Date)
            created = self._ensure_aware(ticket.Created_Date)
            delta = closed - created
            return delta.total_seconds() / 3600
        return None
>>>>>>> 11b3952c

    def _determine_relationship_type(self, base_ticket, related_ticket) -> str:
        """Determine how tickets are related."""
        if base_ticket.Ticket_Contact_Email == related_ticket.Ticket_Contact_Email:
            return "same_user"
        elif base_ticket.Asset_ID == related_ticket.Asset_ID:
            return "same_asset"
        elif base_ticket.Site_ID == related_ticket.Site_ID:
            return "same_site"
        return "unknown"

    def _calculate_business_hours_age(self, start: datetime, end: datetime) -> float:
        """Calculate business hours between two dates with timezone safety."""
        try:
            start_aware = self._ensure_timezone_aware(start)
            end_aware = self._ensure_timezone_aware(end)

            if not start_aware or not end_aware:
                return 0.0

            total_hours = (end_aware - start_aware).total_seconds() / 3600

            if total_hours <= 0:
                return 0.0

            business_ratio = 40 / 168
            return total_hours * business_ratio

        except Exception as e:  # pragma: no cover - defensive
            logger.warning(f"Error calculating business hours between {start} and {end}: {e}")
            return 0.0

    def _priority_id_to_text(self, priority_id: Optional[int]) -> str:
        """Convert priority ID to text."""
        mapping = {1: "Critical", 2: "High", 3: "Medium", 4: "Low"}
        return mapping.get(priority_id or 3, "Medium")

    def _estimate_ticket_complexity(self, ticket) -> str:
        """Rough complexity estimate based on available data."""
        subject_length = len(ticket.Subject or "")
        body_length = len(ticket.Ticket_Body or "")

        if body_length > 500 or subject_length > 100:
            return "high"
        elif body_length > 200 or subject_length > 50:
            return "medium"
        else:
            return "low"

    # ------------------------------------------------------------------
    # Asset and site context helpers
    async def _get_asset_complete_info(self, asset_id: int) -> Dict[str, Any]:
        """Get complete asset information."""
        asset = await self.db.get(Asset, asset_id)
        if not asset:
            return {}

        # Get ticket count for this asset
        result = await self.db.execute(
            select(func.count(VTicketMasterExpanded.Ticket_ID))
            .filter(VTicketMasterExpanded.Asset_ID == asset_id)
        )
        ticket_count = result.scalar() or 0

        # Get recent tickets for this asset
        recent_result = await self.db.execute(
            select(VTicketMasterExpanded)
            .filter(VTicketMasterExpanded.Asset_ID == asset_id)
            .order_by(VTicketMasterExpanded.Created_Date.desc())
            .limit(5)
        )
        recent_tickets = recent_result.scalars().all()

        return {
            "asset_id": asset.ID,
            "label": asset.Label,
            "category_id": asset.Asset_Category_ID,
            "serial_number": asset.Serial_Number,
            "model": asset.Model,
            "manufacturer": asset.Manufacturer,
            "site_id": asset.Site_ID,
            "total_tickets": ticket_count,
            "recent_tickets": [
                {
                    "ticket_id": t.Ticket_ID,
                    "subject": t.Subject,
                    "created_date": t.Created_Date,
                    "status": t.Ticket_Status_Label,
                }
                for t in recent_tickets
            ],
        }

    async def _get_site_complete_info(self, site_id: int) -> Dict[str, Any]:
        """Get complete site information."""
        site = await self.db.get(Site, site_id)
        if not site:
            return {}

        # Get total tickets for this site
        result = await self.db.execute(
            select(func.count(VTicketMasterExpanded.Ticket_ID))
            .filter(VTicketMasterExpanded.Site_ID == site_id)
        )
        total_tickets = result.scalar() or 0

        # Get open tickets for this site
        open_result = await self.db.execute(
            select(func.count(VTicketMasterExpanded.Ticket_ID))
            .join(
                TicketStatus,
                VTicketMasterExpanded.Ticket_Status_ID == TicketStatus.ID,
                isouter=True,
            )
            .filter(
                and_(
                    VTicketMasterExpanded.Site_ID == site_id,
                    or_(
                        TicketStatus.Label.ilike("%open%"),
                        TicketStatus.Label.ilike("%progress%"),
                    ),
                )
            )
        )
        open_tickets = open_result.scalar() or 0

        return {
            "site_id": site.ID,
            "label": site.Label,
            "city": site.City,
            "state": site.State,
            "total_tickets": total_tickets,
            "open_tickets": open_tickets,
            "ticket_health": "good" if open_tickets < 5 else "attention_needed",
        }

    async def _get_ticket_timeline(self, ticket_id: int) -> List[Dict[str, Any]]:
        """Get timeline of events for a ticket."""
        messages_result = await self.db.execute(
            select(TicketMessage)
            .filter(TicketMessage.Ticket_ID == ticket_id)
            .order_by(TicketMessage.DateTimeStamp)
        )
        messages = messages_result.scalars().all()

        timeline = []
        for msg in messages:
            timeline.append(
                {
                    "type": "message",
                    "timestamp": msg.DateTimeStamp,
                    "actor": msg.SenderUserName or msg.SenderUserCode,
                    "description": (
                        f"Added message: {msg.Message[:100]}..."
                        if len(msg.Message or "") > 100
                        else msg.Message
                    ),
                    "details": {"message_id": msg.ID},
                }
            )

        return timeline

    # ------------------------------------------------------------------
    # System snapshot helpers
    async def _get_ticket_counts_by_status(self) -> Dict[str, int]:
        """Get ticket counts grouped by status."""
        result = await self.db.execute(
            select(TicketStatus.Label, func.count(Ticket.Ticket_ID))
            .join(Ticket, TicketStatus.ID == Ticket.Ticket_Status_ID, isouter=True)
            .group_by(TicketStatus.Label)
        )
        return {row[0] or "Unknown": row[1] for row in result.all()}

    async def _get_ticket_counts_by_priority(self) -> Dict[str, int]:
        """Get ticket counts grouped by priority."""
        result = await self.db.execute(
            select(
                VTicketMasterExpanded.Priority_Level,
                func.count(VTicketMasterExpanded.Ticket_ID),
            )
            .group_by(VTicketMasterExpanded.Priority_Level)
        )
        return {row[0] or "Medium": row[1] for row in result.all()}

    async def _get_ticket_counts_by_site(self) -> Dict[str, int]:
        """Get ticket counts grouped by site."""
        result = await self.db.execute(
            select(
                VTicketMasterExpanded.Site_Label,
                func.count(VTicketMasterExpanded.Ticket_ID),
            )
            .group_by(VTicketMasterExpanded.Site_Label)
        )
        return {row[0] or "Unknown": row[1] for row in result.all()}

    async def _get_ticket_counts_by_category(self) -> Dict[str, int]:
        """Get ticket counts grouped by category."""
        result = await self.db.execute(
            select(
                VTicketMasterExpanded.Ticket_Category_Label,
                func.count(VTicketMasterExpanded.Ticket_ID),
            )
            .group_by(VTicketMasterExpanded.Ticket_Category_Label)
        )
        return {row[0] or "Unknown": row[1] for row in result.all()}

    async def _get_all_technician_workloads(self) -> List[Dict[str, Any]]:
        """Get workload for all technicians."""
        result = await self.db.execute(
            select(
                VTicketMasterExpanded.Assigned_Email,
                VTicketMasterExpanded.Assigned_Name,
                func.count(VTicketMasterExpanded.Ticket_ID),
            )
            .join(
                TicketStatus,
                VTicketMasterExpanded.Ticket_Status_ID == TicketStatus.ID,
                isouter=True,
            )
            .filter(
                and_(
                    VTicketMasterExpanded.Assigned_Email.is_not(None),
                    or_(
                        TicketStatus.Label.ilike("%open%"),
                        TicketStatus.Label.ilike("%progress%"),
                    ),
                )
            )
            .group_by(
                VTicketMasterExpanded.Assigned_Email,
                VTicketMasterExpanded.Assigned_Name,
            )
        )

        return [
            {
                "email": row[0],
                "name": row[1],
                "open_tickets": row[2],
                "workload_status": "heavy" if row[2] > 10 else "normal",
            }
            for row in result.all()
        ]

    async def _get_unassigned_tickets_summary(self) -> List[Dict[str, Any]]:
        """Get summary of unassigned tickets."""
        result = await self.db.execute(
            select(VTicketMasterExpanded)
            .join(
                TicketStatus,
                VTicketMasterExpanded.Ticket_Status_ID == TicketStatus.ID,
                isouter=True,
            )
            .filter(
                and_(
                    VTicketMasterExpanded.Assigned_Email.is_(None),
                    or_(
                        TicketStatus.Label.ilike("%open%"),
                        TicketStatus.Label.ilike("%progress%"),
                    ),
                )
            )
            .order_by(VTicketMasterExpanded.Created_Date.desc())
            .limit(10)
        )

        tickets = result.scalars().all()
        return [
            {
                "ticket_id": t.Ticket_ID,
                "subject": t.Subject,
                "priority": t.Priority_Level,
                "created_date": t.Created_Date,
                "age_hours": (
                    (
                        datetime.now(timezone.utc)
                        - self._ensure_aware(t.Created_Date)
                    ).total_seconds()
                    / 3600
                    if t.Created_Date
                    else 0
                ),
            }
            for t in tickets
        ]

    async def _get_overdue_tickets_summary(self) -> List[Dict[str, Any]]:
        """Get summary of overdue tickets."""
        cutoff = datetime.now(timezone.utc) - timedelta(hours=24)

        result = await self.db.execute(
            select(VTicketMasterExpanded)
            .join(
                TicketStatus,
                VTicketMasterExpanded.Ticket_Status_ID == TicketStatus.ID,
                isouter=True,
            )
            .filter(
                and_(
                    VTicketMasterExpanded.Created_Date < cutoff,
                    or_(
                        TicketStatus.Label.ilike("%open%"),
                        TicketStatus.Label.ilike("%progress%"),
                    ),
                )
            )
            .order_by(VTicketMasterExpanded.Created_Date.asc())
            .limit(10)
        )

        tickets = result.scalars().all()
        return [
            {
                "ticket_id": t.Ticket_ID,
                "subject": t.Subject,
                "assigned_to": t.Assigned_Name,
                "created_date": t.Created_Date,
                "days_overdue": (
                    (
                        datetime.now(timezone.utc)
                        - self._ensure_aware(t.Created_Date)
                    ).days
                    if t.Created_Date
                    else 0
                ),
            }
            for t in tickets
        ]

    async def _get_recent_system_activity(self) -> List[Dict[str, Any]]:
        """Get recent system activity."""
        recent_cutoff = datetime.now(timezone.utc) - timedelta(hours=1)

        result = await self.db.execute(
            select(VTicketMasterExpanded)
            .filter(VTicketMasterExpanded.Created_Date >= recent_cutoff)
            .order_by(VTicketMasterExpanded.Created_Date.desc())
            .limit(20)
        )

        tickets = result.scalars().all()
        return [
            {
                "type": "ticket_created",
                "ticket_id": t.Ticket_ID,
                "subject": t.Subject,
                "timestamp": t.Created_Date,
                "user": t.Ticket_Contact_Name,
            }
            for t in tickets
        ]

    async def _calculate_system_health(self) -> Dict[str, Any]:
        """Calculate overall system health metrics."""
        last_24h = datetime.now(timezone.utc) - timedelta(hours=24)

        # Get recent ticket count
        recent_result = await self.db.execute(
            select(func.count(Ticket.Ticket_ID)).filter(Ticket.Created_Date >= last_24h)
        )
        recent_count = recent_result.scalar() or 0

        # Get open ticket count
        open_result = await self.db.execute(
            select(func.count(VTicketMasterExpanded.Ticket_ID))
            .join(
                TicketStatus,
                VTicketMasterExpanded.Ticket_Status_ID == TicketStatus.ID,
                isouter=True,
            )
            .filter(
                or_(
                    TicketStatus.Label.ilike("%open%"),
                    TicketStatus.Label.ilike("%progress%"),
                )
            )
        )
        open_count = open_result.scalar() or 0

        # Calculate health score
        health_score = max(0, 100 - (recent_count * 2) - (open_count * 1))

        return {
            "score": health_score,
            "status": (
                "healthy"
                if health_score > 80
                else "degraded"
                if health_score > 60
                else "critical"
            ),
            "recent_ticket_volume": recent_count,
            "open_tickets": open_count,
            "last_calculated": datetime.now(timezone.utc),
        }

    # ------------------------------------------------------------------
    # User profile helpers - robust implementations with error handling

    def _get_default_user_stats(self) -> Dict[str, Any]:
        """Return default user ticket statistics indicating an error."""
        return {
            "total_tickets": 0,
            "open_tickets": 0,
            "closed_tickets": 0,
            "avg_resolution_hours": 0.0,
            "ticket_frequency": "normal",
            "error": True,
        }

    async def _calculate_user_ticket_statistics(self, user_email: str) -> Dict[str, Any]:
        """Calculate ticket statistics for a user with safe datetime handling."""
        try:
            total_result = await self.db.execute(
                select(func.count(VTicketMasterExpanded.Ticket_ID)).filter(
                    VTicketMasterExpanded.Ticket_Contact_Email == user_email
                )
            )
            total_tickets = total_result.scalar() or 0

            open_result = await self.db.execute(
                select(func.count(VTicketMasterExpanded.Ticket_ID))
                .join(
                    TicketStatus,
                    VTicketMasterExpanded.Ticket_Status_ID == TicketStatus.ID,
                    isouter=True,
                )
                .filter(
                    and_(
                        VTicketMasterExpanded.Ticket_Contact_Email == user_email,
                        or_(
                            TicketStatus.Label.ilike("%open%"),
                            TicketStatus.Label.ilike("%progress%"),
                        ),
                    )
                )
            )
            open_tickets = open_result.scalar() or 0

            resolution_result = await self.db.execute(
                select(VTicketMasterExpanded.Created_Date, VTicketMasterExpanded.Closed_Date)
                .filter(
                    and_(
                        VTicketMasterExpanded.Ticket_Contact_Email == user_email,
                        VTicketMasterExpanded.Closed_Date.is_not(None),
                    )
                )
            )
            rows = resolution_result.all()

            avg_resolution_hours = 0.0
            if rows:
<<<<<<< HEAD
                total_resolution_hours = 0.0
                valid_resolutions = 0

                for created, closed in rows:
                    resolution_hours = self._safe_datetime_diff_hours(closed, created)
                    if resolution_hours is not None and resolution_hours > 0:
                        total_resolution_hours += resolution_hours
                        valid_resolutions += 1

                if valid_resolutions > 0:
                    avg_resolution_hours = total_resolution_hours / valid_resolutions
=======
                total_seconds = sum(
                    (
                        self._ensure_aware(closed)
                        - self._ensure_aware(created)
                    ).total_seconds()
                    for created, closed in rows
                    if created and closed
                )
                avg_resolution_hours = total_seconds / len(rows) / 3600
>>>>>>> 11b3952c

            return {
                "total_tickets": total_tickets,
                "open_tickets": open_tickets,
                "closed_tickets": total_tickets - open_tickets,
                "avg_resolution_hours": round(avg_resolution_hours, 2),
                "ticket_frequency": "high" if total_tickets > 20 else "normal",
<<<<<<< HEAD
                "calculation_timestamp": self._get_current_utc().isoformat(),
            }

        except Exception as e:
            logger.error(f"Error calculating user ticket statistics for {user_email}: {e}")
            return self._get_default_user_stats()

    def _get_default_user_stats(self) -> Dict[str, Any]:
        """Return safe default statistics when calculation fails."""
        return {
            "total_tickets": 0,
            "open_tickets": 0,
            "closed_tickets": 0,
            "avg_resolution_hours": 0.0,
            "ticket_frequency": "unknown",
            "error": True,
            "calculation_timestamp": self._get_current_utc().isoformat(),
        }
=======
                "error": False,
            }
        except OperationalError as e:
            logger.error(
                f"Database connection error calculating stats for {user_email}: {e}"
            )
            return self._get_default_user_stats()
        except IntegrityError as e:
            logger.error(
                f"Data integrity error calculating stats for {user_email}: {e}"
            )
            return self._get_default_user_stats()
        except SQLAlchemyError as e:
            logger.error(
                f"General SQLAlchemy error calculating stats for {user_email}: {e}"
            )
            return self._get_default_user_stats()
        except Exception:
            logger.exception(
                f"Unexpected error calculating user ticket statistics for {user_email}"
            )
            return self._get_default_user_stats()
>>>>>>> 11b3952c

    async def _analyze_user_communication_patterns(self, user_email: str) -> Dict[str, Any]:
        """Analyze user's communication patterns with error handling."""
        try:
            result = await self.db.execute(
                select(TicketMessage)
                .filter(TicketMessage.SenderUserCode == user_email)
                .order_by(TicketMessage.DateTimeStamp.desc())
                .limit(50)
            )
            messages = result.scalars().all()

            if not messages:
                return {
                    "message_count": 0,
                    "avg_message_length": 0.0,
                    "communication_style": "minimal",
                    "last_message_date": None,
                }

            message_lengths = [len(msg.Message or "") for msg in messages]
            avg_length = sum(message_lengths) / len(message_lengths) if message_lengths else 0

            return {
                "message_count": len(messages),
                "avg_message_length": round(avg_length, 1),
                "communication_style": "detailed" if avg_length > 200 else "concise",
                "last_message_date": messages[0].DateTimeStamp if messages else None,
            }
        except Exception as e:
            logger.error(f"Error analyzing communication patterns for {user_email}: {e}")
            return {
                "message_count": 0,
                "avg_message_length": 0.0,
                "communication_style": "unknown",
                "last_message_date": None,
            }

    async def _get_user_technical_context(self, user_email: str) -> Dict[str, Any]:
        """Get technical context for a user with error handling."""
        try:
            result = await self.db.execute(
                select(
                    VTicketMasterExpanded.Site_Label,
                    VTicketMasterExpanded.Asset_Label,
                    func.count(VTicketMasterExpanded.Ticket_ID),
                )
                .filter(VTicketMasterExpanded.Ticket_Contact_Email == user_email)
                .group_by(
                    VTicketMasterExpanded.Site_Label,
                    VTicketMasterExpanded.Asset_Label,
                )
                .order_by(func.count(VTicketMasterExpanded.Ticket_ID).desc())
                .limit(10)
            )

            associations = result.all()
            sites = list({row[0] for row in associations if row[0]})
            assets = list({row[1] for row in associations if row[1]})

            return {
                "primary_sites": sites,
                "common_assets": assets,
                "technical_expertise": "high" if len(associations) > 5 else "normal",
            }
        except Exception as e:
            logger.error(f"Error getting technical context for {user_email}: {e}")
            return {
                "primary_sites": [],
                "common_assets": [],
                "technical_expertise": "normal",
            }

    async def _get_user_current_tickets(self, user_email: str) -> List[Dict[str, Any]]:
        """Get user's current open tickets with error handling."""
        try:
            result = await self.db.execute(
                select(VTicketMasterExpanded)
                .join(
                    TicketStatus,
                    VTicketMasterExpanded.Ticket_Status_ID == TicketStatus.ID,
                    isouter=True,
                )
                .filter(
                    and_(
                        VTicketMasterExpanded.Ticket_Contact_Email == user_email,
                        or_(
                            TicketStatus.Label.ilike("%open%"),
                            TicketStatus.Label.ilike("%progress%"),
                        ),
                    )
                )
                .order_by(VTicketMasterExpanded.Created_Date.desc())
            )

            tickets = result.scalars().all()
            return [
                {
                    "ticket_id": t.Ticket_ID,
                    "subject": t.Subject,
                    "status": t.Ticket_Status_Label,
                    "priority": t.Priority_Level,
                    "assigned_to": t.Assigned_Name,
                    "created_date": t.Created_Date,
                }
                for t in tickets
            ]
        except Exception as e:
            logger.error(f"Error getting current tickets for {user_email}: {e}")
            return []

    async def _get_user_recent_resolved_tickets(self, user_email: str) -> List[Dict[str, Any]]:
        """Get user's recently resolved tickets with error handling."""
        try:
            result = await self.db.execute(
                select(VTicketMasterExpanded)
                .join(
                    TicketStatus,
                    VTicketMasterExpanded.Ticket_Status_ID == TicketStatus.ID,
                    isouter=True,
                )
                .filter(
                    and_(
                        VTicketMasterExpanded.Ticket_Contact_Email == user_email,
                        or_(
                            TicketStatus.Label.ilike("%closed%"),
                            TicketStatus.Label.ilike("%resolved%"),
                        ),
                    )
                )
                .order_by(VTicketMasterExpanded.Closed_Date.desc())
                .limit(10)
            )

            tickets = result.scalars().all()
            return [
                {
                    "ticket_id": t.Ticket_ID,
                    "subject": t.Subject,
                    "resolution": getattr(t, 'Resolution', None),
                    "closed_date": t.Closed_Date,
                    "resolution_time_hours": self._calculate_resolution_time(t),
                }
                for t in tickets
            ]
        except Exception as e:
            logger.error(f"Error getting recent resolved tickets for {user_email}: {e}")
            return []<|MERGE_RESOLUTION|>--- conflicted
+++ resolved
@@ -37,7 +37,6 @@
         self.analytics = AnalyticsManager(db)
 
     @staticmethod
-<<<<<<< HEAD
     def _ensure_timezone_aware(dt: Optional[datetime]) -> Optional[datetime]:
         """Ensure datetime is timezone-aware, assuming UTC if naive."""
         if dt is None:
@@ -75,14 +74,6 @@
         """Get current UTC datetime - centralized for consistency."""
         return datetime.now(timezone.utc)
 
-=======
-    def _ensure_aware(dt: Optional[datetime]) -> Optional[datetime]:
-        """Return a timezone-aware datetime in UTC."""
-        if dt is not None and dt.tzinfo is None:
-            return dt.replace(tzinfo=timezone.utc)
-        return dt
-
->>>>>>> 11b3952c
     async def get_ticket_full_context(
         self,
         ticket_id: int,
@@ -327,17 +318,11 @@
         ]
 
     async def _generate_ticket_metadata(self, ticket) -> Dict[str, Any]:
-<<<<<<< HEAD
         """Generate useful metadata about the ticket with safe timezone handling."""
         now = self._get_current_utc()
         created = self._ensure_timezone_aware(ticket.Created_Date)
         last_modified = self._ensure_timezone_aware(ticket.LastModified)
         closed_date = self._ensure_timezone_aware(ticket.Closed_Date)
-=======
-        """Generate useful metadata about the ticket."""
-        now = datetime.now(timezone.utc)
-        created = self._ensure_aware(ticket.Created_Date)
->>>>>>> 11b3952c
 
         age_minutes = self._safe_datetime_diff_minutes(now, created)
         age_hours = age_minutes / 60 if age_minutes > 0 else 0.0
@@ -377,21 +362,11 @@
 
     # Additional helper methods...
     def _calculate_resolution_time(self, ticket) -> Optional[float]:
-<<<<<<< HEAD
         """Calculate resolution time in hours with safe timezone handling."""
         if not hasattr(ticket, 'Closed_Date') or not hasattr(ticket, 'Created_Date'):
             return None
 
         return self._safe_datetime_diff_hours(ticket.Closed_Date, ticket.Created_Date)
-=======
-        """Calculate resolution time in hours."""
-        if ticket.Closed_Date and ticket.Created_Date:
-            closed = self._ensure_aware(ticket.Closed_Date)
-            created = self._ensure_aware(ticket.Created_Date)
-            delta = closed - created
-            return delta.total_seconds() / 3600
-        return None
->>>>>>> 11b3952c
 
     def _determine_relationship_type(self, base_ticket, related_ticket) -> str:
         """Determine how tickets are related."""
@@ -666,15 +641,10 @@
                 "subject": t.Subject,
                 "priority": t.Priority_Level,
                 "created_date": t.Created_Date,
-                "age_hours": (
-                    (
-                        datetime.now(timezone.utc)
-                        - self._ensure_aware(t.Created_Date)
-                    ).total_seconds()
-                    / 3600
-                    if t.Created_Date
-                    else 0
-                ),
+                "age_hours": self._safe_datetime_diff_hours(
+                    self._get_current_utc(),
+                    self._ensure_timezone_aware(t.Created_Date)
+                ) or 0,
             }
             for t in tickets
         ]
@@ -710,14 +680,12 @@
                 "subject": t.Subject,
                 "assigned_to": t.Assigned_Name,
                 "created_date": t.Created_Date,
-                "days_overdue": (
-                    (
-                        datetime.now(timezone.utc)
-                        - self._ensure_aware(t.Created_Date)
-                    ).days
-                    if t.Created_Date
-                    else 0
-                ),
+                "days_overdue": max(0, (
+                    self._safe_datetime_diff_hours(
+                        self._get_current_utc(),
+                        self._ensure_timezone_aware(t.Created_Date)
+                    ) or 0
+                ) // 24),
             }
             for t in tickets
         ]
@@ -793,97 +761,6 @@
     # User profile helpers - robust implementations with error handling
 
     def _get_default_user_stats(self) -> Dict[str, Any]:
-        """Return default user ticket statistics indicating an error."""
-        return {
-            "total_tickets": 0,
-            "open_tickets": 0,
-            "closed_tickets": 0,
-            "avg_resolution_hours": 0.0,
-            "ticket_frequency": "normal",
-            "error": True,
-        }
-
-    async def _calculate_user_ticket_statistics(self, user_email: str) -> Dict[str, Any]:
-        """Calculate ticket statistics for a user with safe datetime handling."""
-        try:
-            total_result = await self.db.execute(
-                select(func.count(VTicketMasterExpanded.Ticket_ID)).filter(
-                    VTicketMasterExpanded.Ticket_Contact_Email == user_email
-                )
-            )
-            total_tickets = total_result.scalar() or 0
-
-            open_result = await self.db.execute(
-                select(func.count(VTicketMasterExpanded.Ticket_ID))
-                .join(
-                    TicketStatus,
-                    VTicketMasterExpanded.Ticket_Status_ID == TicketStatus.ID,
-                    isouter=True,
-                )
-                .filter(
-                    and_(
-                        VTicketMasterExpanded.Ticket_Contact_Email == user_email,
-                        or_(
-                            TicketStatus.Label.ilike("%open%"),
-                            TicketStatus.Label.ilike("%progress%"),
-                        ),
-                    )
-                )
-            )
-            open_tickets = open_result.scalar() or 0
-
-            resolution_result = await self.db.execute(
-                select(VTicketMasterExpanded.Created_Date, VTicketMasterExpanded.Closed_Date)
-                .filter(
-                    and_(
-                        VTicketMasterExpanded.Ticket_Contact_Email == user_email,
-                        VTicketMasterExpanded.Closed_Date.is_not(None),
-                    )
-                )
-            )
-            rows = resolution_result.all()
-
-            avg_resolution_hours = 0.0
-            if rows:
-<<<<<<< HEAD
-                total_resolution_hours = 0.0
-                valid_resolutions = 0
-
-                for created, closed in rows:
-                    resolution_hours = self._safe_datetime_diff_hours(closed, created)
-                    if resolution_hours is not None and resolution_hours > 0:
-                        total_resolution_hours += resolution_hours
-                        valid_resolutions += 1
-
-                if valid_resolutions > 0:
-                    avg_resolution_hours = total_resolution_hours / valid_resolutions
-=======
-                total_seconds = sum(
-                    (
-                        self._ensure_aware(closed)
-                        - self._ensure_aware(created)
-                    ).total_seconds()
-                    for created, closed in rows
-                    if created and closed
-                )
-                avg_resolution_hours = total_seconds / len(rows) / 3600
->>>>>>> 11b3952c
-
-            return {
-                "total_tickets": total_tickets,
-                "open_tickets": open_tickets,
-                "closed_tickets": total_tickets - open_tickets,
-                "avg_resolution_hours": round(avg_resolution_hours, 2),
-                "ticket_frequency": "high" if total_tickets > 20 else "normal",
-<<<<<<< HEAD
-                "calculation_timestamp": self._get_current_utc().isoformat(),
-            }
-
-        except Exception as e:
-            logger.error(f"Error calculating user ticket statistics for {user_email}: {e}")
-            return self._get_default_user_stats()
-
-    def _get_default_user_stats(self) -> Dict[str, Any]:
         """Return safe default statistics when calculation fails."""
         return {
             "total_tickets": 0,
@@ -894,30 +771,77 @@
             "error": True,
             "calculation_timestamp": self._get_current_utc().isoformat(),
         }
-=======
+
+    async def _calculate_user_ticket_statistics(self, user_email: str) -> Dict[str, Any]:
+        """Calculate ticket statistics for a user with safe datetime handling."""
+        try:
+            total_result = await self.db.execute(
+                select(func.count(VTicketMasterExpanded.Ticket_ID)).filter(
+                    VTicketMasterExpanded.Ticket_Contact_Email == user_email
+                )
+            )
+            total_tickets = total_result.scalar() or 0
+
+            open_result = await self.db.execute(
+                select(func.count(VTicketMasterExpanded.Ticket_ID))
+                .join(
+                    TicketStatus,
+                    VTicketMasterExpanded.Ticket_Status_ID == TicketStatus.ID,
+                    isouter=True,
+                )
+                .filter(
+                    and_(
+                        VTicketMasterExpanded.Ticket_Contact_Email == user_email,
+                        or_(
+                            TicketStatus.Label.ilike("%open%"),
+                            TicketStatus.Label.ilike("%progress%"),
+                        ),
+                    )
+                )
+            )
+            open_tickets = open_result.scalar() or 0
+
+            resolution_result = await self.db.execute(
+                select(VTicketMasterExpanded.Created_Date, VTicketMasterExpanded.Closed_Date)
+                .filter(
+                    and_(
+                        VTicketMasterExpanded.Ticket_Contact_Email == user_email,
+                        VTicketMasterExpanded.Closed_Date.is_not(None),
+                    )
+                )
+            )
+            rows = resolution_result.all()
+
+            avg_resolution_hours = 0.0
+            if rows:
+                total_resolution_hours = 0.0
+                valid_resolutions = 0
+
+                for created, closed in rows:
+                    resolution_hours = self._safe_datetime_diff_hours(closed, created)
+                    if resolution_hours is not None and resolution_hours > 0:
+                        total_resolution_hours += resolution_hours
+                        valid_resolutions += 1
+
+                if valid_resolutions > 0:
+                    avg_resolution_hours = total_resolution_hours / valid_resolutions
+
+            return {
+                "total_tickets": total_tickets,
+                "open_tickets": open_tickets,
+                "closed_tickets": total_tickets - open_tickets,
+                "avg_resolution_hours": round(avg_resolution_hours, 2),
+                "ticket_frequency": "high" if total_tickets > 20 else "normal",
+                "calculation_timestamp": self._get_current_utc().isoformat(),
                 "error": False,
             }
-        except OperationalError as e:
-            logger.error(
-                f"Database connection error calculating stats for {user_email}: {e}"
-            )
-            return self._get_default_user_stats()
-        except IntegrityError as e:
-            logger.error(
-                f"Data integrity error calculating stats for {user_email}: {e}"
-            )
-            return self._get_default_user_stats()
-        except SQLAlchemyError as e:
-            logger.error(
-                f"General SQLAlchemy error calculating stats for {user_email}: {e}"
-            )
+
+        except (OperationalError, IntegrityError, SQLAlchemyError) as e:
+            logger.error(f"Database error calculating stats for {user_email}: {e}")
             return self._get_default_user_stats()
         except Exception:
-            logger.exception(
-                f"Unexpected error calculating user ticket statistics for {user_email}"
-            )
+            logger.exception(f"Unexpected error calculating user ticket statistics for {user_email}")
             return self._get_default_user_stats()
->>>>>>> 11b3952c
 
     async def _analyze_user_communication_patterns(self, user_email: str) -> Dict[str, Any]:
         """Analyze user's communication patterns with error handling."""
