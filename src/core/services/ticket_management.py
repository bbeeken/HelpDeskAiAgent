"""Complete ticket lifecycle management."""

from __future__ import annotations

import logging
import html
import re
from typing import Any, Sequence, Dict, List, Optional
from dataclasses import dataclass
from enum import Enum
from datetime import datetime, timezone, timedelta

from src.shared.schemas.search_params import TicketSearchParams
from src.shared.schemas.filters import AdvancedFilters, apply_advanced_filters
from pydantic import BaseModel
from sqlalchemy import select, or_, and_, func, text
from sqlalchemy.exc import SQLAlchemyError
from sqlalchemy.ext.asyncio import AsyncSession
from src.shared.exceptions import DatabaseError

from src.core.repositories.models import (
    Ticket,
    TicketMessage,
    TicketAttachment,
    TicketStatus as TicketStatusModel,
    VTicketMasterExpanded,
)

from .system_utilities import OperationResult, parse_search_datetime

logger = logging.getLogger(__name__)

# ---------------------------------------------------------------------------
# Semantic Filtering helpers (moved from enhanced_mcp_server)
# ---------------------------------------------------------------------------
# Mapping of friendly status terms to their corresponding Ticket_Status_ID values
# These mappings allow semantic filtering when searching or updating tickets.

_CLOSED_STATE_IDS = [3, 7]

_STATUS_MAP = {

    # Closed and resolved tickets share the same state identifiers
    "closed": _CLOSED_STATE_IDS,
    "resolved": _CLOSED_STATE_IDS,
    # Tickets actively being worked may fall under multiple progress states
    "in_progress": [2, 5],
    "progress": [2, 5],
    # Waiting on user response
    "waiting": 4,
    # Pending/queued tickets
    "pending": 6,

}

_OPEN_STATE_IDS = [1, 2, 4, 5, 6, 8]
_CLOSED_STATE_IDS = [3]

# Closed states currently map to the single "Closed" status
_CLOSED_STATE_IDS = [3]

_PRIORITY_MAP = {
    "critical": "Critical",
    "high": "High",
    "medium": "Medium",
    "low": "Low",
}

_PRIORITY_LEVEL_TO_ID = {"Critical": 1, "High": 2, "Medium": 3, "Low": 4}


def apply_semantic_filters(filters: Dict[str, Any]) -> Dict[str, Any]:
    """Translate friendly filters into DB column filters."""
    if not filters:
        return {}

    translated: Dict[str, Any] = {}

    for key, value in filters.items():
        k = key.lower()

        if k in {"status", "ticket_status"}:
            if isinstance(value, str):
                v = value.lower()
                if v == "open":
                    translated["Ticket_Status_ID"] = _OPEN_STATE_IDS
                elif v == "closed":
                    translated["Ticket_Status_ID"] = _CLOSED_STATE_IDS
                else:
                    mapped = _STATUS_MAP.get(v, value)
                    translated["Ticket_Status_ID"] = mapped
            elif isinstance(value, list):
                ids: list[Any] = []
                for item in value:
                    if isinstance(item, str) and item.lower() == "open":
                        ids.extend(_OPEN_STATE_IDS)
                    elif isinstance(item, str) and item.lower() == "closed":
                        ids.extend(_CLOSED_STATE_IDS)
                    elif isinstance(item, str):
                        mapped = _STATUS_MAP.get(item.lower(), item)
                        if isinstance(mapped, list):
                            ids.extend(mapped)
                        else:
                            ids.append(mapped)
                    else:
                        ids.append(item)
                translated["Ticket_Status_ID"] = ids
            else:
                translated["Ticket_Status_ID"] = value

        elif k in {"priority", "priority_level"}:
            if isinstance(value, list):
                ids: list[Any] = []
                for item in value:
                    if isinstance(item, str):
                        canonical = _PRIORITY_MAP.get(item.lower(), item)
                        ids.append(_PRIORITY_LEVEL_TO_ID.get(canonical, item))
                    else:
                        ids.append(item)
                translated["Severity_ID"] = ids
            else:
                if isinstance(value, str):
                    canonical = _PRIORITY_MAP.get(value.lower(), value)
                    translated["Severity_ID"] = _PRIORITY_LEVEL_TO_ID.get(
                        canonical, value
                    )
                else:
                    translated["Severity_ID"] = value

        elif k == "assignee":
            translated["Assigned_Email"] = value

        elif k == "category":
            translated["Ticket_Category_ID"] = value

        else:
            translated[key] = value

    return translated


def _apply_semantic_filters(filters: Dict[str, Any]) -> Dict[str, Any]:
    """Backward-compatible wrapper for :func:`apply_semantic_filters`."""
    return apply_semantic_filters(filters)


class TicketManager:
    """Handles all ticket CRUD and related operations."""

    # ------------------------------------------------------------------
    # Basic CRUD
    # ------------------------------------------------------------------
    async def get_ticket(
        self, db: AsyncSession, ticket_id: int
    ) -> VTicketMasterExpanded | None:
        return await db.get(VTicketMasterExpanded, ticket_id)

    async def create_ticket(
        self, db: AsyncSession, ticket_obj: Ticket | Dict[str, Any]
    ) -> OperationResult[Ticket]:
        if isinstance(ticket_obj, dict):
            ticket_obj = Ticket(**ticket_obj)
        db.add(ticket_obj)
        try:
            await db.flush()
            await db.refresh(ticket_obj)
            return OperationResult(success=True, data=ticket_obj)
        except SQLAlchemyError as e:
            await db.rollback()
            logger.exception("Failed to create ticket")
            return OperationResult(success=False, error=f"Failed to create ticket: {e}")

    async def update_ticket(
        self, db: AsyncSession, ticket_id: int, updates: BaseModel | Dict[str, Any]
    ) -> Ticket | None:
        if isinstance(updates, BaseModel):
            updates = updates.model_dump(exclude_unset=True)
        ticket = await db.get(Ticket, ticket_id)
        if not ticket:
            return None
        for key, value in updates.items():
            if hasattr(ticket, key):
                setattr(ticket, key, value)
        # Record when the ticket was last modified
        ticket.LastModified = datetime.now(timezone.utc)
        ticket.LastModfiedBy = "Gil AI"
        try:
            await db.flush()
            await db.refresh(ticket)
            logger.info("Updated ticket %s", ticket_id)
            return ticket
        except Exception:
            await db.rollback()
            logger.exception("Failed to update ticket %s", ticket_id)
            raise

    async def delete_ticket(self, db: AsyncSession, ticket_id: int) -> bool:
        ticket = await db.get(Ticket, ticket_id)
        if not ticket:
            return False
        try:
            await db.delete(ticket)
            await db.commit()
            logger.info("Deleted ticket %s", ticket_id)
            return True
        except Exception:
            await db.rollback()
            logger.exception("Failed to delete ticket %s", ticket_id)
            raise

    # ------------------------------------------------------------------
    # Advanced querying
    # ------------------------------------------------------------------
    async def list_tickets(
        self,
        db: AsyncSession,
        filters: AdvancedFilters | Dict[str, Any] | None = None,
        skip: int = 0,
        limit: int = 10,
        sort: str | List[str] | None = None,
    ) -> Sequence[VTicketMasterExpanded]:
        query = select(VTicketMasterExpanded)
        sorted_applied = False
        if isinstance(filters, AdvancedFilters):
            query = apply_advanced_filters(query, filters, VTicketMasterExpanded)
            sorted_applied = bool(filters.sort)
        elif filters:
            conditions = []
            for key, value in filters.items():
                if hasattr(VTicketMasterExpanded, key):
                    attr = getattr(VTicketMasterExpanded, key)
                    conditions.append(
                        attr.in_(value) if isinstance(value, list) else attr == value
                    )
            if conditions:
                query = query.filter(and_(*conditions))
        if sort:
            if isinstance(sort, str):
                sort = [sort]
            order_columns = []
            for s in sort:
                direction = "asc"
                column = s
                if s.startswith("-"):
                    column = s[1:]
                    direction = "desc"
                elif " " in s:
                    column, dir_part = s.rsplit(" ", 1)
                    if dir_part.lower() in {"asc", "desc"}:
                        direction = dir_part.lower()
                if hasattr(VTicketMasterExpanded, column):
                    attr = getattr(VTicketMasterExpanded, column)
                    order_columns.append(
                        attr.desc() if direction == "desc" else attr.asc()
                    )
            if order_columns:
                query = query.order_by(*order_columns)
            sorted_applied = True
        if not sorted_applied:
            query = query.order_by(VTicketMasterExpanded.Ticket_ID.desc())
        if skip:
            query = query.offset(skip)
        if limit:
            query = query.limit(limit)
        result = await db.execute(query)
        return result.scalars().all()

    def _escape_like_pattern(self, value: str) -> str:
        """Escape LIKE wildcard characters in a filter value."""
        return value.replace("\\", "\\\\").replace("%", "\\%").replace("_", "\\_")

    def _sanitize_search_input(self, query: str) -> str:
        """Basic sanitization of search input."""
        return html.escape(query).strip()

    async def search_tickets(
        self,
        db: AsyncSession,
        query: str | None,
        limit: int = 10,
        params: TicketSearchParams | None = None,
        *,
        user: str | None = None,
        days: int | None = None,
        created_after: datetime | str | None = None,
        created_before: datetime | str | None = None,
        status: str | int | None = None,
        priority: str | int | None = None,
        site_id: int | None = None,
        assigned_to: str | None = None,
        unassigned_only: bool = False,
        filters: Dict[str, Any] | None = None,
        skip: int = 0,
        sort: list[str] | None = None,
    ) -> tuple[List[VTicketMasterExpanded], int]:
        """Unified ticket search supporting advanced parameters."""

        sanitized = self._sanitize_search_input(query) if query else ""

        stmt = select(VTicketMasterExpanded)

        if sanitized:
            escaped = self._escape_like_pattern(sanitized)
            like = f"%{escaped}%"
            stmt = stmt.filter(
                or_(
                    VTicketMasterExpanded.Subject.ilike(like, escape="\\"),
                    VTicketMasterExpanded.Ticket_Body.ilike(like, escape="\\"),
                )
            )

        if user:
            ident = user.lower().strip()
            stmt = stmt.filter(
                or_(
                    func.lower(VTicketMasterExpanded.Ticket_Contact_Name) == ident,
                    func.lower(VTicketMasterExpanded.Ticket_Contact_Email) == ident,
                    func.lower(VTicketMasterExpanded.Assigned_Name) == ident,
                    func.lower(VTicketMasterExpanded.Assigned_Email) == ident,
                )
            )

        filters_dict = params.model_dump(exclude_none=True) if params else {}
        sort_value = filters_dict.pop("sort", None)
        param_after = filters_dict.pop("created_after", None)
        param_before = filters_dict.pop("created_before", None)

        if created_after is None:
            created_after = param_after
        if created_before is None:
            created_before = param_before

        if status is not None:
            filters_dict.update(apply_semantic_filters({"status": status}))
        if priority is not None:
            filters_dict.update(apply_semantic_filters({"priority": priority}))
        if site_id is not None:
            filters_dict["Site_ID"] = site_id
        if assigned_to:
            filters_dict["Assigned_Email"] = assigned_to
        if filters:
            filters_dict.update(apply_semantic_filters(filters))

        if unassigned_only:
            stmt = stmt.filter(VTicketMasterExpanded.Assigned_Email.is_(None))

        for key, value in filters_dict.items():
            if hasattr(VTicketMasterExpanded, key):
                col = getattr(VTicketMasterExpanded, key)
                if isinstance(value, list):
                    stmt = stmt.filter(col.in_(value))
                else:
                    stmt = stmt.filter(col == value)

        if created_after:
            if isinstance(created_after, str):
                created_after = parse_search_datetime(created_after)
            stmt = stmt.filter(VTicketMasterExpanded.Created_Date >= created_after)
        elif days is not None and days >= 0:
            cutoff = datetime.now(timezone.utc) - timedelta(days=days)
            stmt = stmt.filter(VTicketMasterExpanded.Created_Date >= cutoff)

        if created_before:
            if isinstance(created_before, str):
                created_before = parse_search_datetime(created_before)
            stmt = stmt.filter(VTicketMasterExpanded.Created_Date <= created_before)

        order_list: list[Any] = []
        if sort:
            for key in sort:
                direction = "asc"
                column = key
                if key.startswith("-"):
                    column = key[1:]
                    direction = "desc"
                elif " " in key:
                    column, dir_part = key.rsplit(" ", 1)
                    if dir_part.lower() in {"asc", "desc"}:
                        direction = dir_part.lower()
                if hasattr(VTicketMasterExpanded, column):
                    attr = getattr(VTicketMasterExpanded, column)
                    order_list.append(
                        attr.desc() if direction == "desc" else attr.asc()
                    )
        elif sort_value:
            if sort_value == "oldest":
                order_list.append(VTicketMasterExpanded.Created_Date.asc())
            else:
                order_list.append(VTicketMasterExpanded.Created_Date.desc())
        else:
            order_list.append(VTicketMasterExpanded.Created_Date.desc())

        if order_list:
            stmt = stmt.order_by(*order_list)

        count_stmt = select(func.count()).select_from(stmt.subquery())
        total_count = await db.scalar(count_stmt) or 0

        if skip:
            stmt = stmt.offset(skip)
        if limit:
            stmt = stmt.limit(limit)

        result = await db.execute(stmt)
        records = list(result.scalars().all())

        return records, total_count

    async def get_tickets_by_user(
        self,
        db: AsyncSession,
        identifier: str,
        *,
        skip: int = 0,
        limit: int | None = 100,
        status: str | None = None,
        filters: Dict[str, Any] | None = None,
    ) -> List[VTicketMasterExpanded]:
        ident = identifier.lower()
        contact_stmt = select(VTicketMasterExpanded.Ticket_ID).filter(
            or_(
                func.lower(VTicketMasterExpanded.Ticket_Contact_Name) == ident,
                func.lower(VTicketMasterExpanded.Ticket_Contact_Email) == ident,
                func.lower(VTicketMasterExpanded.Assigned_Name) == ident,
                func.lower(VTicketMasterExpanded.Assigned_Email) == ident,
            )
        )
        result = await db.execute(contact_stmt)
        ticket_ids = {row[0] for row in result.all()}
        msg_stmt = select(TicketMessage.Ticket_ID).filter(
            or_(
                func.lower(TicketMessage.SenderUserName) == ident,
                func.lower(TicketMessage.SenderUserCode) == ident,
            )
        )
        result = await db.execute(msg_stmt)
        ticket_ids.update(row[0] for row in result.all())
        if not ticket_ids:
            return []
        query = select(VTicketMasterExpanded).filter(
            VTicketMasterExpanded.Ticket_ID.in_(ticket_ids)
        )  # noqa: E501
        query = query.order_by(VTicketMasterExpanded.Ticket_ID)
        if status:
            s = status.lower()
            if s == "open":

                query = query.filter(
                    VTicketMasterExpanded.Ticket_Status_ID.in_(_OPEN_STATE_IDS)
                )
            elif s == "closed":
<<<<<<< HEAD
                query = query.filter(
                    VTicketMasterExpanded.Ticket_Status_ID.in_(_CLOSED_STATE_IDS)
                )
=======
                query = query.filter(VTicketMasterExpanded.Ticket_Status_ID.in_([3, 7]))
>>>>>>> 5d9a606a
            elif s in {"in_progress", "progress"}:
                query = query.filter(
                    VTicketMasterExpanded.Ticket_Status_ID.in_(
                        _STATUS_MAP["in_progress"]
                    )
                )

        if filters:
            conditions = []
            for key, value in filters.items():
                if hasattr(VTicketMasterExpanded, key):
                    attr = getattr(VTicketMasterExpanded, key)
                    conditions.append(
                        attr.in_(value) if isinstance(value, list) else attr == value
                    )
            if conditions:
                query = query.filter(and_(*conditions))
        if skip:
            query = query.offset(skip)
        if limit is not None:
            query = query.limit(limit)
        result = await db.execute(query)
        return list(result.scalars().all())

    async def get_tickets_by_timeframe(
        self,
        db: AsyncSession,
        *,
        status: str | None = None,
        days: int = 7,
        limit: int = 10,
    ) -> List[VTicketMasterExpanded]:
        query = select(VTicketMasterExpanded)
        if status:
            s = status.lower()
            if s == "open":

                query = query.filter(
                    VTicketMasterExpanded.Ticket_Status_ID.in_(_OPEN_STATE_IDS)
                )
            elif s == "closed":
<<<<<<< HEAD
                query = query.filter(
                    VTicketMasterExpanded.Ticket_Status_ID.in_(_CLOSED_STATE_IDS)
                )
=======
                query = query.filter(VTicketMasterExpanded.Ticket_Status_ID.in_([3, 7]))
>>>>>>> 5d9a606a
            elif s in {"in_progress", "progress"}:
                query = query.filter(
                    VTicketMasterExpanded.Ticket_Status_ID.in_(
                        _STATUS_MAP["in_progress"]
                    )
                )

        if days is not None and days > 0:
            cutoff = datetime.now(timezone.utc) - timedelta(days=days)
            query = query.filter(VTicketMasterExpanded.Created_Date >= cutoff)
        query = query.order_by(VTicketMasterExpanded.Created_Date.desc())
        if limit:
            query = query.limit(limit)
        result = await db.execute(query)
        return list(result.scalars().all())

    # ------------------------------------------------------------------
    # Messages & Attachments
    # ------------------------------------------------------------------
    async def get_messages(
        self, db: AsyncSession, ticket_id: int
    ) -> List[TicketMessage]:
        result = await db.execute(
            select(TicketMessage)
            .filter(TicketMessage.Ticket_ID == ticket_id)
            .order_by(TicketMessage.DateTimeStamp)
        )
        return list(result.scalars().all())

    async def post_message(
        self,
        db: AsyncSession,
        ticket_id: int,
        message: str,
        sender_code: str,
        sender_name: str,
    ) -> TicketMessage:
        msg = TicketMessage(
            Ticket_ID=ticket_id,
            Message=message,
            SenderUserCode="GilAI@heinzcorps.com",
            SenderUserName="Gil AI",
            DateTimeStamp=datetime.now(timezone.utc),
        )
        db.add(msg)
        try:
            await db.commit()
            await db.refresh(msg)
            logger.info("Posted message to ticket %s", ticket_id)
        except SQLAlchemyError as e:
            await db.rollback()
            logger.exception("Failed to save ticket message for %s", ticket_id)
            raise DatabaseError("Failed to save message", details=str(e))
        return msg

    async def get_attachments(
        self, db: AsyncSession, ticket_id: int
    ) -> List[TicketAttachment]:
        result = await db.execute(
            select(TicketAttachment).filter(TicketAttachment.Ticket_ID == ticket_id)
        )
        return list(result.scalars().all())


# ----------------------------------------------------------------------
# Simplified smart search and creation helpers from TicketTools
# ----------------------------------------------------------------------
class TicketPriority(str, Enum):
    CRITICAL = "critical"
    HIGH = "high"
    MEDIUM = "medium"
    LOW = "low"


class TicketStatus(str, Enum):
    OPEN = "open"
    IN_PROGRESS = "in_progress"
    WAITING_ON_USER = "waiting_on_user"
    RESOLVED = "resolved"
    CLOSED = "closed"


@dataclass
class TicketSearchResult:
    ticket_id: int
    subject: str
    summary: str
    status: str
    priority: str
    assigned_to: Optional[str]
    created_date: str
    relevance_score: float

    def to_llm_format(self) -> Dict[str, Any]:
        return {
            "id": self.ticket_id,
            "title": self.subject,
            "preview": self.summary,
            "status": self.status,
            "priority": self.priority,
            "assigned_to": self.assigned_to,
            "created": self.created_date,
            "relevance": self.relevance_score,
        }


class TicketTools:
    """Enhanced ticket operations with smart search features."""

    def __init__(self, db: AsyncSession):
        self.db = db

    async def search_tickets_smart(
        self,
        query: str,
        include_closed: bool = False,
        limit: int = 10,
    ) -> Dict[str, Any]:
        like = f"%{query}%"
        stmt = select(VTicketMasterExpanded).filter(
            VTicketMasterExpanded.Subject.ilike(like)
            | VTicketMasterExpanded.Ticket_Body.ilike(like)
        )
        if not include_closed:
            stmt = stmt.join(
                TicketStatusModel,
                VTicketMasterExpanded.Ticket_Status_ID == TicketStatusModel.ID,
                isouter=True,
            ).filter(~TicketStatusModel.ID.in_(_CLOSED_STATE_IDS))
        stmt = stmt.limit(limit)
        result = await self.db.execute(stmt)
        tickets = result.scalars().all()
        search_results: List[TicketSearchResult] = []
        for ticket in tickets:
            search_results.append(
                TicketSearchResult(
                    ticket_id=ticket.Ticket_ID,
                    subject=ticket.Subject,
                    summary=(
                        (ticket.Ticket_Body[:200] + "...")
                        if ticket.Ticket_Body and len(ticket.Ticket_Body) > 200
                        else ticket.Ticket_Body
                    ),
                    status=ticket.Ticket_Status_Label or "Unknown",
                    priority=ticket.Priority_Level or "Medium",
                    assigned_to=ticket.Assigned_Name,
                    created_date=(
                        ticket.Created_Date.isoformat() if ticket.Created_Date else ""
                    ),
                    relevance_score=1.0,
                )
            )
        return {
            "query": query,
            "results_count": len(search_results),
            "results": [r.to_llm_format() for r in search_results],
        }

    async def create_ticket_with_intelligence(
        self,
        title: str,
        description: str,
        contact: Dict[str, str],
    ) -> OperationResult[Ticket]:
        ticket = Ticket(
            Subject=title,
            Ticket_Body=description,
            Ticket_Contact_Name=contact.get("name"),
            Ticket_Contact_Email=contact.get("email"),
            Created_Date=datetime.now(timezone.utc),
            Ticket_Status_ID=1,
        )
        db_ticket = await TicketManager().create_ticket(self.db, ticket)
        return db_ticket


__all__ = [
    "TicketManager",
    "TicketTools",
    "TicketPriority",
    "TicketStatus",
    "TicketSearchResult",
    "_OPEN_STATE_IDS",
    "_CLOSED_STATE_IDS",
]<|MERGE_RESOLUTION|>--- conflicted
+++ resolved
@@ -449,13 +449,9 @@
                     VTicketMasterExpanded.Ticket_Status_ID.in_(_OPEN_STATE_IDS)
                 )
             elif s == "closed":
-<<<<<<< HEAD
-                query = query.filter(
-                    VTicketMasterExpanded.Ticket_Status_ID.in_(_CLOSED_STATE_IDS)
-                )
-=======
+
                 query = query.filter(VTicketMasterExpanded.Ticket_Status_ID.in_([3, 7]))
->>>>>>> 5d9a606a
+
             elif s in {"in_progress", "progress"}:
                 query = query.filter(
                     VTicketMasterExpanded.Ticket_Status_ID.in_(
@@ -497,13 +493,8 @@
                     VTicketMasterExpanded.Ticket_Status_ID.in_(_OPEN_STATE_IDS)
                 )
             elif s == "closed":
-<<<<<<< HEAD
-                query = query.filter(
-                    VTicketMasterExpanded.Ticket_Status_ID.in_(_CLOSED_STATE_IDS)
-                )
-=======
+
                 query = query.filter(VTicketMasterExpanded.Ticket_Status_ID.in_([3, 7]))
->>>>>>> 5d9a606a
             elif s in {"in_progress", "progress"}:
                 query = query.filter(
                     VTicketMasterExpanded.Ticket_Status_ID.in_(
