--- conflicted
+++ resolved
@@ -39,16 +39,7 @@
 _CLOSED_STATE_IDS = [3, 7]
 
 _STATUS_MAP = {
-<<<<<<< HEAD
-    "open": 1,
-    "closed": 3,
-    "resolved": 3,
-    "in_progress": 2,
-    "progress": 2,
-    "pending": 3,
-    "waiting": 4,
-    "waiting_on_user": 4,
-=======
+
     # Closed and resolved tickets share the same state identifiers
     "closed": _CLOSED_STATE_IDS,
     "resolved": _CLOSED_STATE_IDS,
@@ -59,7 +50,7 @@
     "waiting": 4,
     # Pending/queued tickets
     "pending": 6,
->>>>>>> 0b248ecc
+
 }
 
 _OPEN_STATE_IDS = [1, 2, 4, 5, 6, 8]
@@ -453,13 +444,7 @@
         if status:
             s = status.lower()
             if s == "open":
-<<<<<<< HEAD
-                query = query.filter(TicketStatusModel.ID.in_(_OPEN_STATE_IDS))
-            elif s == "closed":
-                query = query.filter(TicketStatusModel.ID.in_(_CLOSED_STATE_IDS))
-            elif s == "progress":
-                query = query.filter(TicketStatusModel.Label.ilike("%progress%"))
-=======
+
                 query = query.filter(
                     VTicketMasterExpanded.Ticket_Status_ID.in_([1, 2, 4, 5, 6, 8])
                 )
@@ -469,7 +454,7 @@
                 query = query.filter(
                     VTicketMasterExpanded.Ticket_Status_ID.in_([2, 4, 5, 6, 8])
                 )
->>>>>>> 0b248ecc
+
         if filters:
             conditions = []
             for key, value in filters.items():
@@ -499,11 +484,7 @@
         if status:
             s = status.lower()
             if s == "open":
-<<<<<<< HEAD
-                query = query.filter(TicketStatusModel.ID.in_(_OPEN_STATE_IDS))
-            elif s == "closed":
-                query = query.filter(TicketStatusModel.ID.in_(_CLOSED_STATE_IDS))
-=======
+
                 query = query.filter(
                     VTicketMasterExpanded.Ticket_Status_ID.in_([1, 2, 4, 5, 6, 8])
                 )
@@ -513,7 +494,7 @@
                 query = query.filter(
                     VTicketMasterExpanded.Ticket_Status_ID.in_([2, 4, 5, 6, 8])
                 )
->>>>>>> 0b248ecc
+
         if days is not None and days > 0:
             cutoff = datetime.now(timezone.utc) - timedelta(days=days)
             query = query.filter(VTicketMasterExpanded.Created_Date >= cutoff)
