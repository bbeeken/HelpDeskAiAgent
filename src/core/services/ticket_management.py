"""Complete ticket lifecycle management."""

from __future__ import annotations

import logging
import html
import re
from typing import Any, Sequence, Dict, List, Optional
from dataclasses import dataclass
from enum import Enum
from datetime import datetime, timezone, timedelta

from src.shared.schemas.search_params import TicketSearchParams
from src.shared.schemas.filters import AdvancedFilters, apply_advanced_filters
from pydantic import BaseModel
from sqlalchemy import select, or_, and_, func, text
from sqlalchemy.exc import SQLAlchemyError
from sqlalchemy.ext.asyncio import AsyncSession
from src.shared.exceptions import DatabaseError

from src.core.repositories.models import (
    Ticket,
    TicketMessage,
    TicketAttachment,
    TicketStatus as TicketStatusModel,
    VTicketMasterExpanded,
)

from .system_utilities import OperationResult, parse_search_datetime
from src.shared.utils.date_format import format_db_datetime

logger = logging.getLogger(__name__)

# ---------------------------------------------------------------------------
# Semantic Filtering helpers (moved from enhanced_mcp_server)
# ---------------------------------------------------------------------------
# Mapping of friendly status terms to their corresponding Ticket_Status_ID values
# These mappings allow semantic filtering when searching or updating tickets.

# Closed states currently map to the single "Closed" status
# Defined before _STATUS_MAP so the mapping can reference it
_CLOSED_STATE_IDS = [3]

_STATUS_MAP = {

    # Closed and resolved tickets share the same state identifiers
    "closed": _CLOSED_STATE_IDS,
    "resolved": _CLOSED_STATE_IDS,
    # Tickets actively being worked may fall under multiple progress states
    "in_progress": [2, 5],
    "progress": [2, 5],
    # Waiting on user response
    "waiting": 4,
    # Pending/queued tickets
    "pending": 6,

}

_OPEN_STATE_IDS = [1, 2, 4, 5, 6, 8]

_PRIORITY_MAP = {
    "critical": "Critical",
    "high": "High",
    "medium": "Medium",
    "low": "Low",
}

_PRIORITY_LEVEL_TO_ID = {"Critical": 1, "High": 2, "Medium": 3, "Low": 4}


def apply_semantic_filters(filters: Dict[str, Any]) -> Dict[str, Any]:
    """Translate friendly filters into DB column filters.

    Raises:
        ValueError: if any semantic value cannot be resolved to a known
            mapping. The ``ValueError``'s first argument will contain a
            structured dictionary with ``field`` and ``message`` keys.
    """

    if not filters:
        return {}

    translated: Dict[str, Any] = {}

    for key, value in filters.items():
        k = key.lower()

        if k in {"status", "ticket_status"}:
            if isinstance(value, str):
                v = value.lower()
                if v == "open":
                    translated["Ticket_Status_ID"] = _OPEN_STATE_IDS
                elif v == "closed":
                    translated["Ticket_Status_ID"] = _CLOSED_STATE_IDS
                else:
                    mapped = _STATUS_MAP.get(v)
                    if mapped is None:
                        raise ValueError(
                            {
                                "field": key,
                                "message": f"Unknown status '{value}'",
                                "allowed": sorted({"open", "closed", *list(_STATUS_MAP.keys())}),
                            }
                        )
                    translated["Ticket_Status_ID"] = mapped
            elif isinstance(value, list):
                ids: list[Any] = []
                for item in value:
                    if isinstance(item, str):
                        lv = item.lower()
                        if lv == "open":
                            ids.extend(_OPEN_STATE_IDS)
                        elif lv == "closed":
                            ids.extend(_CLOSED_STATE_IDS)
                        else:
                            mapped = _STATUS_MAP.get(lv)
                            if mapped is None:
                                raise ValueError(
                                    {
                                        "field": key,
                                        "message": f"Unknown status '{item}'",
                                        "allowed": sorted({"open", "closed", *list(_STATUS_MAP.keys())}),
                                    }
                                )
                            if isinstance(mapped, list):
                                ids.extend(mapped)
                            else:
                                ids.append(mapped)
                    else:
                        ids.append(int(item))
                translated["Ticket_Status_ID"] = ids
            else:
                translated["Ticket_Status_ID"] = int(value)

        elif k in {"priority", "priority_level"}:
            if isinstance(value, list):
                ids: list[Any] = []
                for item in value:
                    if isinstance(item, str):
                        canonical = _PRIORITY_MAP.get(item.lower()) or item
                        sev_id = _PRIORITY_LEVEL_TO_ID.get(canonical)
                        if sev_id is None:
                            raise ValueError(
                                {
                                    "field": key,
                                    "message": f"Unknown priority '{item}'",
                                    "allowed": sorted({
                                        *[k for k in _PRIORITY_MAP.keys()],
                                        *[k.lower() for k in _PRIORITY_LEVEL_TO_ID.keys()],
                                    }),
                                }
                            )
                        ids.append(sev_id)
                    else:
                        ids.append(item)
                translated["Severity_ID"] = ids
            else:
                if isinstance(value, str):
                    canonical = _PRIORITY_MAP.get(value.lower()) or value
                    sev_id = _PRIORITY_LEVEL_TO_ID.get(canonical)
                    if sev_id is None:
                        raise ValueError(
                            {
                                "field": key,
                                "message": f"Unknown priority '{value}'",
                                "allowed": sorted({
                                    *[k for k in _PRIORITY_MAP.keys()],
                                    *[k.lower() for k in _PRIORITY_LEVEL_TO_ID.keys()],
                                }),
                            }
                        )
                    translated["Severity_ID"] = sev_id
                else:
                    translated["Severity_ID"] = value

        elif k in {"assignee", "assignee_email"}:
            translated["Assigned_Email"] = value

        elif k == "assignee_name":
            translated["Assigned_Name"] = value

        elif k == "category":
            translated["Ticket_Category_ID"] = value

        else:
            translated[key] = value

    return translated


def _apply_semantic_filters(filters: Dict[str, Any]) -> Dict[str, Any]:
    """Backward-compatible wrapper for :func:`apply_semantic_filters`."""
    return apply_semantic_filters(filters)


class TicketManager:
    """Handles all ticket CRUD and related operations."""

    # ------------------------------------------------------------------
    # Basic CRUD
    # ------------------------------------------------------------------
    async def get_ticket(
        self, db: AsyncSession, ticket_id: int
    ) -> VTicketMasterExpanded | None:
        return await db.get(VTicketMasterExpanded, ticket_id)

    async def create_ticket(
        self, db: AsyncSession, ticket_obj: Ticket | Dict[str, Any]
    ) -> OperationResult[Ticket]:
        if isinstance(ticket_obj, dict):
            # Remove system-managed timestamps so DB defaults are used
            for field in ["Created_Date", "Closed_Date", "LastModified"]:
                ticket_obj.pop(field, None)
            ticket_obj = Ticket(**ticket_obj)
<<<<<<< HEAD
        else:
            # Ensure any provided system-managed timestamps are ignored
            for field in ["Created_Date", "Closed_Date", "LastModified"]:
                if field in ticket_obj.__dict__:
                    del ticket_obj.__dict__[field]

        # Format only user-controlled schedule fields for DB storage
        datetime_fields = [
=======
        if getattr(ticket_obj, "LastModfiedBy", None) is None:
            ticket_obj.LastModified = None
        # Ensure datetime fields are formatted for DB storage before flushing
        datetime_fields = [
            "Created_Date",
            "Closed_Date",
>>>>>>> e0bbc0e2
            "EstimatedCompletionDate",
            "CustomCompletionDate",
            "LastMetaDataUpdateDate",
        ]
        for field in datetime_fields:
            value = getattr(ticket_obj, field, None)
            if value is not None:
                dt = parse_search_datetime(value)
                if dt:
                    setattr(ticket_obj, field, format_db_datetime(dt))
        db.add(ticket_obj)
        try:
            await db.flush()
            await db.refresh(ticket_obj)
            return OperationResult(success=True, data=ticket_obj)
        except SQLAlchemyError as e:
            await db.rollback()
            logger.exception("Failed to create ticket")
            return OperationResult(success=False, error=f"Failed to create ticket: {e}")

    async def update_ticket(
        self,
        db: AsyncSession,
        ticket_id: int,
        updates: BaseModel | Dict[str, Any],
        *,
        modified_by: str = "Gil AI",
    ) -> Ticket | None:
        if isinstance(updates, BaseModel):
            updates = updates.model_dump(exclude_unset=True)
        # Filter out fields that must be managed internally
        updates = {
            k: v
            for k, v in updates.items()
            if k not in {"Created_Date", "Closed_Date", "LastModified"}
        }
        ticket = await db.get(Ticket, ticket_id)
        if not ticket:
            return None

        changed = False
        datetime_fields = [
            "EstimatedCompletionDate",
            "CustomCompletionDate",
            "LastMetaDataUpdateDate",
        ]
        for key, value in updates.items():
            if hasattr(ticket, key):
                if key in datetime_fields and value is not None:
                    dt = parse_search_datetime(value)
                    if dt:
                        value = format_db_datetime(dt)
                current = getattr(ticket, key)
                if current != value:
                    setattr(ticket, key, value)
                    changed = True

        ts = updates.get("Ticket_Status_ID")
        if ts is not None:
            try:
                ts_int = int(ts)
            except (TypeError, ValueError):
                ts_int = ts
            if ts_int == 3:
                if ticket.Closed_Date is None:
                    ticket.Closed_Date = format_db_datetime(datetime.now(timezone.utc))
                    changed = True
            elif ticket.Closed_Date is not None:
                ticket.Closed_Date = None
                changed = True

        if not changed:
            logger.info("No ticket updates for %s", ticket_id)
            return ticket

        ticket.Version = (getattr(ticket, "Version", 0) or 0) + 1
        ticket.LastModified = format_db_datetime(datetime.now(timezone.utc))
        ticket.LastModfiedBy = modified_by
        try:
            await db.flush()
            await db.refresh(ticket)
            logger.info("Updated ticket %s to version %s", ticket_id, ticket.Version)
            return ticket
        except Exception:
            await db.rollback()
            logger.exception("Failed to update ticket %s", ticket_id)
            raise

    async def delete_ticket(self, db: AsyncSession, ticket_id: int) -> bool:
        ticket = await db.get(Ticket, ticket_id)
        if not ticket:
            return False
        try:
            await db.delete(ticket)
            await db.commit()
            logger.info("Deleted ticket %s", ticket_id)
            return True
        except Exception:
            await db.rollback()
            logger.exception("Failed to delete ticket %s", ticket_id)
            raise

    # ------------------------------------------------------------------
    # Advanced querying
    # ------------------------------------------------------------------
    async def list_tickets(
        self,
        db: AsyncSession,
        filters: AdvancedFilters | Dict[str, Any] | None = None,
        skip: int = 0,
        limit: int = 100,
        sort: str | List[str] | None = None,
    ) -> Sequence[VTicketMasterExpanded]:
        query = select(VTicketMasterExpanded)
        sorted_applied = False
        if isinstance(filters, AdvancedFilters):
            query = apply_advanced_filters(query, filters, VTicketMasterExpanded)
            sorted_applied = bool(filters.sort)
        elif filters:
            conditions = []
            for key, value in filters.items():
                if hasattr(VTicketMasterExpanded, key):
                    attr = getattr(VTicketMasterExpanded, key)
                    conditions.append(
                        attr.in_(value) if isinstance(value, list) else attr == value
                    )
            if conditions:
                query = query.filter(and_(*conditions))
        if sort:
            if isinstance(sort, str):
                sort = [sort]
            order_columns = []
            for s in sort:
                direction = "asc"
                column = s
                if s.startswith("-"):
                    column = s[1:]
                    direction = "desc"
                elif " " in s:
                    column, dir_part = s.rsplit(" ", 1)
                    if dir_part.lower() in {"asc", "desc"}:
                        direction = dir_part.lower()
                if hasattr(VTicketMasterExpanded, column):
                    attr = getattr(VTicketMasterExpanded, column)
                    order_columns.append(
                        attr.desc() if direction == "desc" else attr.asc()
                    )
            if order_columns:
                query = query.order_by(*order_columns)
            sorted_applied = True
        if not sorted_applied:
            query = query.order_by(VTicketMasterExpanded.Ticket_ID.desc())
        if skip:
            query = query.offset(skip)
        if limit:
            query = query.limit(limit)
        result = await db.execute(query)
        return result.scalars().all()

    def _escape_like_pattern(self, value: str) -> str:
        """Escape LIKE wildcard characters in a filter value."""
        return value.replace("\\", "\\\\").replace("%", "\\%").replace("_", "\\_")

    def _sanitize_search_input(self, query: str) -> str:
        """Basic sanitization of search input."""
        return html.escape(query).strip()

    async def search_tickets(
        self,
        db: AsyncSession,
        query: str | None,
        limit: int = 100,
        params: TicketSearchParams | None = None,
        *,
        user: str | None = None,
        days: int | None = None,
        created_after: datetime | str | None = None,
        created_before: datetime | str | None = None,
        status: str | int | None = None,
        priority: str | int | None = None,
        site_id: int | None = None,
        assigned_to: str | None = None,
        unassigned_only: bool = False,
        filters: Dict[str, Any] | None = None,
        skip: int = 0,
        sort: list[str] | None = None,
    ) -> tuple[List[VTicketMasterExpanded], int]:
        """Unified ticket search supporting advanced parameters."""

        sanitized = self._sanitize_search_input(query) if query else ""

        stmt = select(VTicketMasterExpanded)

        if sanitized:
            escaped = self._escape_like_pattern(sanitized)
            like = f"%{escaped}%"
            stmt = stmt.filter(
                or_(
                    VTicketMasterExpanded.Subject.ilike(like, escape="\\"),
                    VTicketMasterExpanded.Ticket_Body.ilike(like, escape="\\"),
                )
            )

        if user:
            ident = user.lower().strip()
            stmt = stmt.filter(
                or_(
                    func.lower(VTicketMasterExpanded.Ticket_Contact_Name) == ident,
                    func.lower(VTicketMasterExpanded.Ticket_Contact_Email) == ident,
                    func.lower(VTicketMasterExpanded.Assigned_Name) == ident,
                    func.lower(VTicketMasterExpanded.Assigned_Email) == ident,
                )
            )

        filters_dict = params.model_dump(exclude_none=True) if params else {}
        sort_value = filters_dict.pop("sort", None)
        param_after = filters_dict.pop("created_after", None)
        param_before = filters_dict.pop("created_before", None)

        if created_after is None:
            created_after = param_after
        if created_before is None:
            created_before = param_before

        if status is not None:
            filters_dict.update(apply_semantic_filters({"status": status}))
        if priority is not None:
            filters_dict.update(apply_semantic_filters({"priority": priority}))
        if site_id is not None:
            filters_dict["Site_ID"] = site_id
        if assigned_to:
            filters_dict["Assigned_Email"] = assigned_to
        if filters:
            filters_dict.update(apply_semantic_filters(filters))

        if unassigned_only:
            stmt = stmt.filter(VTicketMasterExpanded.Assigned_Email.is_(None))

        for key, value in filters_dict.items():
            if hasattr(VTicketMasterExpanded, key):
                col = getattr(VTicketMasterExpanded, key)
                if isinstance(value, list):
                    stmt = stmt.filter(col.in_(value))
                else:
                    stmt = stmt.filter(col == value)

        if days is not None:
            if not isinstance(days, int) or days < 0:
                raise ValueError("days must be a non-negative integer")

        if created_after:
            created_after_dt = parse_search_datetime(created_after)
            stmt = stmt.filter(VTicketMasterExpanded.Created_Date >= created_after_dt)
        elif isinstance(days, int) and days > 0:
            cutoff = datetime.now(timezone.utc) - timedelta(days=days)
            cutoff = parse_search_datetime(cutoff)
            stmt = stmt.filter(
                VTicketMasterExpanded.Created_Date >= cutoff
            )

        if created_before:
            created_before_dt = parse_search_datetime(created_before)
            stmt = stmt.filter(VTicketMasterExpanded.Created_Date <= created_before_dt)

        order_list: list[Any] = []
        if sort:
            for key in sort:
                direction = "asc"
                column = key
                if key.startswith("-"):
                    column = key[1:]
                    direction = "desc"
                elif " " in key:
                    column, dir_part = key.rsplit(" ", 1)
                    if dir_part.lower() in {"asc", "desc"}:
                        direction = dir_part.lower()
                if hasattr(VTicketMasterExpanded, column):
                    attr = getattr(VTicketMasterExpanded, column)
                    order_list.append(
                        attr.desc() if direction == "desc" else attr.asc()
                    )
        elif sort_value:
            if sort_value == "oldest":
                order_list.append(VTicketMasterExpanded.Created_Date.asc())
            else:
                order_list.append(VTicketMasterExpanded.Created_Date.desc())
        else:
            order_list.append(VTicketMasterExpanded.Created_Date.desc())

        if order_list:
            stmt = stmt.order_by(*order_list)

        count_stmt = select(func.count()).select_from(stmt.subquery())
        total_count = await db.scalar(count_stmt) or 0

        if skip:
            stmt = stmt.offset(skip)
        if limit:
            stmt = stmt.limit(limit)

        result = await db.execute(stmt)
        records = list(result.scalars().all())

        return records, total_count

    async def get_tickets_by_user(
        self,
        db: AsyncSession,
        identifier: str,
        *,
        skip: int = 0,
        limit: int | None = 100,
        status: str | None = None,
        filters: Dict[str, Any] | None = None,
    ) -> List[VTicketMasterExpanded]:
        ident = identifier.lower()

        contact_stmt = select(VTicketMasterExpanded.Ticket_ID).filter(
            or_(
                func.lower(VTicketMasterExpanded.Ticket_Contact_Name) == ident,
                func.lower(VTicketMasterExpanded.Ticket_Contact_Email) == ident,
                func.lower(VTicketMasterExpanded.Assigned_Name) == ident,
                func.lower(VTicketMasterExpanded.Assigned_Email) == ident,
            )
        )
        result = await db.execute(contact_stmt)
        contact_ids = set(result.scalars().all())

        msg_stmt = select(TicketMessage.Ticket_ID).filter(
            or_(
                func.lower(TicketMessage.SenderUserName) == ident,
                func.lower(TicketMessage.SenderUserCode) == ident,
            )
        )
        result = await db.execute(msg_stmt)
        message_ids = set(result.scalars().all())

        ticket_ids = contact_ids | message_ids
        if not ticket_ids:
            return []

        query = (
            select(VTicketMasterExpanded)
            .filter(VTicketMasterExpanded.Ticket_ID.in_(ticket_ids))
            .order_by(VTicketMasterExpanded.Ticket_ID)
        )
        if status:
            s = status.lower()
            if s == "open":

                query = query.filter(
                    VTicketMasterExpanded.Ticket_Status_ID.in_(_OPEN_STATE_IDS)
                )
            elif s == "closed":

                query = query.filter(VTicketMasterExpanded.Ticket_Status_ID.in_([3, 7]))

            elif s in {"in_progress", "progress"}:
                query = query.filter(
                    VTicketMasterExpanded.Ticket_Status_ID.in_(
                        _STATUS_MAP["in_progress"]
                    )
                )

        if filters:
            conditions = []
            for key, value in filters.items():
                if hasattr(VTicketMasterExpanded, key):
                    attr = getattr(VTicketMasterExpanded, key)
                    conditions.append(
                        attr.in_(value) if isinstance(value, list) else attr == value
                    )
            if conditions:
                query = query.filter(and_(*conditions))
        if skip:
            query = query.offset(skip)
        if limit is not None:
            query = query.limit(limit)

        result = await db.execute(query)
        return list(result.scalars().all())

    async def get_tickets_by_timeframe(
        self,
        db: AsyncSession,
        *,
        status: str | None = None,
        days: int = 7,
        limit: int = 100,
    ) -> List[VTicketMasterExpanded]:
        query = select(VTicketMasterExpanded)
        if status:
            s = status.lower()
            if s == "open":

                query = query.filter(
                    VTicketMasterExpanded.Ticket_Status_ID.in_(_OPEN_STATE_IDS)
                )
            elif s == "closed":

                query = query.filter(VTicketMasterExpanded.Ticket_Status_ID.in_([3, 7]))
            elif s in {"in_progress", "progress"}:
                query = query.filter(
                    VTicketMasterExpanded.Ticket_Status_ID.in_(
                        _STATUS_MAP["in_progress"]
                    )
                )

        if days is not None and days > 0:
            cutoff = datetime.now(timezone.utc) - timedelta(days=days)
            cutoff = parse_search_datetime(cutoff)
            query = query.filter(VTicketMasterExpanded.Created_Date >= cutoff)
        query = query.order_by(VTicketMasterExpanded.Created_Date.desc())
        if limit:
            query = query.limit(limit)
        result = await db.execute(query)
        return list(result.scalars().all())

    # ------------------------------------------------------------------
    # Messages & Attachments
    # ------------------------------------------------------------------
    async def get_messages(
        self, db: AsyncSession, ticket_id: int
    ) -> List[TicketMessage]:
        result = await db.execute(
            select(TicketMessage)
            .filter(TicketMessage.Ticket_ID == ticket_id)
            .order_by(TicketMessage.DateTimeStamp)
        )
        return list(result.scalars().all())

    async def post_message(
        self,
        db: AsyncSession,
        ticket_id: int,
        message: str,
        sender_code: str,
        sender_name: str | None = None,
    ) -> TicketMessage:
        msg = TicketMessage(
            Ticket_ID=ticket_id,
            Message=message,
            SenderUserCode=sender_code,
            SenderUserName=sender_name if sender_name is not None else sender_code,
        )
        db.add(msg)
        try:
            await db.flush()
            await db.refresh(msg)
            logger.info("Posted message to ticket %s", ticket_id)
        except SQLAlchemyError as e:
            await db.rollback()
            logger.exception("Failed to save ticket message for %s", ticket_id)
            raise DatabaseError("Failed to save message", details=str(e))
        return msg

    async def get_attachments(
        self, db: AsyncSession, ticket_id: int
    ) -> List[TicketAttachment]:
        result = await db.execute(
            select(TicketAttachment).filter(TicketAttachment.Ticket_ID == ticket_id)
        )
        return list(result.scalars().all())


# ----------------------------------------------------------------------
# Simplified smart search and creation helpers from TicketTools
# ----------------------------------------------------------------------
class TicketPriority(str, Enum):
    CRITICAL = "critical"
    HIGH = "high"
    MEDIUM = "medium"
    LOW = "low"


class TicketStatus(str, Enum):
    OPEN = "open"
    IN_PROGRESS = "in_progress"
    WAITING_ON_USER = "waiting_on_user"
    RESOLVED = "resolved"
    CLOSED = "closed"


@dataclass
class TicketSearchResult:
    ticket_id: int
    subject: str
    summary: str
    status: str
    priority: str
    assigned_to: Optional[str]
    created_date: str
    relevance_score: float

    def to_llm_format(self) -> Dict[str, Any]:
        return {
            "id": self.ticket_id,
            "title": self.subject,
            "preview": self.summary,
            "status": self.status,
            "priority": self.priority,
            "assigned_to": self.assigned_to,
            "created": self.created_date,
            "relevance": self.relevance_score,
        }


class TicketTools:
    """Enhanced ticket operations with smart search features."""

    def __init__(self, db: AsyncSession):
        self.db = db

    async def search_tickets_smart(
        self,
        query: str,
        include_closed: bool = False,
        limit: int = 100,
    ) -> Dict[str, Any]:
        like = f"%{query}%"
        stmt = select(VTicketMasterExpanded).filter(
            VTicketMasterExpanded.Subject.ilike(like)
            | VTicketMasterExpanded.Ticket_Body.ilike(like)
        )
        if not include_closed:
            stmt = stmt.join(
                TicketStatusModel,
                VTicketMasterExpanded.Ticket_Status_ID == TicketStatusModel.ID,
                isouter=True,
            ).filter(~TicketStatusModel.ID.in_(_CLOSED_STATE_IDS))
        stmt = stmt.limit(limit)
        result = await self.db.execute(stmt)
        tickets = result.scalars().all()
        search_results: List[TicketSearchResult] = []
        for ticket in tickets:
            search_results.append(
                TicketSearchResult(
                    ticket_id=ticket.Ticket_ID,
                    subject=ticket.Subject,
                    summary=(
                        (ticket.Ticket_Body[:200] + "...")
                        if ticket.Ticket_Body and len(ticket.Ticket_Body) > 200
                        else ticket.Ticket_Body
                    ),
                    status=ticket.Ticket_Status_Label or "Unknown",
                    priority=ticket.Priority_Level or "Medium",
                    assigned_to=ticket.Assigned_Name,
                    created_date=(
                        format_db_datetime(ticket.Created_Date)
                        if ticket.Created_Date
                        else ""
                    ),
                    relevance_score=1.0,
                )
            )
        return {
            "query": query,
            "results_count": len(search_results),
            "results": [r.to_llm_format() for r in search_results],
        }

    async def create_ticket_with_intelligence(
        self,
        title: str,
        description: str,
        contact: Dict[str, str],
    ) -> OperationResult[Ticket]:
        ticket = Ticket(
            Subject=title,
            Ticket_Body=description,
            Ticket_Contact_Name=contact.get("name"),
            Ticket_Contact_Email=contact.get("email"),
            Ticket_Status_ID=1,
        )
        db_ticket = await TicketManager().create_ticket(self.db, ticket)
        return db_ticket


__all__ = [
    "TicketManager",
    "TicketTools",
    "TicketPriority",
    "TicketStatus",
    "TicketSearchResult",
    "_OPEN_STATE_IDS",
    "_CLOSED_STATE_IDS",
]<|MERGE_RESOLUTION|>--- conflicted
+++ resolved
@@ -212,23 +212,14 @@
             for field in ["Created_Date", "Closed_Date", "LastModified"]:
                 ticket_obj.pop(field, None)
             ticket_obj = Ticket(**ticket_obj)
-<<<<<<< HEAD
-        else:
-            # Ensure any provided system-managed timestamps are ignored
-            for field in ["Created_Date", "Closed_Date", "LastModified"]:
-                if field in ticket_obj.__dict__:
-                    del ticket_obj.__dict__[field]
-
-        # Format only user-controlled schedule fields for DB storage
-        datetime_fields = [
-=======
+
         if getattr(ticket_obj, "LastModfiedBy", None) is None:
             ticket_obj.LastModified = None
         # Ensure datetime fields are formatted for DB storage before flushing
         datetime_fields = [
             "Created_Date",
             "Closed_Date",
->>>>>>> e0bbc0e2
+
             "EstimatedCompletionDate",
             "CustomCompletionDate",
             "LastMetaDataUpdateDate",
