--- conflicted
+++ resolved
@@ -151,19 +151,12 @@
         )
 
     def _sanitize_search_input(self, query: str) -> str:
-<<<<<<< HEAD
-        """Clean potentially dangerous search strings."""
-        query = query.strip()
-        if not query:
-            return ""
-        sanitized = re.sub(r'[^\w\s\\\-.]', '', query)
-        return sanitized[:100]
-=======
+
 
         """Basic sanitization of search input."""
         return html.escape(query).strip()
 
->>>>>>> 04fd8955
+
 
 
     async def search_tickets(
