"""Analytics helpers for summarizing ticket data."""

from __future__ import annotations

import logging
<<<<<<< HEAD
from dataclasses import dataclass
from enum import Enum
from datetime import datetime, timedelta, timezone
from typing import Any, Dict, List, Optional, Union
=======
>>>>>>> 77e38bc0
import os
import time
import threading
import asyncio
from dataclasses import dataclass
from enum import Enum
from datetime import datetime, timedelta, timezone
from typing import Any, Dict, List, Optional, Tuple, Union

from sqlalchemy import func, select
from sqlalchemy.ext.asyncio import AsyncSession

from .system_utilities import OperationResult, parse_search_datetime
from src.core.repositories.models import Ticket, TicketStatus, Site
from src.core.services.ticket_management import _OPEN_STATE_IDS

from src.shared.schemas.analytics import (
    StatusCount,
    SiteOpenCount,
    UserOpenCount,
    WaitingOnUserCount,
    TrendCount,
    StaffTicketReport,
)

logger = logging.getLogger(__name__)

# ─── Status/State Constants ────────────────────────────────────────────────────

_CLOSED_STATE_IDS = [3]
WAITING_ON_USER_STATUS_ID = 4

# ─── Trend Analysis Types ──────────────────────────────────────────────────────


class TrendDirection(str, Enum):
    """Trend direction indicators."""

    INCREASING = "increasing"
    DECREASING = "decreasing"
    STABLE = "stable"
    VOLATILE = "volatile"


@dataclass
class TrendAnalysis:
    direction: TrendDirection
    change_percentage: float
    velocity: float
    prediction_next_period: float
    confidence: float

    def to_llm_format(self) -> Dict[str, Any]:
        return {
            "trend": self.direction.value,
            "change": f"{self.change_percentage:+.1f}%",
            "momentum": "accelerating" if self.velocity > 0 else "decelerating",
            "forecast": {
                "next_value": self.prediction_next_period,
                "confidence": f"{self.confidence:.0%}",
            },
        }


# ─── Simple In-Process Cache (opt-out in tests) ────────────────────────────────

_analytics_cache: Dict[str, Tuple[float, Any]] = {}
_cache_lock = threading.RLock()
_cache_ttl = 300  # 5 minutes
_cache_enabled = os.getenv("APP_ENV") != "test"


# ─── Analytics Queries ─────────────────────────────────────────────────────────


async def tickets_by_status(db: AsyncSession) -> OperationResult[List[StatusCount]]:
    """Return counts of tickets grouped by status with caching."""
    cache_key = "tickets_by_status"

    if _cache_enabled:
        with _cache_lock:
            cached = _analytics_cache.get(cache_key)
        if cached:
            cached_time, result = cached
            if time.time() - cached_time < _cache_ttl:
                return OperationResult(success=True, data=result)

    logger.info("Calculating tickets by status")
    try:
        result = await db.execute(
            select(
                Ticket.Ticket_Status_ID,
                TicketStatus.Label,
                func.count(Ticket.Ticket_ID),
            )
            .join(TicketStatus, Ticket.Ticket_Status_ID == TicketStatus.ID, isouter=True)
            .group_by(Ticket.Ticket_Status_ID, TicketStatus.Label)
        )
        status_counts = [
            StatusCount(status_id=row[0], status_label=row[1], count=row[2])
            for row in result.all()
        ]

        if _cache_enabled:
            with _cache_lock:
                _analytics_cache[cache_key] = (time.time(), status_counts)

        return OperationResult(success=True, data=status_counts)
    except Exception as e:
        logger.exception("Failed to get tickets by status")
        return OperationResult(success=False, error=str(e))


async def open_tickets_by_site(db: AsyncSession) -> OperationResult[List[SiteOpenCount]]:
    """Return open ticket counts grouped by site."""
    logger.info("Calculating open tickets by site")
    try:
        result = await db.execute(
            select(
                Ticket.Site_ID,
                Site.Label,
                func.count(Ticket.Ticket_ID),
            )
            .join(Site, Ticket.Site_ID == Site.ID, isouter=True)
            .filter(Ticket.Ticket_Status_ID.in_(_OPEN_STATE_IDS))
            .group_by(Ticket.Site_ID, Site.Label)
        )
        counts = [
            SiteOpenCount(site_id=row[0], site_label=row[1], count=row[2])
            for row in result.all()
        ]
        return OperationResult(success=True, data=counts)
    except Exception as e:
        logger.exception("Failed to get open tickets by site")
        return OperationResult(success=False, error=str(e))


async def sla_breaches(
    db: AsyncSession,
    sla_days: int = 2,
    filters: Optional[Dict[str, Any]] = None,
    status_ids: Optional[Union[List[int], int]] = None,
) -> OperationResult[int]:
    """Count tickets older than `sla_days` with optional filtering."""
    logger.info(
        "Counting SLA breaches older than %s days with filters=%s statuses=%s",
        sla_days,
        filters,
        status_ids,
    )
    try:
        cutoff = datetime.now(timezone.utc) - timedelta(days=sla_days)
        cutoff = parse_search_datetime(cutoff)

        query = select(func.count(Ticket.Ticket_ID)).filter(Ticket.Created_Date < cutoff)

        if status_ids is not None:
            if isinstance(status_ids, int):
                status_ids = [status_ids]
            query = query.filter(Ticket.Ticket_Status_ID.in_(status_ids))
        else:
            # Default to counting only open/in-progress
            query = query.filter(Ticket.Ticket_Status_ID.in_(_OPEN_STATE_IDS))

        if filters:
            for key, value in filters.items():
                if hasattr(Ticket, key):
                    query = query.filter(getattr(Ticket, key) == value)

        result = await db.execute(query)
        return OperationResult(success=True, data=result.scalar_one())
    except Exception as e:
        logger.exception("Failed to count SLA breaches")
        return OperationResult(success=False, error=str(e))


async def open_tickets_by_user(
    db: AsyncSession,
    filters: Optional[Dict[str, Any]] = None,
) -> OperationResult[List[UserOpenCount]]:
    """Return open ticket counts for assigned technicians with optional filtering."""
    logger.info("Calculating open tickets by user with filters %s", filters)
    try:
        query = (
            select(
                Ticket.Assigned_Email,
                Ticket.Assigned_Name,
                func.count(Ticket.Ticket_ID),
            )
            .filter(Ticket.Ticket_Status_ID.in_(_OPEN_STATE_IDS))
        )

        if filters:
            for key, value in filters.items():
                if hasattr(Ticket, key):
                    query = query.filter(getattr(Ticket, key) == value)

        query = query.group_by(Ticket.Assigned_Email, Ticket.Assigned_Name)

        result = await db.execute(query)
        counts = [
            UserOpenCount(assigned_email=row[0], assigned_name=row[1], count=row[2])
            for row in result.all()
        ]
        return OperationResult(success=True, data=counts)
    except Exception as e:
        logger.exception("Failed to get open tickets by user")
        return OperationResult(success=False, error=str(e))


async def tickets_waiting_on_user(
    db: AsyncSession,
) -> OperationResult[List[WaitingOnUserCount]]:
    """Return counts of tickets awaiting user response (status == WAITING_ON_USER_STATUS_ID)."""
    logger.info("Calculating tickets waiting on user")
    try:
        result = await db.execute(
            select(
                Ticket.Ticket_Contact_Email,
                func.count(Ticket.Ticket_ID),
            )
            .filter(Ticket.Ticket_Status_ID == WAITING_ON_USER_STATUS_ID)
            .group_by(Ticket.Ticket_Contact_Email)
        )
        counts = [
            WaitingOnUserCount(contact_email=row[0], count=row[1])
            for row in result.all()
        ]
        return OperationResult(success=True, data=counts)
    except Exception as e:
        logger.exception("Failed to get tickets waiting on user")
        return OperationResult(success=False, error=str(e))


async def ticket_trend(
    db: AsyncSession,
    days: int = 7,
) -> OperationResult[List[TrendCount]]:
    """Return ticket counts grouped by creation date over the past `days` days."""
    logger.info("Calculating ticket trend for the past %d days", days)
    try:
        start = datetime.now(timezone.utc) - timedelta(days=days)
        start = parse_search_datetime(start)

        result = await db.execute(
            select(
                func.date(Ticket.Created_Date),
                func.count(Ticket.Ticket_ID),
            )
            .filter(Ticket.Created_Date >= start)
            .group_by(func.date(Ticket.Created_Date))
            .order_by(func.date(Ticket.Created_Date))
        )

        trend: List[TrendCount] = []
        for d, c in result.all():
            if isinstance(d, str):
                parsed = parse_search_datetime(d)
                d = parsed.date() if parsed else None
            elif isinstance(d, datetime):
                d = d.date()
            trend.append(TrendCount(date=d, count=c))

        return OperationResult(success=True, data=trend)
    except Exception as e:
        logger.exception("Failed to get ticket trend")
        return OperationResult(success=False, error=str(e))


async def get_staff_ticket_report(
    db: AsyncSession,
    email: str,
    start_date: Optional[datetime] = None,
    end_date: Optional[datetime] = None,
) -> StaffTicketReport:
    """Return open/closed counts for a technician with recent tickets."""
    base_query = select(Ticket).filter(Ticket.Assigned_Email == email)

    if start_date:
        base_query = base_query.filter(Ticket.Created_Date >= start_date)
    if end_date:
        base_query = base_query.filter(Ticket.Created_Date <= end_date)

    open_q = base_query.filter(Ticket.Ticket_Status_ID.in_(_OPEN_STATE_IDS))
    closed_q = base_query.filter(Ticket.Ticket_Status_ID.in_(_CLOSED_STATE_IDS))

    open_count = await db.scalar(select(func.count()).select_from(open_q.subquery())) or 0
    closed_count = await db.scalar(select(func.count()).select_from(closed_q.subquery())) or 0

    recent_q = (
        base_query.order_by(Ticket.Created_Date.desc())
        .with_only_columns(Ticket.Ticket_ID)
        .limit(5)
    )
    result = await db.execute(recent_q)
    recent_ids = [row[0] for row in result.all()]

    return StaffTicketReport(
        assigned_email=email,
        open_count=open_count,
        closed_count=closed_count,
        recent_ticket_ids=recent_ids,
    )


# ─── Analytics Manager (Dashboard/Trends) ─────────────────────────────────────


class AnalyticsManager:
    """Enhanced analytics helper with trends, insights, and predictions."""

    def __init__(self, db: AsyncSession):
        self.db = db

    async def get_comprehensive_dashboard(
        self,
        time_range_days: int = 30,
        include_predictions: bool = True,
    ) -> Dict[str, Any]:
        end_date = parse_search_datetime(datetime.now(timezone.utc))
        start_date = parse_search_datetime(end_date - timedelta(days=time_range_days))

        metrics = await self._gather_all_metrics(start_date, end_date)
        trends = await self._analyze_trends(metrics, time_range_days)
        insights = self._generate_insights(metrics, trends)

        dashboard: Dict[str, Any] = {
            "overview": {
                "period": f"Last {time_range_days} days",
                "generated_at": datetime.now(timezone.utc).isoformat(),
                "total_tickets": metrics["total_tickets"],
                "active_tickets": metrics["active_tickets"],
                "resolution_rate": f"{metrics['resolution_rate']:.1%}",
            },
            "trends": {
                "ticket_volume": trends["volume_trend"].to_llm_format(),
            },
            "insights": insights,
        }
        if include_predictions:
            dashboard["predictions"] = await self._generate_predictions(metrics, trends)
        return dashboard

    async def _gather_all_metrics(self, start: datetime, end: datetime) -> Dict[str, Any]:
        """Collect total/active/resolved counts concurrently."""
        total, active, resolved = await asyncio.gather(
            self.db.scalar(
                select(func.count(Ticket.Ticket_ID)).filter(
                    Ticket.Created_Date.between(start, end)
                )
            ),
            self.db.scalar(
                select(func.count(Ticket.Ticket_ID)).filter(
                    Ticket.Ticket_Status_ID.in_(_OPEN_STATE_IDS)
                )
            ),
            self.db.scalar(
                select(func.count(Ticket.Ticket_ID)).filter(
                    Ticket.Created_Date.between(start, end),
                    Ticket.Ticket_Status_ID.in_(_CLOSED_STATE_IDS),
                )
            ),
        )

        total = total or 0
        active = active or 0
        resolved = resolved or 0

        return {
            "total_tickets": total,
            "active_tickets": active,
            "resolution_rate": resolved / max(total, 1),
        }

    async def _analyze_trends(self, metrics: Dict[str, Any], days: int) -> Dict[str, TrendAnalysis]:
        prev_end = parse_search_datetime(datetime.now(timezone.utc) - timedelta(days=days))
        prev_start = parse_search_datetime(prev_end - timedelta(days=days))
        prev_metrics = await self._gather_all_metrics(prev_start, prev_end)

        change = (
            (metrics["total_tickets"] - prev_metrics["total_tickets"])
            / max(prev_metrics["total_tickets"], 1)
        ) * 100

        analysis = TrendAnalysis(
            direction=self._determine_trend_direction(change),
            change_percentage=change,
            velocity=change / days,
            prediction_next_period=metrics["total_tickets"] * (1 + change / 100),
            confidence=0.7,
        )
        return {"volume_trend": analysis}

    def _determine_trend_direction(self, change: float) -> TrendDirection:
        if abs(change) < 5:
            return TrendDirection.STABLE
        return TrendDirection.INCREASING if change > 0 else TrendDirection.DECREASING

    def _generate_insights(self, metrics: Dict[str, Any], trends: Dict[str, TrendAnalysis]) -> List[Dict[str, Any]]:
        insights: List[Dict[str, Any]] = []
        trend = trends["volume_trend"]
        if trend.direction == TrendDirection.INCREASING and trend.change_percentage > 30:
            insights.append(
                {
                    "type": "warning",
                    "message": "Ticket volume is increasing rapidly; consider scaling support resources.",
                }
            )
        return insights

    async def _generate_predictions(self, metrics: Dict[str, Any], trends: Dict[str, TrendAnalysis]) -> Dict[str, Any]:
        trend = trends["volume_trend"]
        return {
            "expected_ticket_volume": int(trend.prediction_next_period),
            "confidence": f"{trend.confidence:.0%}",
        }


__all__ = [
    "tickets_by_status",
    "open_tickets_by_site",
    "sla_breaches",
    "open_tickets_by_user",
    "tickets_waiting_on_user",
    "ticket_trend",
    "get_staff_ticket_report",
    "AnalyticsManager",
]<|MERGE_RESOLUTION|>--- conflicted
+++ resolved
@@ -3,13 +3,6 @@
 from __future__ import annotations
 
 import logging
-<<<<<<< HEAD
-from dataclasses import dataclass
-from enum import Enum
-from datetime import datetime, timedelta, timezone
-from typing import Any, Dict, List, Optional, Union
-=======
->>>>>>> 77e38bc0
 import os
 import time
 import threading
