--- conflicted
+++ resolved
@@ -1,17 +1,16 @@
 """Analytics helpers for summarizing ticket data."""
+
+from __future__ import annotations
 
 import logging
 import os
 import time
 import threading
-<<<<<<< HEAD
 import asyncio
-=======
 from dataclasses import dataclass
 from enum import Enum
 from datetime import datetime, timedelta, timezone
 from typing import Any, Dict, List, Optional, Tuple, Union
->>>>>>> 9ab4483a
 
 from sqlalchemy import func, select
 from sqlalchemy.ext.asyncio import AsyncSession
@@ -38,8 +37,10 @@
 
 # ─── Trend Analysis Types ──────────────────────────────────────────────────────
 
+
 class TrendDirection(str, Enum):
     """Trend direction indicators."""
+
     INCREASING = "increasing"
     DECREASING = "decreasing"
     STABLE = "stable"
@@ -75,6 +76,7 @@
 
 
 # ─── Analytics Queries ─────────────────────────────────────────────────────────
+
 
 async def tickets_by_status(db: AsyncSession) -> OperationResult[List[StatusCount]]:
     """Return counts of tickets grouped by status with caching."""
@@ -307,6 +309,7 @@
 
 
 # ─── Analytics Manager (Dashboard/Trends) ─────────────────────────────────────
+
 
 class AnalyticsManager:
     """Enhanced analytics helper with trends, insights, and predictions."""
@@ -343,10 +346,8 @@
             dashboard["predictions"] = await self._generate_predictions(metrics, trends)
         return dashboard
 
-<<<<<<< HEAD
-    async def _gather_all_metrics(
-        self, start: datetime, end: datetime
-    ) -> Dict[str, Any]:
+    async def _gather_all_metrics(self, start: datetime, end: datetime) -> Dict[str, Any]:
+        """Collect total/active/resolved counts concurrently."""
         total, active, resolved = await asyncio.gather(
             self.db.scalar(
                 select(func.count(Ticket.Ticket_ID)).filter(
@@ -365,23 +366,6 @@
                 )
             ),
         )
-=======
-    async def _gather_all_metrics(self, start: datetime, end: datetime) -> Dict[str, Any]:
-        total = await self.db.scalar(
-            select(func.count(Ticket.Ticket_ID)).filter(Ticket.Created_Date.between(start, end))
-        ) or 0
-
-        active = await self.db.scalar(
-            select(func.count(Ticket.Ticket_ID)).filter(Ticket.Ticket_Status_ID.in_(_OPEN_STATE_IDS))
-        ) or 0
-
-        resolved = await self.db.scalar(
-            select(func.count(Ticket.Ticket_ID)).filter(
-                Ticket.Created_Date.between(start, end),
-                Ticket.Ticket_Status_ID.in_(_CLOSED_STATE_IDS),
-            )
-        ) or 0
->>>>>>> 9ab4483a
 
         total = total or 0
         active = active or 0
