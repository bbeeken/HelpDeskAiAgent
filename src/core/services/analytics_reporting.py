"""Analytics helpers for summarizing ticket data."""

import logging
from dataclasses import dataclass
from enum import Enum
from datetime import datetime, timedelta, timezone, date as date_cls
from typing import Any, Dict, List, Optional, Union
import os
import time
import threading

from sqlalchemy.ext.asyncio import AsyncSession
<<<<<<< HEAD
from .system_utilities import OperationResult
from sqlalchemy import func, select
from src.core.repositories.models import Ticket, TicketStatus, Site
from .ticket_management import _OPEN_STATE_IDS, _CLOSED_STATE_IDS
=======
from .system_utilities import OperationResult, parse_search_datetime
from sqlalchemy import func, select, or_
from src.core.repositories.models import Ticket, TicketStatus, Site
from src.core.services.ticket_management import _OPEN_STATE_IDS

_CLOSED_STATE_IDS = [3]
>>>>>>> 0b248ecc
from src.shared.schemas.analytics import (
    StatusCount,
    SiteOpenCount,
    UserOpenCount,
    WaitingOnUserCount,
    TrendCount,
    StaffTicketReport,
)


logger = logging.getLogger(__name__)


class TrendDirection(str, Enum):
    """Trend direction indicators."""

    INCREASING = "increasing"
    DECREASING = "decreasing"
    STABLE = "stable"
    VOLATILE = "volatile"


@dataclass
class TrendAnalysis:
    direction: TrendDirection
    change_percentage: float
    velocity: float
    prediction_next_period: float
    confidence: float

    def to_llm_format(self) -> Dict[str, Any]:
        return {
            "trend": self.direction.value,
            "change": f"{self.change_percentage:+.1f}%",
            "momentum": "accelerating" if self.velocity > 0 else "decelerating",
            "forecast": {
                "next_value": self.prediction_next_period,
                "confidence": f"{self.confidence:.0%}",
            },
        }


_analytics_cache: dict[str, tuple[float, Any]] = {}
_cache_lock = threading.RLock()
_cache_ttl = 300  # 5 minutes

# Disable caching when running tests to avoid stale data issues
_cache_enabled = os.getenv("APP_ENV") != "test"


async def tickets_by_status(
    db: AsyncSession,
) -> OperationResult[List[StatusCount]]:
    """Return counts of tickets grouped by status with caching."""
    cache_key = "tickets_by_status"

    if _cache_enabled:
        with _cache_lock:
            cached = _analytics_cache.get(cache_key)
        if cached:
            cached_time, result = cached
            if time.time() - cached_time < _cache_ttl:
                return OperationResult(success=True, data=result)

    logger.info("Calculating tickets by status")
    try:
        result = await db.execute(
            select(
                Ticket.Ticket_Status_ID,
                TicketStatus.Label,
                func.count(Ticket.Ticket_ID),
            )
            .join(
                TicketStatus,
                Ticket.Ticket_Status_ID == TicketStatus.ID,
                isouter=True,
            )
            .group_by(
                Ticket.Ticket_Status_ID,
                TicketStatus.Label,
            )
        )
        status_counts = [
            StatusCount(status_id=row[0], status_label=row[1], count=row[2])
            for row in result.all()
        ]

        if _cache_enabled:
            with _cache_lock:
                _analytics_cache[cache_key] = (time.time(), status_counts)
        return OperationResult(success=True, data=status_counts)
    except Exception as e:
        logger.exception("Failed to get tickets by status")
        return OperationResult(success=False, error=str(e))


async def open_tickets_by_site(
    db: AsyncSession,
) -> List[SiteOpenCount]:
    """Return open ticket counts grouped by site."""
    logger.info("Calculating open tickets by site")
    result = await db.execute(
        select(
            Ticket.Site_ID,
            Site.Label,
            func.count(Ticket.Ticket_ID),
        )
        .join(Site, Ticket.Site_ID == Site.ID, isouter=True)
<<<<<<< HEAD
        .join(TicketStatus, Ticket.Ticket_Status_ID == TicketStatus.ID, isouter=True)
        .filter(TicketStatus.ID.in_(_OPEN_STATE_IDS))
=======
        .filter(Ticket.Ticket_Status_ID.in_(_OPEN_STATE_IDS))
>>>>>>> 0b248ecc
        .group_by(
            Ticket.Site_ID,
            Site.Label,
        )
    )
    return [
        SiteOpenCount(site_id=row[0], site_label=row[1], count=row[2])
        for row in result.all()
    ]


async def sla_breaches(
    db: AsyncSession,
    sla_days: int = 2,
    filters: Optional[Dict[str, Any]] = None,
    status_ids: Optional[Union[List[int], int]] = None,
) -> int:
    """Count tickets older than `sla_days` with optional filtering."""
    logger.info(
        "Counting SLA breaches older than %s days with filters=%s statuses=%s",
        sla_days,
        filters,
        status_ids,
    )
    cutoff = datetime.now(timezone.utc) - timedelta(days=sla_days)
    query = select(func.count(Ticket.Ticket_ID)).filter(Ticket.Created_Date < cutoff)

    if status_ids is not None:
        if isinstance(status_ids, int):
            status_ids = [status_ids]
        query = query.filter(Ticket.Ticket_Status_ID.in_(status_ids))
    else:

        # Default to counting only open or in-progress tickets
<<<<<<< HEAD
        query = query.filter(TicketStatus.ID.in_(_OPEN_STATE_IDS))
=======
        query = query.filter(Ticket.Ticket_Status_ID.in_(_OPEN_STATE_IDS))
>>>>>>> 0b248ecc

    if filters:
        for key, value in filters.items():
            if hasattr(Ticket, key):
                query = query.filter(getattr(Ticket, key) == value)

    result = await db.execute(query)
    return result.scalar_one()


async def open_tickets_by_user(
    db: AsyncSession, filters: Optional[Dict[str, Any]] | None = None
) -> List[UserOpenCount]:
    """Return open ticket counts for assigned technicians with optional filtering."""

    logger.info("Calculating open tickets by user with filters %s", filters)

<<<<<<< HEAD
    query = (
        select(
            Ticket.Assigned_Email,
            Ticket.Assigned_Name,
            func.count(Ticket.Ticket_ID),
        )

        .join(TicketStatus, Ticket.Ticket_Status_ID == TicketStatus.ID, isouter=True)
        .filter(TicketStatus.ID.in_(_OPEN_STATE_IDS))
        .group_by(
            Ticket.Assigned_Email

        )
    )
=======
    query = select(
        Ticket.Assigned_Email,
        Ticket.Assigned_Name,
        func.count(Ticket.Ticket_ID),
    ).filter(Ticket.Ticket_Status_ID.in_(_OPEN_STATE_IDS))
>>>>>>> 0b248ecc

    if filters:
        for key, value in filters.items():
            if hasattr(Ticket, key):
                query = query.filter(getattr(Ticket, key) == value)

    query = query.group_by(Ticket.Assigned_Email, Ticket.Assigned_Name)

    result = await db.execute(query)
    return [
        UserOpenCount(assigned_email=row[0], assigned_name=row[1], count=row[2])
        for row in result.all()
    ]


async def tickets_waiting_on_user(db: AsyncSession) -> List[WaitingOnUserCount]:
    """Return counts of tickets awaiting user response (status == 4)."""
    logger.info("Calculating tickets waiting on user")
    result = await db.execute(
        select(
            Ticket.Ticket_Contact_Email,
            func.count(Ticket.Ticket_ID),
        )
        .filter(Ticket.Ticket_Status_ID == 4)
        .group_by(Ticket.Ticket_Contact_Email)
    )
    return [
        WaitingOnUserCount(contact_email=row[0], count=row[1]) for row in result.all()
    ]


async def ticket_trend(db: AsyncSession, days: int = 7) -> List[TrendCount]:
    """Return ticket counts grouped by creation date over the past `days` days."""
    logger.info("Calculating ticket trend for the past %d days", days)
    start = datetime.now(timezone.utc) - timedelta(days=days)
    result = await db.execute(
        select(
            func.date(Ticket.Created_Date),
            func.count(Ticket.Ticket_ID),
        )
        .filter(Ticket.Created_Date >= start)
        .group_by(func.date(Ticket.Created_Date))
        .order_by(func.date(Ticket.Created_Date))
    )

    trend: List[TrendCount] = []
    for d, c in result.all():
        if isinstance(d, str):
            parsed = parse_search_datetime(d)
            d = parsed.date() if parsed else None
        elif isinstance(d, datetime):
            d = d.date()
        trend.append(TrendCount(date=d, count=c))
    return trend


async def get_staff_ticket_report(
    db: AsyncSession,
    email: str,
    start_date: datetime | None = None,
    end_date: datetime | None = None,
) -> StaffTicketReport:
    """Return open/closed counts for a technician with recent tickets."""

    base_query = select(Ticket).filter(Ticket.Assigned_Email == email)
    if start_date:
        base_query = base_query.filter(Ticket.Created_Date >= start_date)
    if end_date:
        base_query = base_query.filter(Ticket.Created_Date <= end_date)

<<<<<<< HEAD
    open_q = (
        base_query.join(TicketStatus, Ticket.Ticket_Status_ID == TicketStatus.ID, isouter=True)
        .filter(TicketStatus.ID.in_(_OPEN_STATE_IDS))
    )
    closed_q = (
        base_query.join(TicketStatus, Ticket.Ticket_Status_ID == TicketStatus.ID, isouter=True)
        .filter(TicketStatus.ID.in_(_CLOSED_STATE_IDS))
=======
    open_q = base_query.filter(Ticket.Ticket_Status_ID.in_(_OPEN_STATE_IDS))
    closed_q = base_query.filter(Ticket.Ticket_Status_ID.in_(_CLOSED_STATE_IDS))

    open_count = (
        await db.scalar(select(func.count()).select_from(open_q.subquery())) or 0
    )
    closed_count = (
        await db.scalar(select(func.count()).select_from(closed_q.subquery())) or 0
>>>>>>> 0b248ecc
    )

    recent_q = (
        base_query.order_by(Ticket.Created_Date.desc())
        .with_only_columns(Ticket.Ticket_ID)
        .limit(5)
    )
    result = await db.execute(recent_q)
    recent_ids = [row[0] for row in result.all()]

    return StaffTicketReport(
        assigned_email=email,
        open_count=open_count,
        closed_count=closed_count,
        recent_ticket_ids=recent_ids,
    )


class AnalyticsManager:
    """Enhanced analytics helper with trends, insights, and predictions."""

    def __init__(self, db: AsyncSession):
        self.db = db

    async def get_comprehensive_dashboard(
        self, time_range_days: int = 30, include_predictions: bool = True
    ) -> Dict[str, Any]:
        end_date = datetime.now(timezone.utc)
        start_date = end_date - timedelta(days=time_range_days)

        metrics = await self._gather_all_metrics(start_date, end_date)
        trends = await self._analyze_trends(metrics, time_range_days)
        insights = self._generate_insights(metrics, trends)

        dashboard: Dict[str, Any] = {
            "overview": {
                "period": f"Last {time_range_days} days",
                "generated_at": datetime.now(timezone.utc).isoformat(),
                "total_tickets": metrics["total_tickets"],
                "active_tickets": metrics["active_tickets"],
                "resolution_rate": f"{metrics['resolution_rate']:.1%}",
            },
            "trends": {
                "ticket_volume": trends["volume_trend"].to_llm_format(),
            },
            "insights": insights,
        }
        if include_predictions:
            dashboard["predictions"] = await self._generate_predictions(metrics, trends)
        return dashboard

    async def _gather_all_metrics(
        self, start: datetime, end: datetime
    ) -> Dict[str, Any]:
        total = (
            await self.db.scalar(
                select(func.count(Ticket.Ticket_ID)).filter(
                    Ticket.Created_Date.between(start, end)
                )
            )
<<<<<<< HEAD
        ) or 0

        active = await self.db.scalar(
            select(func.count(Ticket.Ticket_ID))
            .join(TicketStatus, Ticket.Ticket_Status_ID == TicketStatus.ID, isouter=True)
            .filter(TicketStatus.ID.in_(_OPEN_STATE_IDS))
        ) or 0

        resolved = await self.db.scalar(
            select(func.count(Ticket.Ticket_ID))
            .join(TicketStatus, Ticket.Ticket_Status_ID == TicketStatus.ID, isouter=True)
            .filter(
                Ticket.Created_Date.between(start, end),
                TicketStatus.ID.in_(_CLOSED_STATE_IDS),
=======
            or 0
        )

        active = (
            await self.db.scalar(
                select(func.count(Ticket.Ticket_ID)).filter(
                    Ticket.Ticket_Status_ID.in_(_OPEN_STATE_IDS)
                )
            )
            or 0
        )

        resolved = (
            await self.db.scalar(
                select(func.count(Ticket.Ticket_ID)).filter(
                    Ticket.Created_Date.between(start, end),
                    Ticket.Ticket_Status_ID.in_(_CLOSED_STATE_IDS),
                )
>>>>>>> 0b248ecc
            )
            or 0
        )

        return {
            "total_tickets": total,
            "active_tickets": active,
            "resolution_rate": resolved / max(total, 1),
        }

    async def _analyze_trends(
        self, metrics: Dict[str, Any], days: int
    ) -> Dict[str, TrendAnalysis]:
        prev_end = datetime.now(timezone.utc) - timedelta(days=days)
        prev_start = prev_end - timedelta(days=days)
        prev_metrics = await self._gather_all_metrics(prev_start, prev_end)

        change = (
            (metrics["total_tickets"] - prev_metrics["total_tickets"])
            / max(prev_metrics["total_tickets"], 1)
        ) * 100

        analysis = TrendAnalysis(
            direction=self._determine_trend_direction(change),
            change_percentage=change,
            velocity=change / days,
            prediction_next_period=metrics["total_tickets"] * (1 + change / 100),
            confidence=0.7,
        )
        return {"volume_trend": analysis}

    def _determine_trend_direction(self, change: float) -> TrendDirection:
        if abs(change) < 5:
            return TrendDirection.STABLE
        return TrendDirection.INCREASING if change > 0 else TrendDirection.DECREASING

    def _generate_insights(
        self, metrics: Dict[str, Any], trends: Dict[str, TrendAnalysis]
    ) -> List[Dict[str, Any]]:
        insights: List[Dict[str, Any]] = []
        trend = trends["volume_trend"]
        if (
            trend.direction == TrendDirection.INCREASING
            and trend.change_percentage > 30
        ):
            insights.append(
                {
                    "type": "warning",
                    "message": (
                        "Ticket volume is increasing rapidly; "
                        "consider scaling support resources."
                    ),
                }
            )
        return insights

    async def _generate_predictions(
        self, metrics: Dict[str, Any], trends: Dict[str, TrendAnalysis]
    ) -> Dict[str, Any]:
        trend = trends["volume_trend"]
        return {
            "expected_ticket_volume": int(trend.prediction_next_period),
            "confidence": f"{trend.confidence:.0%}",
        }


__all__ = [
    "tickets_by_status",
    "open_tickets_by_site",
    "sla_breaches",
    "open_tickets_by_user",
    "tickets_waiting_on_user",
    "ticket_trend",
    "get_staff_ticket_report",
    "AnalyticsManager",
]<|MERGE_RESOLUTION|>--- conflicted
+++ resolved
@@ -10,19 +10,13 @@
 import threading
 
 from sqlalchemy.ext.asyncio import AsyncSession
-<<<<<<< HEAD
-from .system_utilities import OperationResult
-from sqlalchemy import func, select
-from src.core.repositories.models import Ticket, TicketStatus, Site
-from .ticket_management import _OPEN_STATE_IDS, _CLOSED_STATE_IDS
-=======
 from .system_utilities import OperationResult, parse_search_datetime
 from sqlalchemy import func, select, or_
 from src.core.repositories.models import Ticket, TicketStatus, Site
 from src.core.services.ticket_management import _OPEN_STATE_IDS
 
 _CLOSED_STATE_IDS = [3]
->>>>>>> 0b248ecc
+
 from src.shared.schemas.analytics import (
     StatusCount,
     SiteOpenCount,
@@ -131,12 +125,9 @@
             func.count(Ticket.Ticket_ID),
         )
         .join(Site, Ticket.Site_ID == Site.ID, isouter=True)
-<<<<<<< HEAD
-        .join(TicketStatus, Ticket.Ticket_Status_ID == TicketStatus.ID, isouter=True)
-        .filter(TicketStatus.ID.in_(_OPEN_STATE_IDS))
-=======
+
         .filter(Ticket.Ticket_Status_ID.in_(_OPEN_STATE_IDS))
->>>>>>> 0b248ecc
+
         .group_by(
             Ticket.Site_ID,
             Site.Label,
@@ -171,11 +162,9 @@
     else:
 
         # Default to counting only open or in-progress tickets
-<<<<<<< HEAD
-        query = query.filter(TicketStatus.ID.in_(_OPEN_STATE_IDS))
-=======
+
         query = query.filter(Ticket.Ticket_Status_ID.in_(_OPEN_STATE_IDS))
->>>>>>> 0b248ecc
+
 
     if filters:
         for key, value in filters.items():
@@ -193,28 +182,13 @@
 
     logger.info("Calculating open tickets by user with filters %s", filters)
 
-<<<<<<< HEAD
-    query = (
-        select(
-            Ticket.Assigned_Email,
-            Ticket.Assigned_Name,
-            func.count(Ticket.Ticket_ID),
-        )
-
-        .join(TicketStatus, Ticket.Ticket_Status_ID == TicketStatus.ID, isouter=True)
-        .filter(TicketStatus.ID.in_(_OPEN_STATE_IDS))
-        .group_by(
-            Ticket.Assigned_Email
-
-        )
-    )
-=======
+
     query = select(
         Ticket.Assigned_Email,
         Ticket.Assigned_Name,
         func.count(Ticket.Ticket_ID),
     ).filter(Ticket.Ticket_Status_ID.in_(_OPEN_STATE_IDS))
->>>>>>> 0b248ecc
+
 
     if filters:
         for key, value in filters.items():
@@ -285,15 +259,7 @@
     if end_date:
         base_query = base_query.filter(Ticket.Created_Date <= end_date)
 
-<<<<<<< HEAD
-    open_q = (
-        base_query.join(TicketStatus, Ticket.Ticket_Status_ID == TicketStatus.ID, isouter=True)
-        .filter(TicketStatus.ID.in_(_OPEN_STATE_IDS))
-    )
-    closed_q = (
-        base_query.join(TicketStatus, Ticket.Ticket_Status_ID == TicketStatus.ID, isouter=True)
-        .filter(TicketStatus.ID.in_(_CLOSED_STATE_IDS))
-=======
+
     open_q = base_query.filter(Ticket.Ticket_Status_ID.in_(_OPEN_STATE_IDS))
     closed_q = base_query.filter(Ticket.Ticket_Status_ID.in_(_CLOSED_STATE_IDS))
 
@@ -302,7 +268,7 @@
     )
     closed_count = (
         await db.scalar(select(func.count()).select_from(closed_q.subquery())) or 0
->>>>>>> 0b248ecc
+
     )
 
     recent_q = (
@@ -363,22 +329,7 @@
                     Ticket.Created_Date.between(start, end)
                 )
             )
-<<<<<<< HEAD
-        ) or 0
-
-        active = await self.db.scalar(
-            select(func.count(Ticket.Ticket_ID))
-            .join(TicketStatus, Ticket.Ticket_Status_ID == TicketStatus.ID, isouter=True)
-            .filter(TicketStatus.ID.in_(_OPEN_STATE_IDS))
-        ) or 0
-
-        resolved = await self.db.scalar(
-            select(func.count(Ticket.Ticket_ID))
-            .join(TicketStatus, Ticket.Ticket_Status_ID == TicketStatus.ID, isouter=True)
-            .filter(
-                Ticket.Created_Date.between(start, end),
-                TicketStatus.ID.in_(_CLOSED_STATE_IDS),
-=======
+
             or 0
         )
 
@@ -397,7 +348,7 @@
                     Ticket.Created_Date.between(start, end),
                     Ticket.Ticket_Status_ID.in_(_CLOSED_STATE_IDS),
                 )
->>>>>>> 0b248ecc
+
             )
             or 0
         )
