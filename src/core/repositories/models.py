from sqlalchemy import Column, Integer, String, Text
from src.shared.utils.date_format import FormattedDateTime
from sqlalchemy.orm import DeclarativeBase


class Base(DeclarativeBase):
    pass


class Ticket(Base):
    __tablename__ = "Tickets_Master"
    Ticket_ID = Column(Integer, primary_key=True, index=True)
    Subject = Column(String)
    Ticket_Body = Column(Text)
    Ticket_Status_ID = Column(Integer)
    Ticket_Contact_Name = Column(String)
    Ticket_Contact_Email = Column(String)
    Asset_ID = Column(Integer)
    Site_ID = Column(Integer)
    Ticket_Category_ID = Column(Integer)
<<<<<<< HEAD
    Created_Date = Column(DateTime(timezone=True))
=======
    Created_Date = Column(FormattedDateTime())
>>>>>>> 21ae5b75
    Assigned_Name = Column(String)
    Assigned_Email = Column(String)
    Severity_ID = Column(Integer)
    Assigned_Vendor_ID = Column(Integer)
<<<<<<< HEAD
    Closed_Date = Column(DateTime(timezone=True))
    LastModified = Column(DateTime(timezone=True))
=======
    Closed_Date = Column(FormattedDateTime())
    LastModified = Column(FormattedDateTime())
>>>>>>> 21ae5b75
    LastModfiedBy = Column(String)
    Resolution = Column(Text)


class Asset(Base):
    __tablename__ = "Assets"
    ID = Column(Integer, primary_key=True, index=True)
    Label = Column(String)
    Asset_Category_ID = Column(Integer)
    Serial_Number = Column(String)
    Model = Column(String)
    Manufacturer = Column(String)
    Site_ID = Column(Integer)


class Vendor(Base):
    __tablename__ = "Vendors"
    ID = Column(Integer, primary_key=True, index=True)
    Name = Column(String)
    Site_ID = Column(Integer)
    Asset_Category_ID = Column(Integer)


class TicketAttachment(Base):
    __tablename__ = "Ticket_Attachments"
    ID = Column(Integer, primary_key=True, index=True)
    Ticket_ID = Column(Integer)
    Name = Column(String)
    WebURl = Column(String)
<<<<<<< HEAD
    UploadDateTime = Column(DateTime(timezone=True))
=======
    UploadDateTime = Column(FormattedDateTime())
>>>>>>> 21ae5b75


class TicketMessage(Base):
    __tablename__ = "Ticket_Messages"
    ID = Column(Integer, primary_key=True, index=True)
    Ticket_ID = Column(Integer)
    Message = Column(Text)
    SenderUserCode = Column(String)
    SenderUserName = Column(String)
<<<<<<< HEAD
    DateTimeStamp = Column(DateTime(timezone=True))
=======
    DateTimeStamp = Column(FormattedDateTime())
>>>>>>> 21ae5b75


class Site(Base):
    __tablename__ = "Sites"
    ID = Column(Integer, primary_key=True, index=True)
    Label = Column(String)
    City = Column(String)
    State = Column(String)


class TicketCategory(Base):
    __tablename__ = "Ticket_Categories"
    ID = Column(Integer, primary_key=True, index=True)
    Label = Column(String)


class TicketStatus(Base):
    __tablename__ = "Ticket_Status"
    ID = Column(Integer, primary_key=True, index=True)
    Label = Column(String)


class Priority(Base):
    __tablename__ = "Priority_Levels"
    ID = Column(Integer, primary_key=True, index=True)
    Level = Column(String)


class OnCallShift(Base):
    __tablename__ = "OnCall_Shifts"

    id = Column(Integer, primary_key=True, index=True)
    user_email = Column(String, nullable=False, index=True)
<<<<<<< HEAD
    start_time = Column(DateTime(timezone=True), nullable=False)
    end_time = Column(DateTime(timezone=True), nullable=False)
=======
    start_time = Column(FormattedDateTime(), nullable=False)
    end_time = Column(FormattedDateTime(), nullable=False)
>>>>>>> 21ae5b75


class ViewBase(DeclarativeBase):
    """Declarative base for database views."""
    pass


class VTicketMasterExpanded(ViewBase):
    """Mapped class for the V_Ticket_Master_Expanded view."""
    __tablename__ = "V_Ticket_Master_Expanded"
    Ticket_ID = Column(Integer, primary_key=True, index=True)
    Subject = Column(String)
    Ticket_Body = Column(Text)
    Ticket_Status_ID = Column(Integer)
    Ticket_Status_Label = Column(String)
    Ticket_Contact_Name = Column(String)
    Ticket_Contact_Email = Column(String)
    Asset_ID = Column(Integer)
    Asset_Label = Column(String)
    Site_ID = Column(Integer)
    Site_Label = Column(String)
    Ticket_Category_ID = Column(Integer)
    Ticket_Category_Label = Column(String)

<<<<<<< HEAD
    Created_Date = Column(DateTime(timezone=True))
=======
    Created_Date = Column(FormattedDateTime())
>>>>>>> 21ae5b75
    Assigned_Name = Column(String)
    Assigned_Email = Column(String)
    Severity_ID = Column(Integer)
    Assigned_Vendor_ID = Column(Integer)
<<<<<<< HEAD
    Closed_Date = Column(DateTime(timezone=True))
    LastModified = Column(DateTime(timezone=True))
=======
    Closed_Date = Column(FormattedDateTime())
    LastModified = Column(FormattedDateTime())
>>>>>>> 21ae5b75
    LastModfiedBy = Column(String)

    Assigned_Vendor_Name = Column(String)
    Resolution = Column(Text)
    Priority_Level = Column(String)<|MERGE_RESOLUTION|>--- conflicted
+++ resolved
@@ -18,22 +18,14 @@
     Asset_ID = Column(Integer)
     Site_ID = Column(Integer)
     Ticket_Category_ID = Column(Integer)
-<<<<<<< HEAD
-    Created_Date = Column(DateTime(timezone=True))
-=======
+
     Created_Date = Column(FormattedDateTime())
->>>>>>> 21ae5b75
     Assigned_Name = Column(String)
     Assigned_Email = Column(String)
     Severity_ID = Column(Integer)
     Assigned_Vendor_ID = Column(Integer)
-<<<<<<< HEAD
-    Closed_Date = Column(DateTime(timezone=True))
-    LastModified = Column(DateTime(timezone=True))
-=======
     Closed_Date = Column(FormattedDateTime())
     LastModified = Column(FormattedDateTime())
->>>>>>> 21ae5b75
     LastModfiedBy = Column(String)
     Resolution = Column(Text)
 
@@ -63,12 +55,7 @@
     Ticket_ID = Column(Integer)
     Name = Column(String)
     WebURl = Column(String)
-<<<<<<< HEAD
-    UploadDateTime = Column(DateTime(timezone=True))
-=======
     UploadDateTime = Column(FormattedDateTime())
->>>>>>> 21ae5b75
-
 
 class TicketMessage(Base):
     __tablename__ = "Ticket_Messages"
@@ -77,11 +64,8 @@
     Message = Column(Text)
     SenderUserCode = Column(String)
     SenderUserName = Column(String)
-<<<<<<< HEAD
-    DateTimeStamp = Column(DateTime(timezone=True))
-=======
+
     DateTimeStamp = Column(FormattedDateTime())
->>>>>>> 21ae5b75
 
 
 class Site(Base):
@@ -115,13 +99,10 @@
 
     id = Column(Integer, primary_key=True, index=True)
     user_email = Column(String, nullable=False, index=True)
-<<<<<<< HEAD
-    start_time = Column(DateTime(timezone=True), nullable=False)
-    end_time = Column(DateTime(timezone=True), nullable=False)
-=======
+
     start_time = Column(FormattedDateTime(), nullable=False)
     end_time = Column(FormattedDateTime(), nullable=False)
->>>>>>> 21ae5b75
+
 
 
 class ViewBase(DeclarativeBase):
@@ -146,22 +127,15 @@
     Ticket_Category_ID = Column(Integer)
     Ticket_Category_Label = Column(String)
 
-<<<<<<< HEAD
-    Created_Date = Column(DateTime(timezone=True))
-=======
+
     Created_Date = Column(FormattedDateTime())
->>>>>>> 21ae5b75
     Assigned_Name = Column(String)
     Assigned_Email = Column(String)
     Severity_ID = Column(Integer)
     Assigned_Vendor_ID = Column(Integer)
-<<<<<<< HEAD
-    Closed_Date = Column(DateTime(timezone=True))
-    LastModified = Column(DateTime(timezone=True))
-=======
     Closed_Date = Column(FormattedDateTime())
     LastModified = Column(FormattedDateTime())
->>>>>>> 21ae5b75
+
     LastModfiedBy = Column(String)
 
     Assigned_Vendor_Name = Column(String)
