--- conflicted
+++ resolved
@@ -12,12 +12,6 @@
 from mcp.server.stdio import stdio_server
 from mcp import types
 
-from .mcp_server import Tool
-
-from mcp.server import Server
-from .mcp_server import Tool
-
-from mcp.server import Server
 from .mcp_server import Tool
 
 
@@ -170,24 +164,14 @@
 
 
 async def _g_ticket(ticket_id: int) -> _Dict[str, Any] | None:
-<<<<<<< HEAD
-    async with db.SessionLocal() as db:
-        ticket = await TicketManager().get_ticket(db, ticket_id)
-=======
     async with db.SessionLocal() as db_session:
         ticket = await TicketManager().get_ticket(db_session, ticket_id)
->>>>>>> e959d7f9
         return {"ticket_id": ticket.Ticket_ID} if ticket else None
 
 
 async def _l_tkts(limit: int = 10) -> list[_Dict[str, Any]]:
-<<<<<<< HEAD
-    async with db.SessionLocal() as db:
-        tickets = await TicketManager().list_tickets(db, limit=limit)
-=======
     async with db.SessionLocal() as db_session:
         tickets = await TicketManager().list_tickets(db_session, limit=limit)
->>>>>>> e959d7f9
         return [{"ticket_id": t.Ticket_ID} for t in tickets]
 
 
@@ -198,15 +182,9 @@
     status: str | None = None,
     filters: _Dict[str, Any] | None = None,
 ) -> list[Any]:
-<<<<<<< HEAD
-    async with db.SessionLocal() as db:
-        return await TicketManager().get_tickets_by_user(
-            db,
-=======
     async with db.SessionLocal() as db_session:
         return await TicketManager().get_tickets_by_user(
             db_session,
->>>>>>> e959d7f9
             identifier,
             skip=skip,
             limit=limit,
@@ -216,64 +194,34 @@
 
 
 async def _open_by_site() -> list[Any]:
-<<<<<<< HEAD
-    async with db.SessionLocal() as db:
-        return await open_tickets_by_site(db)
+    async with db.SessionLocal() as db_session:
+        return await open_tickets_by_site(db_session)
 
 
 async def _open_by_assigned_user(filters: _Dict[str, Any] | None = None) -> list[Any]:
-    async with db.SessionLocal() as db:
-        return await open_tickets_by_user(db, filters)
+    async with db.SessionLocal() as db_session:
+        return await open_tickets_by_user(db_session, filters)
 
 
 async def _tickets_status() -> list[Any]:
-    async with db.SessionLocal() as db:
-        result = await tickets_by_status(db)
-=======
-    async with db.SessionLocal() as db_session:
-        return await open_tickets_by_site(db_session)
-
-
-async def _open_by_assigned_user(filters: _Dict[str, Any] | None = None) -> list[Any]:
-    async with db.SessionLocal() as db_session:
-        return await open_tickets_by_user(db_session, filters)
-
-
-async def _tickets_status() -> list[Any]:
     async with db.SessionLocal() as db_session:
         result = await tickets_by_status(db_session)
->>>>>>> e959d7f9
         return result.data if getattr(result, "success", True) else []
 
 
 async def _ticket_trend(days: int = 7) -> list[Any]:
-<<<<<<< HEAD
-    async with db.SessionLocal() as db:
-        return await ticket_trend(db, days)
+    async with db.SessionLocal() as db_session:
+        return await ticket_trend(db_session, days)
 
 
 async def _waiting_on_user() -> list[Any]:
-    async with db.SessionLocal() as db:
-        return await tickets_waiting_on_user(db)
+    async with db.SessionLocal() as db_session:
+        return await tickets_waiting_on_user(db_session)
 
 
 async def _sla_breaches(days: int = 2) -> int:
-    async with db.SessionLocal() as db:
-        return await sla_breaches(db, sla_days=days)
-=======
-    async with db.SessionLocal() as db_session:
-        return await ticket_trend(db_session, days)
-
-
-async def _waiting_on_user() -> list[Any]:
-    async with db.SessionLocal() as db_session:
-        return await tickets_waiting_on_user(db_session)
-
-
-async def _sla_breaches(days: int = 2) -> int:
     async with db.SessionLocal() as db_session:
         return await sla_breaches(db_session, sla_days=days)
->>>>>>> e959d7f9
 
 
 async def _staff_report(
@@ -281,15 +229,9 @@
     start_date: datetime | None = None,
     end_date: datetime | None = None,
 ) -> Any:
-<<<<<<< HEAD
-    async with db.SessionLocal() as db:
-        return await get_staff_ticket_report(
-            db,
-=======
     async with db.SessionLocal() as db_session:
         return await get_staff_ticket_report(
             db_session,
->>>>>>> e959d7f9
             assigned_email,
             start_date=start_date,
             end_date=end_date,
@@ -301,15 +243,9 @@
     days: int = 7,
     limit: int = 10,
 ) -> list[Any]:
-<<<<<<< HEAD
-    async with db.SessionLocal() as db:
-        return await TicketManager().get_tickets_by_timeframe(
-            db,
-=======
     async with db.SessionLocal() as db_session:
         return await TicketManager().get_tickets_by_timeframe(
             db_session,
->>>>>>> e959d7f9
             status=status,
             days=days,
             limit=limit,
@@ -317,74 +253,39 @@
 
 
 async def _search_tickets(query: str, limit: int = 10) -> list[Any]:
-<<<<<<< HEAD
-    async with db.SessionLocal() as db:
-        return await TicketManager().search_tickets(db, query, limit=limit)
+    async with db.SessionLocal() as db_session:
+        return await TicketManager().search_tickets(db_session, query, limit=limit)
 
 
 async def _list_sites(limit: int = 10) -> list[Any]:
-    async with db.SessionLocal() as db:
-        return await ReferenceDataManager().list_sites(db, limit=limit)
+    async with db.SessionLocal() as db_session:
+        return await ReferenceDataManager().list_sites(db_session, limit=limit)
 
 
 async def _list_assets(limit: int = 10) -> list[Any]:
-    async with db.SessionLocal() as db:
-        return await ReferenceDataManager().list_assets(db, limit=limit)
+    async with db.SessionLocal() as db_session:
+        return await ReferenceDataManager().list_assets(db_session, limit=limit)
 
 
 async def _list_vendors(limit: int = 10) -> list[Any]:
-    async with db.SessionLocal() as db:
-        return await ReferenceDataManager().list_vendors(db, limit=limit)
+    async with db.SessionLocal() as db_session:
+        return await ReferenceDataManager().list_vendors(db_session, limit=limit)
 
 
 async def _list_categories() -> list[Any]:
-    async with db.SessionLocal() as db:
-        return await ReferenceDataManager().list_categories(db)
+    async with db.SessionLocal() as db_session:
+        return await ReferenceDataManager().list_categories(db_session)
 
 
 async def _ticket_full_context(ticket_id: int) -> Any:
-    async with db.SessionLocal() as db:
-        mgr = EnhancedContextManager(db)
-=======
-    async with db.SessionLocal() as db_session:
-        return await TicketManager().search_tickets(db_session, query, limit=limit)
-
-
-async def _list_sites(limit: int = 10) -> list[Any]:
-    async with db.SessionLocal() as db_session:
-        return await ReferenceDataManager().list_sites(db_session, limit=limit)
-
-
-async def _list_assets(limit: int = 10) -> list[Any]:
-    async with db.SessionLocal() as db_session:
-        return await ReferenceDataManager().list_assets(db_session, limit=limit)
-
-
-async def _list_vendors(limit: int = 10) -> list[Any]:
-    async with db.SessionLocal() as db_session:
-        return await ReferenceDataManager().list_vendors(db_session, limit=limit)
-
-
-async def _list_categories() -> list[Any]:
-    async with db.SessionLocal() as db_session:
-        return await ReferenceDataManager().list_categories(db_session)
-
-
-async def _ticket_full_context(ticket_id: int) -> Any:
     async with db.SessionLocal() as db_session:
         mgr = EnhancedContextManager(db_session)
->>>>>>> e959d7f9
         return await mgr.get_ticket_full_context(ticket_id)
 
 
 async def _system_snapshot() -> Any:
-<<<<<<< HEAD
-    async with db.SessionLocal() as db:
-        mgr = EnhancedContextManager(db)
-=======
     async with db.SessionLocal() as db_session:
         mgr = EnhancedContextManager(db_session)
->>>>>>> e959d7f9
         return await mgr.get_system_snapshot()
 
 
@@ -516,15 +417,6 @@
     server = Server("helpdesk-ai-agent")
 
     @server.list_tools()
-<<<<<<< HEAD
-    async def _list_tools() -> List[dict[str, Any]]:
-        return [
-            {
-                "name": t.name,
-                "description": t.description,
-                "inputSchema": t.inputSchema,
-            }
-=======
     async def _list_tools() -> List[types.Tool]:
         return [
             types.Tool(
@@ -532,7 +424,6 @@
                 description=t.description,
                 inputSchema=t.inputSchema,
             )
->>>>>>> e959d7f9
             for t in ENHANCED_TOOLS
         ]
 
@@ -548,9 +439,6 @@
     return server
 
 
-<<<<<<< HEAD
-__all__ = ["MCPServerConfig", "get_config", "set_config", "ENHANCED_TOOLS", "create_server"]
-=======
 def run_server() -> None:
     """Run the MCP server with stdio transport."""
     async def _main() -> None:
@@ -561,5 +449,4 @@
     anyio.run(_main)
 
 
-__all__ = ["MCPServerConfig", "get_config", "set_config", "ENHANCED_TOOLS", "create_server", "run_server"]
->>>>>>> e959d7f9
+__all__ = ["MCPServerConfig", "get_config", "set_config", "ENHANCED_TOOLS", "create_server", "run_server"]