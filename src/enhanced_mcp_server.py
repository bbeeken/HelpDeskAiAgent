"""Configuration management for the MCP server and stub MCP server helpers."""

from __future__ import annotations

import json
import os
import logging
import re
from dataclasses import dataclass, field
from datetime import datetime, timezone, timedelta
from typing import Any, Dict, List, Optional

import anyio
import html
from fastapi.responses import JSONResponse
from mcp.server import Server
from mcp.server.stdio import stdio_server
from mcp import types
from sqlalchemy import select, func, or_
from sklearn.feature_extraction.text import TfidfVectorizer
from sklearn.metrics.pairwise import cosine_similarity

from .mcp_server import Tool
from src.infrastructure import database as db
from src.core.services.ticket_management import TicketManager
from src.core.services.reference_data import ReferenceDataManager
from src.shared.schemas.ticket import TicketExpandedOut, TicketCreate
from src.core.repositories.models import (
    Priority,
    Ticket,
    TicketStatus,
    VTicketMasterExpanded,
    Asset,
    Site,
    Vendor,
)
from src.core.services.analytics_reporting import (
    open_tickets_by_site,
    open_tickets_by_user,
    tickets_by_status,
    ticket_trend,
    sla_breaches,
    AnalyticsManager,
)
from src.core.services.enhanced_context import EnhancedContextManager
from src.core.services.advanced_query import AdvancedQueryManager
from src.shared.schemas.agent_data import AdvancedQuery

logger = logging.getLogger(__name__)

# ISO 8601 datetime with optional fractional seconds and timezone
_ISO_DT_PATTERN = re.compile(
    r"^\d{4}-\d{2}-\d{2}T\d{2}:\d{2}:\d{2}(?:\.\d+)?(?:Z|[+-]\d{2}:\d{2})$"
)

# ---------------------------------------------------------------------------
# Configuration Classes
# ---------------------------------------------------------------------------

@dataclass
class DatabaseConfig:
    """Database configuration settings."""
    max_retries: int = 3
    retry_base_delay: float = 0.1
    retry_backoff_factor: int = 2
    session_timeout: int = 300  # seconds
    pool_size: int = 10
    max_overflow: int = 20
    pool_pre_ping: bool = True


@dataclass
class ServerConfig:
    """Main server configuration."""
    name: str = "helpdesk-ai-agent"
    version: str = "1.0.0"
    default_limit: int = 10
    max_limit: int = 1000
    enable_metrics: bool = True
    enable_health_check: bool = True


@dataclass
class LoggingConfig:
    """Logging configuration."""
    level: str = "INFO"
    format: str = "%(asctime)s - %(name)s - %(levelname)s - %(message)s"
    file_path: Optional[str] = None
    max_file_size: int = 10 * 1024 * 1024  # 10MB
    backup_count: int = 5


@dataclass
class SecurityConfig:
    """Security and validation configuration."""
    enable_rate_limiting: bool = True
    max_requests_per_minute: int = 100
    max_requests_per_hour: int = 1000
    require_authentication: bool = False
    allowed_origins: List[str] = field(default_factory=list)


@dataclass
class MCPServerConfig:
    """Complete MCP server configuration."""
    database: DatabaseConfig = field(default_factory=DatabaseConfig)
    server: ServerConfig = field(default_factory=ServerConfig)
    logging: LoggingConfig = field(default_factory=LoggingConfig)
    security: SecurityConfig = field(default_factory=SecurityConfig)
    
    @classmethod
    def from_env(cls) -> 'MCPServerConfig':
        """Create configuration from environment variables."""
        config = cls()
        
        # Database settings
        config.database.max_retries = int(os.getenv('DB_MAX_RETRIES', str(config.database.max_retries)))
        config.database.retry_base_delay = float(os.getenv('DB_RETRY_DELAY', str(config.database.retry_base_delay)))
        config.database.session_timeout = int(os.getenv('DB_SESSION_TIMEOUT', str(config.database.session_timeout)))
        config.database.pool_size = int(os.getenv('DB_POOL_SIZE', str(config.database.pool_size)))
        
        # Server settings
        config.server.name = os.getenv('SERVER_NAME', config.server.name)
        config.server.default_limit = int(os.getenv('DEFAULT_LIMIT', str(config.server.default_limit)))
        config.server.max_limit = int(os.getenv('MAX_LIMIT', str(config.server.max_limit)))
        config.server.enable_metrics = os.getenv('ENABLE_METRICS', 'true').lower() == 'true'
        
        # Logging settings
        config.logging.level = os.getenv('LOG_LEVEL', config.logging.level)
        config.logging.file_path = os.getenv('LOG_FILE_PATH')
        
        # Security settings
        config.security.enable_rate_limiting = os.getenv('ENABLE_RATE_LIMITING', 'true').lower() == 'true'
        config.security.max_requests_per_minute = int(os.getenv('MAX_REQUESTS_PER_MINUTE', str(config.security.max_requests_per_minute)))
        config.security.require_authentication = os.getenv('REQUIRE_AUTH', 'false').lower() == 'true'
        
        allowed_origins = os.getenv('ALLOWED_ORIGINS', '')
        if allowed_origins:
            config.security.allowed_origins = [origin.strip() for origin in allowed_origins.split(',')]
        
        return config
    
    def validate(self) -> None:
        """Validate configuration settings."""
        if self.server.max_limit <= 0:
            raise ValueError("max_limit must be positive")
        
        if self.server.default_limit <= 0:
            raise ValueError("default_limit must be positive")
        
        if self.server.default_limit > self.server.max_limit:
            raise ValueError("default_limit cannot exceed max_limit")
        
        if self.database.max_retries <= 0:
            raise ValueError("max_retries must be positive")
        
        if self.database.retry_base_delay <= 0:
            raise ValueError("retry_base_delay must be positive")
        
        if self.logging.level not in ['DEBUG', 'INFO', 'WARNING', 'ERROR', 'CRITICAL']:
            raise ValueError(f"Invalid log level: {self.logging.level}")


# Global configuration instance
_config: Optional[MCPServerConfig] = None


def get_config() -> MCPServerConfig:
    """Get the global configuration instance."""
    global _config
    if _config is None:
        _config = MCPServerConfig.from_env()
        _config.validate()
    return _config


def set_config(config: MCPServerConfig) -> None:
    """Set the global configuration instance."""
    global _config
    config.validate()
    _config = config


# ---------------------------------------------------------------------------
# Semantic Filtering and Mapping
# ---------------------------------------------------------------------------

_STATUS_MAP = {
    "open": 1,
    "closed": 3,
    "resolved": 4,
    "in_progress": 2,
    "progress": 2,
    "pending": 3,
}

# IDs that represent an "open" style status in the database. When filtering on
# ``status=open`` these should all be matched.
_OPEN_STATE_IDS = [1, 2, 4, 5, 6, 8]

_PRIORITY_MAP = {
    "critical": "Critical",
    "high": "High",
    "medium": "Medium",
    "low": "Low",
}

# Map priority level names to their numeric severity ID. The ID values are
# consistent across the test database and production schema.
_PRIORITY_LEVEL_TO_ID = {"Critical": 1, "High": 2, "Medium": 3, "Low": 4}


def _format_ticket_by_level(ticket: Any) -> dict:
    """Return a dict representation of a ticket with consistent priority labeling."""
    if isinstance(ticket, dict):
        data = ticket.copy()
    else:
        data = TicketExpandedOut.model_validate(ticket).model_dump()

    level = data.get("Priority_Level")
    if level and isinstance(level, str):
        data["Priority_Level"] = level.capitalize()

    return data


def _calculate_similarity_scores(texts: list[str], query: str) -> list[float]:
    """Return cosine similarity scores between the query and each text."""
    if not query or not texts:
        return [0.0] * len(texts)

    docs = [query] + texts
    vectorizer = TfidfVectorizer().fit(docs)
    query_vec = vectorizer.transform([query])
    text_vecs = vectorizer.transform(texts)
    similarities = cosine_similarity(text_vecs, query_vec).flatten()
    return similarities.tolist()


def _generate_search_highlights(ticket: dict, query: str) -> dict:
    """Highlight query terms in the subject and body preview."""
    if not query:
        return {"subject": ticket.get("Subject", ""), "body": ticket.get("body_preview", "")}
        
    pattern = re.compile(re.escape(query), re.IGNORECASE)
    subject = ticket.get("Subject") or ""
    body = ticket.get("body_preview") or ""
    
    return {
        "subject": pattern.sub(lambda m: f"<em>{m.group()}</em>", subject),
        "body": pattern.sub(lambda m: f"<em>{m.group()}</em>", body),
    }


def _apply_semantic_filters(filters: dict[str, Any]) -> dict[str, Any]:
    """Translate human-friendly filters into database column filters."""
    if not filters:
        return {}
        
    translated: dict[str, Any] = {}
    
    for key, value in filters.items():
        k = key.lower()
        
        if k in {"status", "ticket_status"}:
            if isinstance(value, str):
                v = value.lower()
                if v == "open":
                    translated["Ticket_Status_ID"] = _OPEN_STATE_IDS
                else:
                    translated["Ticket_Status_ID"] = _STATUS_MAP.get(v, value)
            elif isinstance(value, list):
                ids: list[Any] = []
                for item in value:
                    if isinstance(item, str) and item.lower() == "open":
                        ids.extend(_OPEN_STATE_IDS)
                    elif isinstance(item, str):
                        ids.append(_STATUS_MAP.get(item.lower(), item))
                    else:
                        ids.append(item)
                translated["Ticket_Status_ID"] = ids
            else:
                translated["Ticket_Status_ID"] = value
                
        elif k in {"priority", "priority_level"}:
            if isinstance(value, list):
                ids: list[Any] = []
                for item in value:
                    if isinstance(item, str):
                        canonical = _PRIORITY_MAP.get(item.lower(), item)
                        ids.append(_PRIORITY_LEVEL_TO_ID.get(canonical, item))
                    else:
                        ids.append(item)
                translated["Severity_ID"] = ids
            else:
                if isinstance(value, str):
                    canonical = _PRIORITY_MAP.get(value.lower(), value)
                    translated["Severity_ID"] = _PRIORITY_LEVEL_TO_ID.get(
                        canonical, value
                    )
                else:
                    translated["Severity_ID"] = value
                
        elif k == "assignee":
            translated["Assigned_Email"] = value
            
        elif k == "category":
            translated["Ticket_Category_ID"] = value
            
    else:
        # Pass through other filters unchanged
        translated[key] = value

    return translated



def _ensure_utc(dt: datetime | None) -> datetime:
    """Return a timezone-aware datetime in UTC."""
    if dt is None:
        return datetime.now(timezone.utc)
    return dt if dt.tzinfo else dt.replace(tzinfo=timezone.utc)


def _is_ticket_overdue(ticket) -> bool:
    """Determine if a ticket is overdue based on creation date and status."""
    created = ticket.Created_Date
    if not created:
        return False
    age_hours = (datetime.now(timezone.utc) - _ensure_utc(created)).total_seconds() / 3600
    return age_hours > 24 and ticket.Closed_Date is None


def _estimate_complexity(ticket) -> str:
    """Rough complexity estimate based on subject and body length."""
    subject_length = len(getattr(ticket, "Subject", "") or "")
    body_length = len(getattr(ticket, "Ticket_Body", "") or "")
    if body_length > 500 or subject_length > 100:
        return "high"
    if body_length > 200 or subject_length > 50:
        return "medium"
    return "low"



# ---------------------------------------------------------------------------
# MCP Server Tool Implementations
# ---------------------------------------------------------------------------

async def _get_ticket(ticket_id: int, include_full_context: bool = False) -> Dict[str, Any]:
    """Retrieve a ticket by ID and return full details.

    If ``include_full_context`` is true, the response also contains the last few
    messages, attachments and a short user ticket history for additional
    context.
    """
    try:
        async with db.SessionLocal() as db_session:
            ticket = await TicketManager().get_ticket(db_session, ticket_id)
            if not ticket:
                return {"status": "error", "error": f"Ticket {ticket_id} not found"}
            data = _format_ticket_by_level(ticket)

            if include_full_context:
                mgr = EnhancedContextManager(db_session)
                messages = await mgr._get_ticket_messages(ticket_id)
                attachments = await mgr._get_ticket_attachments(ticket_id)
                history = await mgr._get_user_ticket_history(
                    ticket.Ticket_Contact_Email,
                    limit=5,
                )
                return {
                    "status": "success",
                    "data": data,
                    "messages": messages[-5:],
                    "attachments": attachments[-5:],
                    "user_history": history,
                }

            return {"status": "success", "data": data}
    except Exception as e:
        logger.error(f"Error in get_ticket: {e}")
        return {"status": "error", "error": str(e)}


async def _list_tickets(
    limit: int = 10,
    skip: int = 0,
    filters: Dict[str, Any] | None = None,
    sort: list[str] | None = None,
) -> Dict[str, Any]:
    """List tickets using semantic filters and return serialized results."""
    try:
        async with db.SessionLocal() as db_session:
            # Apply semantic filtering
            applied_filters = _apply_semantic_filters(filters or {})
            
            tickets = await TicketManager().list_tickets(
                db_session,
                filters=applied_filters,
                skip=skip,
                limit=limit,
                sort=sort,
            )
            
            data = [_format_ticket_by_level(t) for t in tickets]
            
            return {
                "status": "success", 
                "data": data,
                "count": len(data),
                "skip": skip,
                "limit": limit
            }
    except Exception as e:
        logger.error(f"Error in list_tickets: {e}")
        return {"status": "error", "error": str(e)}


async def _get_tickets_by_user(
    identifier: str,
    skip: int = 0,
    limit: int = 100,
    status: str | None = None,
    filters: Dict[str, Any] | None = None,
) -> Dict[str, Any]:
    """Return tickets associated with a user."""
    try:
        async with db.SessionLocal() as db_session:
            # Apply semantic filters
            applied_filters = _apply_semantic_filters(filters or {})
            
            tickets = await TicketManager().get_tickets_by_user(
                db_session,
                identifier,
                skip=skip,
                limit=limit,
                status=status,
                filters=applied_filters,
            )
            
            data = [_format_ticket_by_level(t) for t in tickets]
            
            return {
                "status": "success",
                "data": data,
                "user": identifier,
                "count": len(data)
            }
    except Exception as e:
        logger.error(f"Error in get_tickets_by_user: {e}")
        return {"status": "error", "error": str(e)}


<<<<<<< HEAD
=======
async def _search_tickets(query: str, limit: int = 10) -> Dict[str, Any]:
    """Search tickets and return results scored by relevance."""
    try:
        async with db.SessionLocal() as db_session:
            results = await TicketManager().search_tickets(
                db_session, query, limit=limit * 2  # Get more results for relevance sorting
            )
            
            enriched: list[dict] = []
            corpus: list[str] = []
            for r in results:
                item = _format_ticket_by_level(r)
                corpus.append(
                    " ".join(
                        [
                            item.get("Subject", ""),
                            item.get("body_preview", ""),
                            item.get("Category_Name", ""),
                        ]
                    )
                )
                enriched.append(item)

            scores = _calculate_similarity_scores(corpus, query)
            for itm, score in zip(enriched, scores):
                itm["relevance"] = round(float(score), 2)
                itm["highlights"] = _generate_search_highlights(itm, query)

            # Sort by relevance and limit results
            enriched.sort(key=lambda d: d["relevance"], reverse=True)
            enriched = enriched[:limit]
            
            return {
                "status": "success",
                "data": enriched,
                "query": query,
                "count": len(enriched)
            }
    except Exception as e:
        logger.error(f"Error in search_tickets: {e}")
        return {"status": "error", "error": str(e)}
>>>>>>> bbb4e109


async def _search_tickets_enhanced(
    text: str | None = None,
    query: str | None = None,  # Backward compatibility alias
    user: str | None = None,
    user_identifier: str | None = None,  # Backward compatibility alias
    days: int | None = None,
    created_after: str | None = None,
    created_before: str | None = None,
    status: str | None = None,
    priority: str | None = None,
    site_id: int | None = None,
    assigned_to: str | None = None,
    unassigned_only: bool = False,
    filters: Dict[str, Any] | None = None,
    limit: int = 10,
    skip: int = 0,
    sort: list[str] | None = None,
    include_relevance_score: bool = True,
    include_highlights: bool = True,
) -> Dict[str, Any]:
    """Enhanced unified ticket search with AI-friendly features and semantic filtering."""
    try:
        # Handle backward compatibility aliases
        if text is None and query is not None:
            text = query
        if user is None and user_identifier is not None:
            user = user_identifier

        async with db.SessionLocal() as db_session:
            base_stmt = select(VTicketMasterExpanded)
            applied_filters = {}

            # Text search with XSS protection
            if text:
                sanitized = html.escape(text.strip())
                if sanitized:
                    pattern = f"%{sanitized}%"
                    base_stmt = base_stmt.filter(
                        or_(
                            VTicketMasterExpanded.Subject.ilike(pattern),
                            VTicketMasterExpanded.Ticket_Body.ilike(pattern),
                        )
                    )

            # User-based filtering (contact, assignee, or message sender)
            if user:
                ident = user.lower().strip()
                base_stmt = base_stmt.filter(
                    or_(
                        func.lower(VTicketMasterExpanded.Ticket_Contact_Name) == ident,
                        func.lower(VTicketMasterExpanded.Ticket_Contact_Email) == ident,
                        func.lower(VTicketMasterExpanded.Assigned_Name) == ident,
                        func.lower(VTicketMasterExpanded.Assigned_Email) == ident,
                    )
                )

            # Time-based filtering (created_after/before override days)
            if created_after or created_before:
                if created_after:
                    if not _ISO_DT_PATTERN.match(created_after):
                        return JSONResponse(
                            status_code=422,
                            content={"detail": f"Invalid created_after: {created_after}"},
                        )
                    after_dt = datetime.fromisoformat(created_after.replace("Z", "+00:00"))
                    base_stmt = base_stmt.filter(VTicketMasterExpanded.Created_Date >= after_dt)

                if created_before:
                    if not _ISO_DT_PATTERN.match(created_before):
                        return JSONResponse(
                            status_code=422,
                            content={"detail": f"Invalid created_before: {created_before}"},
                        )
                    before_dt = datetime.fromisoformat(created_before.replace("Z", "+00:00"))
                    base_stmt = base_stmt.filter(VTicketMasterExpanded.Created_Date <= before_dt)
            
            elif days is not None and days >= 0:
                cutoff = datetime.now(timezone.utc) - timedelta(days=days)
                base_stmt = base_stmt.filter(VTicketMasterExpanded.Created_Date >= cutoff)

            # Direct semantic filters (most commonly used by AI agents)
            if status:
                status_filters = {"status": status}
                semantic_status = _apply_semantic_filters(status_filters)
                applied_filters.update(semantic_status)

            if priority:
                priority_filters = {"priority": priority}
                semantic_priority = _apply_semantic_filters(priority_filters)
                applied_filters.update(semantic_priority)

            if site_id is not None:
                applied_filters["Site_ID"] = site_id

            if assigned_to:
                applied_filters["Assigned_Email"] = assigned_to

            if unassigned_only:
                base_stmt = base_stmt.filter(VTicketMasterExpanded.Assigned_Email.is_(None))

            # Advanced filters from filters object
            if filters:
                additional_semantic = _apply_semantic_filters(filters)
                applied_filters.update(additional_semantic)

            # Apply all accumulated filters
            for key, value in applied_filters.items():
                if hasattr(VTicketMasterExpanded, key):
                    col = getattr(VTicketMasterExpanded, key)
                    if isinstance(value, list):
                        base_stmt = base_stmt.filter(col.in_(value))
                    else:
                        base_stmt = base_stmt.filter(col == value)

            # Sorting with intelligent defaults
            order_stmt = base_stmt
            if sort:
                for key in reversed(sort):
                    direction = "asc"
                    column = key
                    if key.startswith("-"):
                        column = key[1:]
                        direction = "desc"
                    elif " " in key:
                        column, dir_part = key.rsplit(" ", 1)
                        if dir_part.lower() in {"asc", "desc"}:
                            direction = dir_part.lower()
                    if hasattr(VTicketMasterExpanded, column):
                        attr = getattr(VTicketMasterExpanded, column)
                        order_stmt = order_stmt.order_by(
                            attr.desc() if direction == "desc" else attr.asc()
                        )
            else:
                # Default: most recent first, then by priority for AI relevance
                order_stmt = order_stmt.order_by(
                    VTicketMasterExpanded.Created_Date.desc(),
                    VTicketMasterExpanded.Severity_ID.asc()  # Lower ID = higher priority
                )

            # Get total count for pagination metadata
            count_stmt = select(func.count()).select_from(order_stmt.subquery())
            total_count = await db_session.scalar(count_stmt) or 0

            # Apply pagination
            if skip:
                order_stmt = order_stmt.offset(skip)
            if limit:
                order_stmt = order_stmt.limit(limit)

            # Execute query
            result = await db_session.execute(order_stmt)
            records = result.scalars().all()

            # Process results with AI-friendly enhancements
            data: list[dict] = []
            text_corpus: list[str] = []
            for r in records:
                item = _format_ticket_by_level(r)

                # Add AI-friendly metadata
                item["metadata"] = {
                    "age_days": (datetime.now(timezone.utc) - _ensure_utc(r.Created_Date)).days if r.Created_Date else 0,
                    "is_overdue": _is_ticket_overdue(r),
                    "complexity_estimate": _estimate_complexity(r),
                }

                if text:
                    text_corpus.append(
                        " ".join(
                            [
                                item.get("Subject", ""),
                                item.get("body_preview", ""),
                                item.get("Category_Name", ""),
                            ]
                        )
                    )

                data.append(item)

            # Calculate relevance scores using TF-IDF
            if text and include_relevance_score:
                scores = _calculate_similarity_scores(text_corpus, text)
                for itm, score in zip(data, scores):
                    itm["relevance_score"] = round(float(score), 2)

            # Add search highlighting for better AI context
            if text and include_highlights:
                for itm in data:
                    itm["highlights"] = _generate_search_highlights(itm, text)

            # Sort by relevance if text search was performed
            if text and include_relevance_score:
                data.sort(key=lambda d: d.get("relevance_score", 0), reverse=True)

            # Generate search summary for AI context
            search_summary = {
                "query_type": [],
                "filters_applied": list(applied_filters.keys()),
                "search_scope": "all_tickets"
            }
            
            if text:
                search_summary["query_type"].append("text_search")
            if user:
                search_summary["query_type"].append("user_filter")
            if status or priority or site_id or assigned_to:
                search_summary["query_type"].append("semantic_filter")
            if unassigned_only:
                search_summary["query_type"].append("unassigned_only")

            return {
                "status": "success",
                "data": data,
                "count": len(data),
                "total_count": total_count,
                "skip": skip,
                "limit": limit,
                "search_summary": search_summary,
                "execution_metadata": {
                    "text_query": text,
                    "user_filter": user,
                    "time_range_days": days,
                    "semantic_filters_applied": bool(status or priority),
                    "relevance_scoring": include_relevance_score and bool(text),
                    "query_complexity": "simple" if len(search_summary["query_type"]) <= 1 else "complex"
                }
            }

    except Exception as e:
        logger.error(f"Error in enhanced search_tickets: {e}")
        return {
            "status": "error",
            "error": {
                "message": str(e),
                "code": "SEARCH_EXECUTION_ERROR",
            },
        }



async def _create_ticket(**payload: Any) -> Dict[str, Any]:
    """Create a new ticket and return the created record."""
    try:
        async with db.SessionLocal() as db_session:
            # Set default timestamps
            now = datetime.now(timezone.utc)
            payload.setdefault("Created_Date", now)
            payload.setdefault("LastModified", now)
            payload.setdefault("LastModfiedBy", "Gil AI")
            
            result = await TicketManager().create_ticket(db_session, payload)
            if not result.success:
                await db_session.rollback()
                raise Exception(result.error or "Failed to create ticket")
                
            await db_session.commit()
            
            # Fetch the created ticket with all details
            ticket = await TicketManager().get_ticket(
                db_session, result.data.Ticket_ID
            )
            data = _format_ticket_by_level(ticket)
            
            return {"status": "success", "data": data}
    except Exception as e:
        logger.error(f"Error in create_ticket: {e}")
        return {"status": "error", "error": str(e)}


async def _update_ticket(ticket_id: int, updates: Dict[str, Any]) -> Dict[str, Any]:
    """Update an existing ticket."""
    try:
        async with db.SessionLocal() as db_session:
            # Apply semantic filters to updates
            applied_updates = _apply_semantic_filters(updates)
            message = applied_updates.pop("message", None)

            # Closing logic
            if applied_updates.get("Ticket_Status_ID") == 4 and "Closed_Date" not in applied_updates:
                applied_updates["Closed_Date"] = datetime.now(timezone.utc)

            # Assignment defaults
            if "Assigned_Email" in applied_updates and "Assigned_Name" not in applied_updates:
                applied_updates["Assigned_Name"] = applied_updates.get("Assigned_Email")

            applied_updates["LastModified"] = datetime.now(timezone.utc)
            applied_updates["LastModfiedBy"] = "Gil AI"

            updated = await TicketManager().update_ticket(db_session, ticket_id, applied_updates)
            if not updated:
                await db_session.rollback()
                return {"status": "error", "error": f"Ticket {ticket_id} not found"}

            if message:
                await TicketManager().post_message(
                    db_session,
                    ticket_id,
                    message,
                    applied_updates.get("Assigned_Email", "system"),
                    applied_updates.get("Assigned_Name", applied_updates.get("Assigned_Email", "system")),
                )

            await db_session.commit()

            ticket = await TicketManager().get_ticket(db_session, ticket_id)
            data = _format_ticket_by_level(ticket)

            return {"status": "success", "data": data}
    except Exception as e:
        logger.error(f"Error in update_ticket: {e}")
        return {"status": "error", "error": str(e)}


async def _bulk_update_tickets(
    ticket_ids: list[int],
    updates: Dict[str, Any],
    dry_run: bool = False,
) -> Dict[str, Any]:
    """Apply the same updates to multiple tickets."""
    try:
        if not ticket_ids:
            return {"status": "error", "error": "No ticket IDs provided"}
        if not updates:
            return {"status": "error", "error": "No updates provided"}
        async with db.SessionLocal() as db_session:
            mgr = TicketManager()
            applied_updates = _apply_semantic_filters(updates)
            applied_updates["LastModified"] = datetime.now(timezone.utc)
            applied_updates["LastModfiedBy"] = "Gil AI"
            
            updated: list[Dict[str, Any]] = []
            failed: list[Dict[str, Any]] = []
            
            for tid in ticket_ids:
                try:
                    result = await mgr.update_ticket(db_session, tid, applied_updates)
                    if result:
                        ticket = await mgr.get_ticket(db_session, tid)
                        updated.append(_format_ticket_by_level(ticket))
                    else:
                        failed.append({"ticket_id": tid, "error": "Not found"})
                except Exception as e:
                    failed.append({"ticket_id": tid, "error": str(e)})

            if dry_run:
                await db_session.rollback()
            else:
                await db_session.commit()

            return {
                "status": "success",
                "updated": updated,
                "failed": failed,
                "dry_run": dry_run,
                "total_processed": len(ticket_ids),
                "total_updated": len(updated),
                "total_failed": len(failed)
            }
    except Exception as e:
        logger.error(f"Error in bulk_update_tickets: {e}")
        return {"status": "error", "error": str(e)}


async def _add_ticket_message(
    ticket_id: int,
    message: str,
    sender_name: str,
    sender_code: str | None = None,
) -> Dict[str, Any]:
    """Add a message to a ticket."""
    try:
        async with db.SessionLocal() as db_session:
            created = await TicketManager().post_message(
                db_session,
                ticket_id,
                message,
                sender_code or sender_name,
                sender_name,
            )
            
            await db_session.commit()
            
            return {
                "status": "success",
                "data": {
                    "id": created.ID,
                    "ticket_id": created.Ticket_ID,
                    "message": created.Message,
                    "sender_name": created.SenderUserName,
                    "timestamp": created.DateTimeStamp.isoformat() if created.DateTimeStamp else None
                },
            }
    except Exception as e:
        logger.error(f"Error in add_ticket_message: {e}")
        return {"status": "error", "error": str(e)}




async def _get_ticket_messages(ticket_id: int) -> Dict[str, Any]:
    """Return messages for a ticket with additional metadata."""
    try:
        async with db.SessionLocal() as db_session:
            msgs = await TicketManager().get_messages(db_session, ticket_id)
            
            data = [
                {
                    "ID": m.ID,
                    "Ticket_ID": m.Ticket_ID,
                    "Message": m.Message,
                    "SenderUserCode": m.SenderUserCode,
                    "SenderUserName": m.SenderUserName,
                    "DateTimeStamp": m.DateTimeStamp.isoformat() if m.DateTimeStamp else None,
                    "message_length": len(m.Message or ""),
                }
                for m in msgs
            ]
            
            return {
                "status": "success",
                "data": data,
                "count": len(data),
                "ticket_id": ticket_id
            }
    except Exception as e:
        logger.error(f"Error in get_ticket_messages: {e}")
        return {"status": "error", "error": str(e)}


async def _get_ticket_attachments(ticket_id: int) -> Dict[str, Any]:
    """Return attachments for a ticket with file metadata."""
    try:
        async with db.SessionLocal() as db_session:
            atts = await TicketManager().get_attachments(db_session, ticket_id)
            
            data = [
                {
                    "ID": a.ID,
                    "Ticket_ID": a.Ticket_ID,
                    "Name": a.Name,
                    "WebURL": a.WebURl,  # Note: keeping original field name
                    "UploadDateTime": a.UploadDateTime.isoformat() if a.UploadDateTime else None,
                    "file_type": os.path.splitext(a.Name)[1].lstrip(".").lower() if a.Name else "unknown",
                    "file_name_without_extension": os.path.splitext(a.Name)[0] if a.Name else ""
                }
                for a in atts
            ]
            
            return {
                "status": "success",
                "data": data,
                "count": len(data),
                "ticket_id": ticket_id
            }
    except Exception as e:
        logger.error(f"Error in get_ticket_attachments: {e}")
        return {"status": "error", "error": str(e)}


async def _get_open_tickets(
    days: int = 3650,
    limit: int = 10,
    skip: int = 0,
    filters: Dict[str, Any] | None = None,
    sort: list[str] | None = None,
) -> Dict[str, Any]:
    """Return open tickets with optional filters and sorting."""
    try:
        async with db.SessionLocal() as db_session:
            # Get tickets within timeframe
            tickets = await TicketManager().get_tickets_by_timeframe(
                db_session,
                status="open",
                days=days,
                limit=(limit + skip) * 2 if limit else None,  # Get extra for filtering
            )

            # Apply additional filters
            if filters:
                applied_filters = _apply_semantic_filters(filters)
                filtered = []
                for t in tickets:
                    match = True
                    for k, v in applied_filters.items():
                        if hasattr(t, k) and getattr(t, k) != v:
                            match = False
                            break
                    if match:
                        filtered.append(t)
                tickets = filtered

            # Apply sorting
            if sort:
                for key in reversed(sort):
                    direction = "asc"
                    column = key
                    
                    if key.startswith("-"):
                        column = key[1:]
                        direction = "desc"
                    elif " " in key:
                        column, dir_part = key.rsplit(" ", 1)
                        if dir_part.lower() in {"asc", "desc"}:
                            direction = dir_part.lower()
                            
                    if tickets and hasattr(tickets[0], column):
                        tickets.sort(
                            key=lambda t: getattr(t, column, None) or "",
                            reverse=direction == "desc",
                        )

            # Apply pagination
            total_count = len(tickets)
            if skip:
                tickets = tickets[skip:]
            if limit:
                tickets = tickets[:limit]

            data = [_format_ticket_by_level(t) for t in tickets]
            
            return {
                "status": "success",
                "data": data,
                "count": len(data),
                "total_count": total_count,
                "skip": skip,
                "limit": limit,
                "days": days
            }
    except Exception as e:
        logger.error(f"Error in get_open_tickets: {e}")
        return {"status": "error", "error": str(e)}


async def _get_analytics_unified(
    type: str, params: Dict[str, Any] | None = None
) -> Dict[str, Any]:
    """Unified analytics endpoint supporting multiple report types."""
    try:
        params = params or {}

        if type == "overview":
            return await _system_snapshot()

        if type == "ticket_counts":
            return await _get_ticket_stats()

        if type == "workload":
            return await _get_workload_analytics()

        if type == "sla_performance":
            days = params.get("days", 30)
            return await _sla_metrics(days=days)

        if type == "trends":
            days = params.get("days", 7)
            async with db.SessionLocal() as db_session:
                trend = await ticket_trend(db_session, days)
            return {"status": "success", "data": trend, "days": days}

        if type == "overdue_tickets":
            async with db.SessionLocal() as db_session:
                mgr = EnhancedContextManager(db_session)
                overdue = await mgr._get_overdue_tickets_summary()
            return {"status": "success", "data": overdue}

        valid_types = [
            "overview",
            "ticket_counts",
            "workload",
            "sla_performance",
            "trends",
            "overdue_tickets",
        ]
        return {
            "status": "error",
            "error": f"Unknown analytics type: {type}. Valid types: {', '.join(valid_types)}",
        }
    except Exception as e:
        logger.error(f"Error in get_analytics_unified: {e}")
        return {"status": "error", "error": str(e)}


async def _get_sla_metrics(
    sla_days: int = 2,
    filters: Dict[str, Any] | None = None,
    status_ids: list[int] | None = None,
) -> Dict[str, Any]:
    """Return SLA compliance metrics."""
    try:
        async with db.SessionLocal() as db_session:
            # Count open tickets
            query = (
                select(func.count(Ticket.Ticket_ID))
                .join(TicketStatus, Ticket.Ticket_Status_ID == TicketStatus.ID, isouter=True)
                .filter(
                    or_(
                        TicketStatus.Label.ilike("%open%"),
                        TicketStatus.Label.ilike("%progress%"),
                    )
                )
            )
            
            # Apply filters
            if filters:
                applied_filters = _apply_semantic_filters(filters)
                for key, value in applied_filters.items():
                    if hasattr(Ticket, key):
                        query = query.filter(getattr(Ticket, key) == value)

            open_count = await db_session.scalar(query) or 0

            # Get breach count
            breaches = await sla_breaches(
                db_session,
                sla_days=sla_days,
                filters=filters,
                status_ids=status_ids,
            )

            # Calculate compliance percentage
            compliance = ((open_count - breaches) / open_count * 100) if open_count > 0 else 100.0

            return {
                "status": "success",
                "data": {
                    "open_tickets": open_count,
                    "sla_breaches": breaches,
                    "sla_compliance_pct": round(compliance, 2),
                    "sla_days": sla_days,
                    "compliant_tickets": open_count - breaches,
                },
                "filters_applied": bool(filters),
                "status_ids": status_ids
            }
    except Exception as e:
        logger.error(f"Error in get_sla_metrics: {e}")
        return {"status": "error", "error": str(e)}


async def _get_reference_data_unified(
    type: str,
    limit: int = 10,
    skip: int = 0,
    filters: Dict[str, Any] | None = None,
    sort: list[str] | None = None,
    include_counts: bool = False,
) -> Dict[str, Any]:
    """Return reference data records with optional ticket counts."""
    try:
        async with db.SessionLocal() as db_session:
            mgr = ReferenceDataManager()

            records: list[Any]
            field = None
            if type == "sites":
                records = await mgr.list_sites(db_session, skip=skip, limit=limit, filters=filters, sort=sort)
                field = "Site_ID"
                ids = [r.ID for r in records]
                count_stmt = select(func.count(Site.ID))
                if filters:
                    for key, value in filters.items():
                        if hasattr(Site, key):
                            count_stmt = count_stmt.filter(getattr(Site, key) == value)
                total_count = await db_session.scalar(count_stmt) or 0
            elif type == "assets":
                records = await mgr.list_assets(db_session, skip=skip, limit=limit, filters=filters, sort=sort)
                field = "Asset_ID"
                ids = [r.ID for r in records]
                count_stmt = select(func.count(Asset.ID))
                if filters:
                    for key, value in filters.items():
                        if hasattr(Asset, key):
                            count_stmt = count_stmt.filter(getattr(Asset, key) == value)
                total_count = await db_session.scalar(count_stmt) or 0
            elif type == "vendors":
                records = await mgr.list_vendors(db_session, skip=skip, limit=limit, filters=filters, sort=sort)
                field = "Assigned_Vendor_ID"
                ids = [r.ID for r in records]
                count_stmt = select(func.count(Vendor.ID))
                if filters:
                    for key, value in filters.items():
                        if hasattr(Vendor, key):
                            count_stmt = count_stmt.filter(getattr(Vendor, key) == value)
                total_count = await db_session.scalar(count_stmt) or 0
            elif type == "categories":
                records = await mgr.list_categories(db_session, filters=filters, sort=sort)
                total_count = len(records)
                if skip:
                    records = records[skip:]
                if limit:
                    records = records[:limit]
                field = "Ticket_Category_ID"
                ids = [r.ID for r in records]
            elif type == "priorities":
                result = await db_session.execute(select(Priority).order_by(Priority.ID))
                records = result.scalars().all()
                total_count = len(records)
                if skip:
                    records = records[skip:]
                if limit:
                    records = records[:limit]
                field = "Priority_Level"
                ids = [r.Level for r in records]
            elif type == "statuses":
                result = await db_session.execute(select(TicketStatus).order_by(TicketStatus.ID))
                records = result.scalars().all()
                total_count = len(records)
                if skip:
                    records = records[skip:]
                if limit:
                    records = records[:limit]
                field = "Ticket_Status_ID"
                ids = [r.ID for r in records]
            else:
                return {"status": "error", "error": f"Unknown reference data type: {type}"}

            if include_counts and field:
                open_counts = await _count_open_tickets_by_field(db_session, field, ids)
                total_counts = await _count_total_tickets_by_field(db_session, field, ids)
            else:
                open_counts = {}
                total_counts = {}

            data = []
            for r in records:
                item = r.__dict__.copy()
                item.pop("_sa_instance_state", None)
                if type == "priorities":
                    item = {
                        "id": r.ID,
                        "level": r.Level,
                        "semantic_name": _PRIORITY_MAP.get(r.Level.lower(), r.Level) if r.Level else None,
                    }
                    key = r.Level
                else:
                    key = r.ID

                if include_counts:
                    item["open_tickets"] = open_counts.get(key, 0)
                    item["total_tickets"] = total_counts.get(key, 0)
                    item["closed_tickets"] = item["total_tickets"] - item["open_tickets"]

                data.append(item)

            result_obj = {
                "status": "success",
                "data": data,
                "type": type,
                "count": len(data),
                "skip": skip,
                "limit": limit,
                "total_count": total_count,
            }

            return result_obj
    except Exception as e:
        logger.error(f"Error in get_reference_data: {e}")
        return {"status": "error", "error": str(e)}


async def _count_open_tickets_by_field(
    db_session, field_name: str, ids: list[int]
) -> dict[int, int]:
    """Return open ticket counts grouped by the specified field."""
    if not ids:
        return {}
        
    if not hasattr(VTicketMasterExpanded, field_name):
        logger.warning(f"Field {field_name} not found in VTicketMasterExpanded")
        return {}
        
    column = getattr(VTicketMasterExpanded, field_name)
    
    result = await db_session.execute(
        select(column, func.count(VTicketMasterExpanded.Ticket_ID))
        .join(
            TicketStatus,
            VTicketMasterExpanded.Ticket_Status_ID == TicketStatus.ID,
            isouter=True,
        )
        .filter(column.in_(ids))
        .filter(
            or_(
                TicketStatus.Label.ilike("%open%"),
                TicketStatus.Label.ilike("%progress%"),
            )
        )
        .group_by(column)
    )
    
    return {row[0]: row[1] for row in result.all()}


async def _count_total_tickets_by_field(
    db_session, field_name: str, ids: list[int]
) -> dict[int, int]:
    """Return total ticket counts grouped by a field."""
    if not ids:
        return {}
        
    if not hasattr(VTicketMasterExpanded, field_name):
        logger.warning(f"Field {field_name} not found in VTicketMasterExpanded")
        return {}
        
    column = getattr(VTicketMasterExpanded, field_name)
    
    result = await db_session.execute(
        select(column, func.count(VTicketMasterExpanded.Ticket_ID))
        .filter(column.in_(ids))
        .group_by(column)
    )
    
    return {row[0]: row[1] for row in result.all()}




async def _ticket_full_context(ticket_id: int) -> Dict[str, Any]:
    """Return extended context for a ticket."""
    try:
        async with db.SessionLocal() as db_session:
            mgr = EnhancedContextManager(db_session)
            context = await mgr.get_ticket_full_context(
                ticket_id,
                include_user_history=False,
                include_related_tickets=False,
            )
            
            return {
                "status": "success",
                "data": context,
                "ticket_id": ticket_id
            }
    except Exception as e:
        logger.error(f"Error in get_ticket_full_context: {e}")
        return {"status": "error", "error": str(e)}


async def _system_snapshot() -> Dict[str, Any]:
    """Return overall system snapshot."""
    try:
        async with db.SessionLocal() as db_session:
            mgr = EnhancedContextManager(db_session)
            snapshot = await mgr.get_system_snapshot()
            
            return {
                "status": "success",
                "data": snapshot,
                "timestamp": datetime.now(timezone.utc).isoformat()
            }
    except Exception as e:
        logger.error(f"Error in get_system_snapshot: {e}")
        return {"status": "error", "error": str(e)}


async def _get_ticket_stats() -> Dict[str, Any]:
    """Return ticket statistics across multiple dimensions."""
    try:
        async with db.SessionLocal() as db_session:
            mgr = EnhancedContextManager(db_session)
            
            data = {
                "by_status": await mgr._get_ticket_counts_by_status(),
                "by_priority": await mgr._get_ticket_counts_by_priority(),
                "by_site": await mgr._get_ticket_counts_by_site(),
                "by_category": await mgr._get_ticket_counts_by_category(),
                "summary": {
                    "timestamp": datetime.now(timezone.utc).isoformat()
                }
            }
            
            # Calculate totals
            total_tickets = sum(item["count"] for item in data["by_status"])
            open_tickets = sum(
                item["count"] for item in data["by_status"]
                if "open" in item["status"].lower() or "progress" in item["status"].lower()
            )
            
            data["summary"]["total_tickets"] = total_tickets
            data["summary"]["open_tickets"] = open_tickets
            data["summary"]["closed_tickets"] = total_tickets - open_tickets
            
            return {"status": "success", "data": data}
    except Exception as e:
        logger.error(f"Error in get_ticket_stats: {e}")
        return {"status": "error", "error": str(e)}


async def _get_workload_analytics() -> Dict[str, Any]:
    """Return workload analytics for technicians and queues."""
    try:
        async with db.SessionLocal() as db_session:
            mgr = EnhancedContextManager(db_session)
            
            data = {
                "technician_workloads": await mgr._get_all_technician_workloads(),
                "unassigned_tickets": await mgr._get_unassigned_tickets_summary(),
                "overdue_tickets": await mgr._get_overdue_tickets_summary(),
                "timestamp": datetime.now(timezone.utc).isoformat()
            }
            
            # Calculate summary statistics
            total_assigned = sum(
                w.get("open_tickets", 0) for w in data["technician_workloads"]
            )
            total_unassigned = data["unassigned_tickets"].get("total", 0)
            total_overdue = data["overdue_tickets"].get("total", 0)
            
            data["summary"] = {
                "total_open_tickets": total_assigned + total_unassigned,
                "total_assigned": total_assigned,
                "total_unassigned": total_unassigned,
                "total_overdue": total_overdue,
                "technicians_count": len(data["technician_workloads"])
            }
            
            return {"status": "success", "data": data}
    except Exception as e:
        logger.error(f"Error in get_workload_analytics: {e}")
        return {"status": "error", "error": str(e)}


async def _advanced_search(**query: Any) -> Dict[str, Any]:
    """Run an advanced ticket search."""
    try:
        async with db.SessionLocal() as db_session:
            manager = AdvancedQueryManager(db_session)
            q = AdvancedQuery(**query)
            result = await manager.query_tickets_advanced(q)
            
            return {
                "status": "success",
                "data": result.model_dump(),
                "query": query
            }
    except Exception as e:
        logger.error(f"Error in advanced_search: {e}")
        return {"status": "error", "error": str(e)}


async def _sla_metrics(days: int = 30) -> Dict[str, Any]:
    """Retrieve comprehensive SLA metrics dashboard."""
    try:
        async with db.SessionLocal() as db_session:
            mgr = AnalyticsManager(db_session)
            dashboard = await mgr.get_comprehensive_dashboard(time_range_days=days)
            
            return {
                "status": "success",
                "data": dashboard,
                "time_range_days": days,
                "generated_at": datetime.now(timezone.utc).isoformat()
            }
    except Exception as e:
        logger.error(f"Error in sla_metrics: {e}")
        return {"status": "error", "error": str(e)}


# ---------------------------------------------------------------------------
# Tool Definitions
# ---------------------------------------------------------------------------

ENHANCED_TOOLS: List[Tool] = [
    Tool(
        name="get_ticket",
        description="Get a ticket by ID with optional context",
        inputSchema={
            "type": "object",
            "properties": {
                "ticket_id": {"type": "integer", "description": "The ticket ID"},
                "include_full_context": {
                    "type": "boolean",
                    "default": False,
                    "description": "Include recent messages and history",
                },
            },
            "required": ["ticket_id"],
            "examples": [
                {"ticket_id": 123},
                {"ticket_id": 123, "include_full_context": True},
            ],
        },
        _implementation=_get_ticket,
    ),
    Tool(
        name="create_ticket",
        description="Create a new ticket",
        inputSchema=TicketCreate.model_json_schema(),
        _implementation=_create_ticket,
    ),
    Tool(
        name="update_ticket",
        description="Update an existing ticket (supports semantic values)",
        inputSchema={
            "type": "object",
            "properties": {
                "ticket_id": {"type": "integer", "description": "The ticket ID to update"},
                "updates": {"type": "object", "description": "Fields to update (supports semantic values)"},
            },
            "required": ["ticket_id", "updates"],
            "examples": [
                {"ticket_id": 1, "updates": {"Subject": "Updated subject"}},
                {"ticket_id": 2, "updates": {"status": "closed", "priority": "high"}}
            ],
        },
        _implementation=_update_ticket,
    ),
    Tool(
        name="bulk_update_tickets",
        description="Update multiple tickets at once",
        inputSchema={
            "type": "object",
            "properties": {
                "ticket_ids": {"type": "array", "items": {"type": "integer"}, "description": "List of ticket IDs"},
                "updates": {"type": "object", "description": "Fields to update on all tickets"},
                "dry_run": {"type": "boolean", "default": False, "description": "Preview changes without saving"},
            },
            "required": ["ticket_ids", "updates"],
            "examples": [
                {"ticket_ids": [1, 2, 3], "updates": {"status": "closed"}},
                {"ticket_ids": [4, 5], "updates": {"assignee": "tech@example.com"}, "dry_run": True}
            ],
        },
        _implementation=_bulk_update_tickets,
    ),
    Tool(
        name="add_ticket_message",
        description="Add a message/comment to a ticket",
        inputSchema={
            "type": "object",
            "properties": {
                "ticket_id": {"type": "integer", "description": "The ticket ID"},
                "message": {"type": "string", "description": "Message content"},
                "sender_name": {"type": "string", "description": "Sender's name"},
                "sender_code": {"type": "string", "description": "Sender's code/ID"},
            },
            "required": ["ticket_id", "message", "sender_name"],
            "examples": [
                {"ticket_id": 1, "message": "Working on this issue", "sender_name": "Tech Support"}
            ],
        },
        _implementation=_add_ticket_message,
    ),
    Tool(
        name="get_ticket_messages",
        description="Retrieve all messages for a ticket",
        inputSchema={
            "type": "object",
            "properties": {"ticket_id": {"type": "integer", "description": "The ticket ID"}},
            "required": ["ticket_id"],
            "examples": [{"ticket_id": 123}],
        },
        _implementation=_get_ticket_messages,
    ),
    Tool(
        name="get_ticket_attachments",
        description="Retrieve all attachments for a ticket",
        inputSchema={
            "type": "object",
            "properties": {"ticket_id": {"type": "integer", "description": "The ticket ID"}},
            "required": ["ticket_id"],
            "examples": [{"ticket_id": 123}],
        },
        _implementation=_get_ticket_attachments,
    ),
  Tool(
    name="search_tickets",
    description="Universal ticket search tool supporting text queries, user filtering, date ranges, and advanced filters. Automatically handles semantic filtering (e.g. 'open' status includes multiple states). Designed for AI agents to find tickets efficiently.",
    inputSchema={
        "type": "object",
        "properties": {
            # Primary search parameters
            "text": {
                "type": "string", 
                "description": "Text to search for in ticket subject and body. Supports partial matches."
            },
            "query": {
                "type": "string",
                "description": "Alias for 'text' parameter for backward compatibility"
            },
            
            # User-based filtering
            "user": {
                "type": "string", 
                "description": "Filter by user email/name (searches contact, assignee, or message sender)"
            },
            "user_identifier": {
                "type": "string",
                "description": "Alias for 'user' parameter for backward compatibility"
            },
            
            # Time-based filtering
            "days": {
                "type": "integer", 
                "description": "Limit to tickets created in the last N days (0 = all tickets). Ignored when 'created_after' or 'created_before' are provided",
                "default": 30,
                "minimum": 0
            },
            "created_after": {
                "type": "string", 
                "format": "date-time",
                "pattern": "^\d{4}-\d{2}-\d{2}T\d{2}:\d{2}:\d{2}(?:\.\d+)?(?:Z|[+-]\d{2}:\d{2})$",
                "description": "Only tickets created on or after this ISO date (overrides 'days')"
            },
            "created_before": {
                "type": "string",
                "format": "date-time",
                "pattern": "^\d{4}-\d{2}-\d{2}T\d{2}:\d{2}:\d{2}(?:\.\d+)?(?:Z|[+-]\d{2}:\d{2})$",
                "description": "Only tickets created on or before this ISO date"
            },
            # Direct semantic filters (commonly used)
            "status": {
                "oneOf": [
                    {"type": "string", "enum": ["open", "closed", "in_progress", "resolved", "waiting"]},
                    {"type": "integer"}
                ],
                "description": "Ticket status (friendly name or numeric ID). 'open' includes multiple open states"
            },
            "priority": {
                "oneOf": [
                    {"type": "string", "enum": ["critical", "high", "medium", "low"]},
                    {"type": "integer"}
                ],
                "description": "Priority level (friendly name or Severity_ID)"
            },
            "site_id": {
                "type": "integer",
                "description": "Filter by specific site ID (1=Vermillion, 2=Steele, 3=Summit, etc.)"
            },
            "assigned_to": {
                "type": "string",
                "description": "Filter by assignee email address"
            },
            "unassigned_only": {
                "type": "boolean",
                "default": False,
                "description": "If true, only return unassigned tickets (Assigned_Email is null)"
            },
            
            # Advanced filters object (for complex scenarios)
            "filters": {
                "type": "object",
                "description": "Additional filters as key-value pairs (advanced use)",
                "properties": {
                    "Asset_ID": {"type": "integer", "description": "Filter by asset ID"},
                    "Ticket_Category_ID": {"type": "integer", "description": "Filter by category ID"}, 
                    "Assigned_Vendor_ID": {"type": "integer", "description": "Filter by vendor ID"},
                    "Severity_ID": {"type": "integer", "description": "Direct severity ID filter (1-4)"}
                }
            },
            
            # Result control
            "limit": {
                "type": "integer", 
                "description": "Maximum number of results to return",
                "default": 10,
                "minimum": 1,
                "maximum": 100
            },
            "skip": {
                "type": "integer", 
                "description": "Number of results to skip (for pagination)",
                "default": 0,
                "minimum": 0
            },
            "sort": {
                "type": "array",
                "items": {"type": "string"},
                "description": "Sort fields (prefix with '-' for descending). Examples: ['Created_Date'], ['-Priority_Level', 'Created_Date']",
                "default": ["-Created_Date"]
            },
            
            # AI-specific enhancements
            "include_relevance_score": {
                "type": "boolean",
                "default": True,
                "description": "Include relevance scores for text searches (recommended for AI agents)"
            },
            "include_highlights": {
                "type": "boolean", 
                "default": True,
                "description": "Include search term highlighting in results"
            }
        },
        "examples": [
            {
                "text": "printer error",
                "status": "open",
                "days": 7,
                "limit": 5
            },
            {
                "user": "tech@example.com",
                "status": "open",
                "sort": ["-Created_Date"]
            },
            {
                "text": "network issues",
                "user": "alice@example.com", 
                "priority": "high",
                "days": 30
            },
            {
                "status": "open",
                "unassigned_only": True,
                "sort": ["-Priority_Level"],
                "limit": 20
            },
            {
                "site_id": 1,
                "status": "open",
                "assigned_to": "tech@heinzcorps.com"
            },
            {
                "text": "email",
                "created_after": "2024-01-01T00:00:00Z",
                "created_before": "2024-12-31T23:59:59Z"
            }
        ]
    },
    _implementation=_search_tickets_enhanced,
),
    Tool(
        name="get_analytics",
        description="Retrieve analytics reports",
        inputSchema={
            "type": "object",
            "properties": {
                "type": {
                    "type": "string",
                    "enum": ["overview", "ticket_counts", "workload", "sla_performance", "trends", "overdue_tickets"],
                    "description": "Analytics report type"
                },
                "params": {"type": "object", "description": "Optional parameters for the report"},
            },
            "required": ["type"],
            "examples": [
                {"type": "overview"},
                {"type": "trends", "params": {"days": 7}},
                {"type": "sla_performance", "params": {"days": 30}}
            ],
        },
        _implementation=_get_analytics_unified,
    ),
    Tool(
        name="get_reference_data",
        description="Retrieve reference data with optional ticket counts",
        inputSchema={
            "type": "object",
            "properties": {
                "type": {
                    "type": "string",
                    "enum": [
                        "sites",
                        "assets",
                        "vendors",
                        "categories",
                        "priorities",
                        "statuses",
                    ],
                    "description": "Type of reference data",
                },
                "limit": {"type": "integer", "default": 10},
                "skip": {"type": "integer", "default": 0},
                "filters": {"type": "object"},
                "sort": {"type": "array", "items": {"type": "string"}},
                "include_counts": {"type": "boolean", "default": False},
            },
            "required": ["type"],
            "examples": [
                {"type": "sites", "include_counts": True},
                {"type": "priorities"},
            ],
        },
        _implementation=_get_reference_data_unified,
    ),
    Tool(
        name="get_ticket_full_context",
        description="Get comprehensive context for a ticket including related data",
        inputSchema={
            "type": "object",
            "properties": {"ticket_id": {"type": "integer", "description": "The ticket ID"}},
            "required": ["ticket_id"],
            "examples": [{"ticket_id": 123}],
        },
        _implementation=_ticket_full_context,
    ),
    Tool(

        name="advanced_search",
        description="Run a detailed ticket search with advanced options",
        inputSchema={
            "type": "object",
            "properties": {
                "text_search": {"type": "string", "description": "Text to search for"},
                "search_fields": {"type": "array", "items": {"type": "string"}, "default": ["Subject", "Ticket_Body"]},
                "created_after": {"type": "string", "format": "date-time"},
                "created_before": {"type": "string", "format": "date-time"},
                "status_filter": {"type": "array", "items": {"type": "string"}},
                "priority_filter": {"type": "array", "items": {"type": "integer"}},
                "assigned_to": {"type": "array", "items": {"type": "string"}},
                "unassigned_only": {"type": "boolean", "default": False},
                "site_filter": {"type": "array", "items": {"type": "integer"}},
                "limit": {"type": "integer", "default": 100},
                "offset": {"type": "integer", "default": 0}
            },
            "examples": [
                {"text_search": "printer issue", "limit": 10},
                {"text_search": "network", "limit": 50, "offset": 20}
            ],
        },
        _implementation=_advanced_search,
    ),
    Tool(
        name="get_system_snapshot",
        description="Get current system overview and statistics",
        inputSchema={
            "type": "object",
            "properties": {},
            "examples": [{}],
        },
        _implementation=_system_snapshot,
    ),
    Tool(
        name="get_ticket_stats",
        description="Get ticket statistics grouped by status, priority, site, and category",
        inputSchema={
            "type": "object",
            "properties": {},
            "examples": [{}],
        },
        _implementation=_get_ticket_stats,
    ),
    Tool(
        name="get_workload_analytics",
        description="Get workload analytics for technicians and ticket queues",
        inputSchema={
            "type": "object",
            "properties": {},
            "examples": [{}],
        },
        _implementation=_get_workload_analytics,
    ),
    Tool(
        name="sla_metrics",
        description="Retrieve comprehensive SLA performance metrics dashboard",
        inputSchema={
            "type": "object",
            "properties": {
                "days": {"type": "integer", "default": 30, "description": "Time range in days"}
            },
            "examples": [
                {"days": 30},
                {"days": 7}
            ],
        },
        _implementation=_sla_metrics,

    ),
]

# No additional reference tools
ENHANCED_TOOLS = ENHANCED_TOOLS



# ---------------------------------------------------------------------------
# Server Creation and Running
# ---------------------------------------------------------------------------

def create_server() -> Server:
    """Instantiate a Server and register tools."""
    server = Server("helpdesk-ai-agent")

    @server.list_tools()
    async def _list_tools() -> List[types.Tool]:
        return [
            types.Tool(
                name=t.name,
                description=t.description,
                inputSchema=t.inputSchema,
            )
            for t in ENHANCED_TOOLS
        ]

    @server.call_tool()
    async def _call_tool(name: str, arguments: dict | None) -> list:
        tool = next((t for t in ENHANCED_TOOLS if t.name == name), None)
        if not tool:
            raise ValueError(f"Unknown tool: {name}")
            
        args = arguments or {}
        result = await tool._implementation(**args)
        
        return [types.TextContent(type="text", text=json.dumps(result, default=str))]

    return server


def run_server() -> None:
    """Run the MCP server with stdio transport."""
    async def _main() -> None:
        # Set up logging
        config = get_config()
        logging.basicConfig(
            level=config.logging.level,
            format=config.logging.format
        )
        
        server = create_server()
        async with stdio_server() as (read, write):
            await server.run(read, write)

    anyio.run(_main)


__all__ = [
    "MCPServerConfig",
    "get_config",
    "set_config",
    "ENHANCED_TOOLS",
    "create_server",
    "run_server"
]<|MERGE_RESOLUTION|>--- conflicted
+++ resolved
@@ -452,50 +452,6 @@
         return {"status": "error", "error": str(e)}
 
 
-<<<<<<< HEAD
-=======
-async def _search_tickets(query: str, limit: int = 10) -> Dict[str, Any]:
-    """Search tickets and return results scored by relevance."""
-    try:
-        async with db.SessionLocal() as db_session:
-            results = await TicketManager().search_tickets(
-                db_session, query, limit=limit * 2  # Get more results for relevance sorting
-            )
-            
-            enriched: list[dict] = []
-            corpus: list[str] = []
-            for r in results:
-                item = _format_ticket_by_level(r)
-                corpus.append(
-                    " ".join(
-                        [
-                            item.get("Subject", ""),
-                            item.get("body_preview", ""),
-                            item.get("Category_Name", ""),
-                        ]
-                    )
-                )
-                enriched.append(item)
-
-            scores = _calculate_similarity_scores(corpus, query)
-            for itm, score in zip(enriched, scores):
-                itm["relevance"] = round(float(score), 2)
-                itm["highlights"] = _generate_search_highlights(itm, query)
-
-            # Sort by relevance and limit results
-            enriched.sort(key=lambda d: d["relevance"], reverse=True)
-            enriched = enriched[:limit]
-            
-            return {
-                "status": "success",
-                "data": enriched,
-                "query": query,
-                "count": len(enriched)
-            }
-    except Exception as e:
-        logger.error(f"Error in search_tickets: {e}")
-        return {"status": "error", "error": str(e)}
->>>>>>> bbb4e109
 
 
 async def _search_tickets_enhanced(
