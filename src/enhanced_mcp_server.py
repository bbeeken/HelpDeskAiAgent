"""Configuration management for the MCP server and stub MCP server helpers."""

from __future__ import annotations

import json
import os
from dataclasses import dataclass, field
from typing import Any, Dict, Iterable, List, Optional

import anyio
from mcp.server import Server
from mcp.server.stdio import stdio_server
from mcp import types

from .mcp_server import Tool

from mcp.server import Server
from .mcp_server import Tool


@dataclass
class DatabaseConfig:
    """Database configuration settings."""
    max_retries: int = 3
    retry_base_delay: float = 0.1
    retry_backoff_factor: int = 2
    session_timeout: int = 300  # seconds
    pool_size: int = 10
    max_overflow: int = 20
    pool_pre_ping: bool = True


@dataclass
class ServerConfig:
    """Main server configuration."""
    name: str = "helpdesk-ai-agent"
    version: str = "1.0.0"
    default_limit: int = 10
    max_limit: int = 1000
    enable_metrics: bool = True
    enable_health_check: bool = True


@dataclass
class LoggingConfig:
    """Logging configuration."""
    level: str = "INFO"
    format: str = "%(asctime)s - %(name)s - %(levelname)s - %(message)s"
    file_path: Optional[str] = None
    max_file_size: int = 10 * 1024 * 1024  # 10MB
    backup_count: int = 5


@dataclass
class SecurityConfig:
    """Security and validation configuration."""
    enable_rate_limiting: bool = True
    max_requests_per_minute: int = 100
    max_requests_per_hour: int = 1000
    require_authentication: bool = False
    allowed_origins: List[str] = field(default_factory=list)


@dataclass
class MCPServerConfig:
    """Complete MCP server configuration."""
    database: DatabaseConfig = field(default_factory=DatabaseConfig)
    server: ServerConfig = field(default_factory=ServerConfig)
    logging: LoggingConfig = field(default_factory=LoggingConfig)
    security: SecurityConfig = field(default_factory=SecurityConfig)
    
    @classmethod
    def from_env(cls) -> 'MCPServerConfig':
        """Create configuration from environment variables."""
        config = cls()
        
        # Database settings
        config.database.max_retries = int(os.getenv('DB_MAX_RETRIES', config.database.max_retries))
        config.database.retry_base_delay = float(os.getenv('DB_RETRY_DELAY', config.database.retry_base_delay))
        config.database.session_timeout = int(os.getenv('DB_SESSION_TIMEOUT', config.database.session_timeout))
        config.database.pool_size = int(os.getenv('DB_POOL_SIZE', config.database.pool_size))
        
        # Server settings
        config.server.name = os.getenv('SERVER_NAME', config.server.name)
        config.server.default_limit = int(os.getenv('DEFAULT_LIMIT', config.server.default_limit))
        config.server.max_limit = int(os.getenv('MAX_LIMIT', config.server.max_limit))
        config.server.enable_metrics = os.getenv('ENABLE_METRICS', 'true').lower() == 'true'
        
        # Logging settings
        config.logging.level = os.getenv('LOG_LEVEL', config.logging.level)
        config.logging.file_path = os.getenv('LOG_FILE_PATH')
        
        # Security settings
        config.security.enable_rate_limiting = os.getenv('ENABLE_RATE_LIMITING', 'true').lower() == 'true'
        config.security.max_requests_per_minute = int(os.getenv('MAX_REQUESTS_PER_MINUTE', config.security.max_requests_per_minute))
        config.security.require_authentication = os.getenv('REQUIRE_AUTH', 'false').lower() == 'true'
        
        allowed_origins = os.getenv('ALLOWED_ORIGINS', '')
        if allowed_origins:
            config.security.allowed_origins = [origin.strip() for origin in allowed_origins.split(',')]
        
        return config
    
    def validate(self) -> None:
        """Validate configuration settings."""
        if self.server.max_limit <= 0:
            raise ValueError("max_limit must be positive")
        
        if self.server.default_limit <= 0:
            raise ValueError("default_limit must be positive")
        
        if self.server.default_limit > self.server.max_limit:
            raise ValueError("default_limit cannot exceed max_limit")
        
        if self.database.max_retries <= 0:
            raise ValueError("max_retries must be positive")
        
        if self.database.retry_base_delay <= 0:
            raise ValueError("retry_base_delay must be positive")
        
        if self.logging.level not in ['DEBUG', 'INFO', 'WARNING', 'ERROR', 'CRITICAL']:
            raise ValueError(f"Invalid log level: {self.logging.level}")


# Global configuration instance
_config: Optional[MCPServerConfig] = None


def get_config() -> MCPServerConfig:
    """Get the global configuration instance."""
    global _config
    if _config is None:
        _config = MCPServerConfig.from_env()
        _config.validate()
    return _config


def set_config(config: MCPServerConfig) -> None:
    """Set the global configuration instance."""
    global _config
    config.validate()
    _config = config


# ---------------------------------------------------------------------------
<<<<<<< HEAD
# MCP server tool configuration
# ---------------------------------------------------------------------------

from datetime import datetime
from typing import Any, Dict as _Dict
import json
from mcp import types

from src.infrastructure import database as db
from src.core.services.ticket_management import TicketManager
from src.core.services.reference_data import ReferenceDataManager
from src.core.services.analytics_reporting import (
    open_tickets_by_site,
    open_tickets_by_user,
    tickets_by_status,
    ticket_trend,
    tickets_waiting_on_user,
    sla_breaches,
    get_staff_ticket_report,
)
from src.core.services.enhanced_context import EnhancedContextManager


async def _g_ticket(ticket_id: int) -> _Dict[str, Any] | None:
    async with db.SessionLocal() as db:
        ticket = await TicketManager().get_ticket(db, ticket_id)
        return {"ticket_id": ticket.Ticket_ID} if ticket else None


async def _l_tkts(limit: int = 10) -> list[_Dict[str, Any]]:
    async with db.SessionLocal() as db:
        tickets = await TicketManager().list_tickets(db, limit=limit)
        return [{"ticket_id": t.Ticket_ID} for t in tickets]


async def _tickets_by_user(
    identifier: str,
    skip: int = 0,
    limit: int = 100,
    status: str | None = None,
    filters: _Dict[str, Any] | None = None,
) -> list[Any]:
    async with db.SessionLocal() as db:
        return await TicketManager().get_tickets_by_user(
            db,
            identifier,
            skip=skip,
            limit=limit,
            status=status,
            filters=filters,
        )


async def _open_by_site() -> list[Any]:
    async with db.SessionLocal() as db:
        return await open_tickets_by_site(db)


async def _open_by_assigned_user(filters: _Dict[str, Any] | None = None) -> list[Any]:
    async with db.SessionLocal() as db:
        return await open_tickets_by_user(db, filters)


async def _tickets_status() -> list[Any]:
    async with db.SessionLocal() as db:
        result = await tickets_by_status(db)
        return result.data if getattr(result, "success", True) else []


async def _ticket_trend(days: int = 7) -> list[Any]:
    async with db.SessionLocal() as db:
        return await ticket_trend(db, days)


async def _waiting_on_user() -> list[Any]:
    async with db.SessionLocal() as db:
        return await tickets_waiting_on_user(db)


async def _sla_breaches(days: int = 2) -> int:
    async with db.SessionLocal() as db:
        return await sla_breaches(db, sla_days=days)


async def _staff_report(
    assigned_email: str,
    start_date: datetime | None = None,
    end_date: datetime | None = None,
) -> Any:
    async with db.SessionLocal() as db:
        return await get_staff_ticket_report(
            db,
            assigned_email,
            start_date=start_date,
            end_date=end_date,
        )


async def _tickets_by_timeframe(
    status: str | None = None,
    days: int = 7,
    limit: int = 10,
) -> list[Any]:
    async with db.SessionLocal() as db:
        return await TicketManager().get_tickets_by_timeframe(
            db,
            status=status,
            days=days,
            limit=limit,
        )


async def _search_tickets(query: str, limit: int = 10) -> list[Any]:
    async with db.SessionLocal() as db:
        return await TicketManager().search_tickets(db, query, limit=limit)


async def _list_sites(limit: int = 10) -> list[Any]:
    async with db.SessionLocal() as db:
        return await ReferenceDataManager().list_sites(db, limit=limit)


async def _list_assets(limit: int = 10) -> list[Any]:
    async with db.SessionLocal() as db:
        return await ReferenceDataManager().list_assets(db, limit=limit)


async def _list_vendors(limit: int = 10) -> list[Any]:
    async with db.SessionLocal() as db:
        return await ReferenceDataManager().list_vendors(db, limit=limit)


async def _list_categories() -> list[Any]:
    async with db.SessionLocal() as db:
        return await ReferenceDataManager().list_categories(db)


async def _ticket_full_context(ticket_id: int) -> Any:
    async with db.SessionLocal() as db:
        mgr = EnhancedContextManager(db)
        return await mgr.get_ticket_full_context(ticket_id)


async def _system_snapshot() -> Any:
    async with db.SessionLocal() as db:
        mgr = EnhancedContextManager(db)
        return await mgr.get_system_snapshot()
=======
# Minimal MCP server implementation used in tests
# ---------------------------------------------------------------------------

async def _return_ticket(ticket_id: int) -> Dict[str, int]:
    return {"ticket_id": ticket_id}


async def _list_tickets(skip: int = 0, limit: int = 10) -> List[Any]:
    return []


async def _dummy(**_: Any) -> None:
    return None
>>>>>>> 74e63ac9


ENHANCED_TOOLS: List[Tool] = [
    Tool(
        name="g_ticket",
<<<<<<< HEAD
        description="Get a ticket by ID",
=======
        description="Get expanded ticket by ID",
>>>>>>> 74e63ac9
        inputSchema={
            "type": "object",
            "properties": {"ticket_id": {"type": "integer"}},
            "required": ["ticket_id"],
        },
<<<<<<< HEAD
        _implementation=_g_ticket,
    ),
    Tool(
        name="l_tkts",
        description="List recent tickets",
        inputSchema={
            "type": "object",
            "properties": {"limit": {"type": "integer"}},
        },
        _implementation=_l_tkts,
    ),
    Tool(
        name="tickets_by_user",
        description="List tickets for a user",
        inputSchema={
            "type": "object",
            "properties": {
                "identifier": {"type": "string"},
                "skip": {"type": "integer"},
                "limit": {"type": "integer"},
                "status": {"type": "string"},
                "filters": {"type": "object"},
            },
            "required": ["identifier"],
        },
        _implementation=_tickets_by_user,
    ),
    Tool(
        name="by_user",
        description="Alias of tickets_by_user",
        inputSchema={
            "type": "object",
            "properties": {
                "identifier": {"type": "string"},
                "skip": {"type": "integer"},
                "limit": {"type": "integer"},
                "status": {"type": "string"},
                "filters": {"type": "object"},
            },
            "required": ["identifier"],
        },
        _implementation=_tickets_by_user,
    ),
    Tool("open_by_site", "Open tickets by site", {}, _open_by_site),
    Tool(
        "open_by_assigned_user",
        "Open tickets by technician",
        {"type": "object", "properties": {"filters": {"type": "object"}}},
        _open_by_assigned_user,
    ),
    Tool("tickets_by_status", "Ticket counts by status", {}, _tickets_status),
    Tool(
        "ticket_trend",
        "Ticket trend information",
        {"type": "object", "properties": {"days": {"type": "integer"}}},
        _ticket_trend,
    ),
    Tool("waiting_on_user", "Tickets waiting on user", {}, _waiting_on_user),
    Tool(
        "sla_breaches",
        "Count of SLA breaches",
        {"type": "object", "properties": {"days": {"type": "integer"}}},
        _sla_breaches,
    ),
    Tool(
        "staff_report",
        "Technician ticket report",
        {
            "type": "object",
            "properties": {
                "assigned_email": {"type": "string"},
                "start_date": {"type": "string", "format": "date-time"},
                "end_date": {"type": "string", "format": "date-time"},
            },
            "required": ["assigned_email"],
        },
        _staff_report,
    ),
    Tool(
        "tickets_by_timeframe",
        "Tickets by status and age",
        {
            "type": "object",
            "properties": {
                "status": {"type": "string"},
                "days": {"type": "integer"},
                "limit": {"type": "integer"},
            },
        },
        _tickets_by_timeframe,
    ),
    Tool(
        "search_tickets",
        "Search tickets",
        {
            "type": "object",
            "properties": {
                "query": {"type": "string"},
                "limit": {"type": "integer"},
            },
            "required": ["query"],
        },
        _search_tickets,
    ),
    Tool("list_sites", "List sites", {"type": "object", "properties": {"limit": {"type": "integer"}}}, _list_sites),
    Tool("list_assets", "List assets", {"type": "object", "properties": {"limit": {"type": "integer"}}}, _list_assets),
    Tool("list_vendors", "List vendors", {"type": "object", "properties": {"limit": {"type": "integer"}}}, _list_vendors),
    Tool("list_categories", "List categories", {}, _list_categories),
    Tool("get_ticket_full_context", "Full context for a ticket", {"type": "object", "properties": {"ticket_id": {"type": "integer"}}, "required": ["ticket_id"]}, _ticket_full_context),
    Tool("get_system_snapshot", "System snapshot", {}, _system_snapshot),
]


def create_server() -> Server:
    """Instantiate a Server and register tools."""

    server = Server("helpdesk-ai-agent")

    @server.list_tools()
    async def _list_tools() -> List[dict[str, Any]]:
        return [
            {
                "name": t.name,
                "description": t.description,
                "inputSchema": t.inputSchema,
            }
=======
        _implementation=_return_ticket,
    ),
    Tool(
        name="l_tkts",
        description="List expanded tickets",
        inputSchema={
            "type": "object",
            "properties": {
                "skip": {"type": "integer"},
                "limit": {"type": "integer"},
            },
            "required": [],
        },
        _implementation=_list_tickets,
    ),
]

for i in range(17):
    ENHANCED_TOOLS.append(
        Tool(
            name=f"dummy_{i}",
            description="Placeholder tool",
            inputSchema={"type": "object", "properties": {}, "required": []},
            _implementation=_dummy,
        )
    )


def create_server() -> Server:
    server = Server("helpdesk-ai-agent")

    @server.list_tools()
    async def _list_tools() -> list[types.Tool]:
        return [
            types.Tool(name=t.name, description=t.description, inputSchema=t.inputSchema)
>>>>>>> 74e63ac9
            for t in ENHANCED_TOOLS
        ]

    @server.call_tool()
<<<<<<< HEAD
    async def _call_tool(name: str, arguments: dict | None) -> list:
        tool = next((t for t in ENHANCED_TOOLS if t.name == name), None)
        if not tool:
            raise ValueError(f"Unknown tool: {name}")
        args = arguments or {}
        result = await tool._implementation(**args)
        return [types.TextContent(type="text", text=json.dumps(result, default=str))]

    return server


__all__ = ["MCPServerConfig", "get_config", "set_config", "ENHANCED_TOOLS", "create_server"]
=======
    async def _call_tool(name: str, arguments: Dict[str, Any]) -> Iterable[types.Content]:
        for tool in ENHANCED_TOOLS:
            if tool.name == name:
                result = await tool._implementation(**arguments)
                return [types.TextContent(type="text", text=json.dumps(result))]
        raise ValueError(f"Unknown tool: {name}")

    server._tools = ENHANCED_TOOLS
    return server


def run_server() -> None:
    async def _main() -> None:
        server = create_server()
        async with stdio_server() as (read, write):
            await server.run(read, write)

    anyio.run(_main)
>>>>>>> 74e63ac9
<|MERGE_RESOLUTION|>--- conflicted
+++ resolved
@@ -143,7 +143,6 @@
 
 
 # ---------------------------------------------------------------------------
-<<<<<<< HEAD
 # MCP server tool configuration
 # ---------------------------------------------------------------------------
 
@@ -168,14 +167,14 @@
 
 
 async def _g_ticket(ticket_id: int) -> _Dict[str, Any] | None:
-    async with db.SessionLocal() as db:
-        ticket = await TicketManager().get_ticket(db, ticket_id)
+    async with db.SessionLocal() as db_session:
+        ticket = await TicketManager().get_ticket(db_session, ticket_id)
         return {"ticket_id": ticket.Ticket_ID} if ticket else None
 
 
 async def _l_tkts(limit: int = 10) -> list[_Dict[str, Any]]:
-    async with db.SessionLocal() as db:
-        tickets = await TicketManager().list_tickets(db, limit=limit)
+    async with db.SessionLocal() as db_session:
+        tickets = await TicketManager().list_tickets(db_session, limit=limit)
         return [{"ticket_id": t.Ticket_ID} for t in tickets]
 
 
@@ -186,9 +185,9 @@
     status: str | None = None,
     filters: _Dict[str, Any] | None = None,
 ) -> list[Any]:
-    async with db.SessionLocal() as db:
+    async with db.SessionLocal() as db_session:
         return await TicketManager().get_tickets_by_user(
-            db,
+            db_session,
             identifier,
             skip=skip,
             limit=limit,
@@ -198,34 +197,34 @@
 
 
 async def _open_by_site() -> list[Any]:
-    async with db.SessionLocal() as db:
-        return await open_tickets_by_site(db)
+    async with db.SessionLocal() as db_session:
+        return await open_tickets_by_site(db_session)
 
 
 async def _open_by_assigned_user(filters: _Dict[str, Any] | None = None) -> list[Any]:
-    async with db.SessionLocal() as db:
-        return await open_tickets_by_user(db, filters)
+    async with db.SessionLocal() as db_session:
+        return await open_tickets_by_user(db_session, filters)
 
 
 async def _tickets_status() -> list[Any]:
-    async with db.SessionLocal() as db:
-        result = await tickets_by_status(db)
+    async with db.SessionLocal() as db_session:
+        result = await tickets_by_status(db_session)
         return result.data if getattr(result, "success", True) else []
 
 
 async def _ticket_trend(days: int = 7) -> list[Any]:
-    async with db.SessionLocal() as db:
-        return await ticket_trend(db, days)
+    async with db.SessionLocal() as db_session:
+        return await ticket_trend(db_session, days)
 
 
 async def _waiting_on_user() -> list[Any]:
-    async with db.SessionLocal() as db:
-        return await tickets_waiting_on_user(db)
+    async with db.SessionLocal() as db_session:
+        return await tickets_waiting_on_user(db_session)
 
 
 async def _sla_breaches(days: int = 2) -> int:
-    async with db.SessionLocal() as db:
-        return await sla_breaches(db, sla_days=days)
+    async with db.SessionLocal() as db_session:
+        return await sla_breaches(db_session, sla_days=days)
 
 
 async def _staff_report(
@@ -233,9 +232,9 @@
     start_date: datetime | None = None,
     end_date: datetime | None = None,
 ) -> Any:
-    async with db.SessionLocal() as db:
+    async with db.SessionLocal() as db_session:
         return await get_staff_ticket_report(
-            db,
+            db_session,
             assigned_email,
             start_date=start_date,
             end_date=end_date,
@@ -247,9 +246,9 @@
     days: int = 7,
     limit: int = 10,
 ) -> list[Any]:
-    async with db.SessionLocal() as db:
+    async with db.SessionLocal() as db_session:
         return await TicketManager().get_tickets_by_timeframe(
-            db,
+            db_session,
             status=status,
             days=days,
             limit=limit,
@@ -257,71 +256,51 @@
 
 
 async def _search_tickets(query: str, limit: int = 10) -> list[Any]:
-    async with db.SessionLocal() as db:
-        return await TicketManager().search_tickets(db, query, limit=limit)
+    async with db.SessionLocal() as db_session:
+        return await TicketManager().search_tickets(db_session, query, limit=limit)
 
 
 async def _list_sites(limit: int = 10) -> list[Any]:
-    async with db.SessionLocal() as db:
-        return await ReferenceDataManager().list_sites(db, limit=limit)
+    async with db.SessionLocal() as db_session:
+        return await ReferenceDataManager().list_sites(db_session, limit=limit)
 
 
 async def _list_assets(limit: int = 10) -> list[Any]:
-    async with db.SessionLocal() as db:
-        return await ReferenceDataManager().list_assets(db, limit=limit)
+    async with db.SessionLocal() as db_session:
+        return await ReferenceDataManager().list_assets(db_session, limit=limit)
 
 
 async def _list_vendors(limit: int = 10) -> list[Any]:
-    async with db.SessionLocal() as db:
-        return await ReferenceDataManager().list_vendors(db, limit=limit)
+    async with db.SessionLocal() as db_session:
+        return await ReferenceDataManager().list_vendors(db_session, limit=limit)
 
 
 async def _list_categories() -> list[Any]:
-    async with db.SessionLocal() as db:
-        return await ReferenceDataManager().list_categories(db)
+    async with db.SessionLocal() as db_session:
+        return await ReferenceDataManager().list_categories(db_session)
 
 
 async def _ticket_full_context(ticket_id: int) -> Any:
-    async with db.SessionLocal() as db:
-        mgr = EnhancedContextManager(db)
+    async with db.SessionLocal() as db_session:
+        mgr = EnhancedContextManager(db_session)
         return await mgr.get_ticket_full_context(ticket_id)
 
 
 async def _system_snapshot() -> Any:
-    async with db.SessionLocal() as db:
-        mgr = EnhancedContextManager(db)
+    async with db.SessionLocal() as db_session:
+        mgr = EnhancedContextManager(db_session)
         return await mgr.get_system_snapshot()
-=======
-# Minimal MCP server implementation used in tests
-# ---------------------------------------------------------------------------
-
-async def _return_ticket(ticket_id: int) -> Dict[str, int]:
-    return {"ticket_id": ticket_id}
-
-
-async def _list_tickets(skip: int = 0, limit: int = 10) -> List[Any]:
-    return []
-
-
-async def _dummy(**_: Any) -> None:
-    return None
->>>>>>> 74e63ac9
 
 
 ENHANCED_TOOLS: List[Tool] = [
     Tool(
         name="g_ticket",
-<<<<<<< HEAD
         description="Get a ticket by ID",
-=======
-        description="Get expanded ticket by ID",
->>>>>>> 74e63ac9
         inputSchema={
             "type": "object",
             "properties": {"ticket_id": {"type": "integer"}},
             "required": ["ticket_id"],
         },
-<<<<<<< HEAD
         _implementation=_g_ticket,
     ),
     Tool(
@@ -441,55 +420,17 @@
     server = Server("helpdesk-ai-agent")
 
     @server.list_tools()
-    async def _list_tools() -> List[dict[str, Any]]:
+    async def _list_tools() -> List[types.Tool]:
         return [
-            {
-                "name": t.name,
-                "description": t.description,
-                "inputSchema": t.inputSchema,
-            }
-=======
-        _implementation=_return_ticket,
-    ),
-    Tool(
-        name="l_tkts",
-        description="List expanded tickets",
-        inputSchema={
-            "type": "object",
-            "properties": {
-                "skip": {"type": "integer"},
-                "limit": {"type": "integer"},
-            },
-            "required": [],
-        },
-        _implementation=_list_tickets,
-    ),
-]
-
-for i in range(17):
-    ENHANCED_TOOLS.append(
-        Tool(
-            name=f"dummy_{i}",
-            description="Placeholder tool",
-            inputSchema={"type": "object", "properties": {}, "required": []},
-            _implementation=_dummy,
-        )
-    )
-
-
-def create_server() -> Server:
-    server = Server("helpdesk-ai-agent")
-
-    @server.list_tools()
-    async def _list_tools() -> list[types.Tool]:
-        return [
-            types.Tool(name=t.name, description=t.description, inputSchema=t.inputSchema)
->>>>>>> 74e63ac9
+            types.Tool(
+                name=t.name,
+                description=t.description,
+                inputSchema=t.inputSchema,
+            )
             for t in ENHANCED_TOOLS
         ]
 
     @server.call_tool()
-<<<<<<< HEAD
     async def _call_tool(name: str, arguments: dict | None) -> list:
         tool = next((t for t in ENHANCED_TOOLS if t.name == name), None)
         if not tool:
@@ -501,24 +442,14 @@
     return server
 
 
-__all__ = ["MCPServerConfig", "get_config", "set_config", "ENHANCED_TOOLS", "create_server"]
-=======
-    async def _call_tool(name: str, arguments: Dict[str, Any]) -> Iterable[types.Content]:
-        for tool in ENHANCED_TOOLS:
-            if tool.name == name:
-                result = await tool._implementation(**arguments)
-                return [types.TextContent(type="text", text=json.dumps(result))]
-        raise ValueError(f"Unknown tool: {name}")
-
-    server._tools = ENHANCED_TOOLS
-    return server
-
-
 def run_server() -> None:
+    """Run the MCP server with stdio transport."""
     async def _main() -> None:
         server = create_server()
         async with stdio_server() as (read, write):
             await server.run(read, write)
 
     anyio.run(_main)
->>>>>>> 74e63ac9
+
+
+__all__ = ["MCPServerConfig", "get_config", "set_config", "ENHANCED_TOOLS", "create_server", "run_server"]