--- conflicted
+++ resolved
@@ -1490,8 +1490,7 @@
     ),
 ]
 
-<<<<<<< HEAD
-=======
+
 # Enhanced reference data tools with ticket counts
 ENHANCED_REFERENCE_TOOLS: List[Tool] = [
     Tool(
@@ -1580,7 +1579,7 @@
         _seen_names.add(_tool.name)
 
 ENHANCED_TOOLS = _combined_tools
->>>>>>> ba3f8a6e
+
 
 
 # ---------------------------------------------------------------------------
