--- conflicted
+++ resolved
@@ -5,18 +5,41 @@
 import json
 import os
 import logging
+import re
 from dataclasses import dataclass, field
-from typing import Any, Dict, Iterable, List, Optional
+from datetime import datetime, timezone
+from typing import Any, Dict, List, Optional
 
 import anyio
+import html
 from mcp.server import Server
 from mcp.server.stdio import stdio_server
 from mcp import types
+from sqlalchemy import select, func, or_
 
 from .mcp_server import Tool
+from src.infrastructure import database as db
+from src.core.services.ticket_management import TicketManager
+from src.core.services.reference_data import ReferenceDataManager
+from src.shared.schemas.ticket import TicketExpandedOut, TicketCreate
+from src.core.repositories.models import Priority, Ticket, TicketStatus, VTicketMasterExpanded
+from src.core.services.analytics_reporting import (
+    open_tickets_by_site,
+    open_tickets_by_user,
+    tickets_by_status,
+    ticket_trend,
+    sla_breaches,
+    AnalyticsManager,
+)
+from src.core.services.enhanced_context import EnhancedContextManager
+from src.core.services.advanced_query import AdvancedQueryManager
+from src.shared.schemas.agent_data import AdvancedQuery
 
 logger = logging.getLogger(__name__)
 
+# ---------------------------------------------------------------------------
+# Configuration Classes
+# ---------------------------------------------------------------------------
 
 @dataclass
 class DatabaseConfig:
@@ -75,15 +98,15 @@
         config = cls()
         
         # Database settings
-        config.database.max_retries = int(os.getenv('DB_MAX_RETRIES', config.database.max_retries))
-        config.database.retry_base_delay = float(os.getenv('DB_RETRY_DELAY', config.database.retry_base_delay))
-        config.database.session_timeout = int(os.getenv('DB_SESSION_TIMEOUT', config.database.session_timeout))
-        config.database.pool_size = int(os.getenv('DB_POOL_SIZE', config.database.pool_size))
+        config.database.max_retries = int(os.getenv('DB_MAX_RETRIES', str(config.database.max_retries)))
+        config.database.retry_base_delay = float(os.getenv('DB_RETRY_DELAY', str(config.database.retry_base_delay)))
+        config.database.session_timeout = int(os.getenv('DB_SESSION_TIMEOUT', str(config.database.session_timeout)))
+        config.database.pool_size = int(os.getenv('DB_POOL_SIZE', str(config.database.pool_size)))
         
         # Server settings
         config.server.name = os.getenv('SERVER_NAME', config.server.name)
-        config.server.default_limit = int(os.getenv('DEFAULT_LIMIT', config.server.default_limit))
-        config.server.max_limit = int(os.getenv('MAX_LIMIT', config.server.max_limit))
+        config.server.default_limit = int(os.getenv('DEFAULT_LIMIT', str(config.server.default_limit)))
+        config.server.max_limit = int(os.getenv('MAX_LIMIT', str(config.server.max_limit)))
         config.server.enable_metrics = os.getenv('ENABLE_METRICS', 'true').lower() == 'true'
         
         # Logging settings
@@ -92,7 +115,7 @@
         
         # Security settings
         config.security.enable_rate_limiting = os.getenv('ENABLE_RATE_LIMITING', 'true').lower() == 'true'
-        config.security.max_requests_per_minute = int(os.getenv('MAX_REQUESTS_PER_MINUTE', config.security.max_requests_per_minute))
+        config.security.max_requests_per_minute = int(os.getenv('MAX_REQUESTS_PER_MINUTE', str(config.security.max_requests_per_minute)))
         config.security.require_authentication = os.getenv('REQUIRE_AUTH', 'false').lower() == 'true'
         
         allowed_origins = os.getenv('ALLOWED_ORIGINS', '')
@@ -143,56 +166,141 @@
 
 
 # ---------------------------------------------------------------------------
-# MCP server tool configuration
+# Semantic Filtering and Mapping
 # ---------------------------------------------------------------------------
 
-from datetime import datetime, timezone
-from typing import Any, Dict as _Dict
-import json
-import html
-from mcp import types
-
-from src.infrastructure import database as db
-from src.core.services.ticket_management import TicketManager
-from src.core.services.reference_data import ReferenceDataManager
-from src.shared.schemas.ticket import TicketExpandedOut, TicketCreate
-from src.core.repositories.models import Priority
-from sqlalchemy import select
-from src.core.services.analytics_reporting import (
-    open_tickets_by_site,
-    open_tickets_by_user,
-    tickets_by_status,
-    ticket_trend,
-    sla_breaches,
-    AnalyticsManager,
-)
-from src.core.services.enhanced_context import EnhancedContextManager
-from sqlalchemy import select, func, or_
-from src.core.repositories.models import (
-    VTicketMasterExpanded,
-    TicketStatus,
-)
-<<<<<<< HEAD
-=======
-
-from src.core.services.advanced_query import AdvancedQueryManager
-from src.shared.schemas.agent_data import AdvancedQuery
-
-from src.core.repositories.models import Ticket, TicketStatus
-from sqlalchemy import select, func, or_
-
-
->>>>>>> 9b434064
-
-
-async def _get_ticket(ticket_id: int) -> _Dict[str, Any]:
+_STATUS_MAP = {
+    "open": 1,
+    "closed": 4,
+    "resolved": 4,
+    "in_progress": 2,
+    "progress": 2,
+    "pending": 3,
+}
+
+_PRIORITY_MAP = {
+    "critical": "Critical",
+    "high": "High",
+    "medium": "Medium",
+    "low": "Low",
+}
+
+
+def _format_ticket_by_level(ticket: Any) -> dict:
+    """Return a dict representation of a ticket with consistent priority labeling."""
+    if isinstance(ticket, dict):
+        data = ticket.copy()
+    else:
+        data = TicketExpandedOut.model_validate(ticket).model_dump()
+
+    level = data.get("Priority_Level")
+    if level and isinstance(level, str):
+        data["Priority_Level"] = level.capitalize()
+
+    return data
+
+
+def _calculate_search_relevance(ticket: dict, query: str) -> float:
+    """Calculate relevance score based on query matches."""
+    if not query:
+        return 0.0
+        
+    q = query.lower()
+    words = q.split()
+    
+    subject = (ticket.get("Subject") or "").lower()
+    body = (ticket.get("body_preview") or "").lower()
+    category = (ticket.get("Category_Name") or "").lower()
+
+    score = 0.0
+    
+    # Exact matches get highest scores
+    if q in subject:
+        score += 3.0
+    if q in body:
+        score += 2.0
+    if q in category:
+        score += 1.5
+    
+    # Word matches get lower scores
+    for word in words:
+        if len(word) > 2:  # Skip very short words
+            if word in subject:
+                score += 1.0
+            if word in body:
+                score += 0.5
+            if word in category:
+                score += 0.3
+
+    return score
+
+
+def _generate_search_highlights(ticket: dict, query: str) -> dict:
+    """Highlight query terms in the subject and body preview."""
+    if not query:
+        return {"subject": ticket.get("Subject", ""), "body": ticket.get("body_preview", "")}
+        
+    pattern = re.compile(re.escape(query), re.IGNORECASE)
+    subject = ticket.get("Subject") or ""
+    body = ticket.get("body_preview") or ""
+    
+    return {
+        "subject": pattern.sub(lambda m: f"<em>{m.group()}</em>", subject),
+        "body": pattern.sub(lambda m: f"<em>{m.group()}</em>", body),
+    }
+
+
+def _apply_semantic_filters(filters: dict[str, Any]) -> dict[str, Any]:
+    """Translate human-friendly filters into database column filters."""
+    if not filters:
+        return {}
+        
+    translated: dict[str, Any] = {}
+    
+    for key, value in filters.items():
+        k = key.lower()
+        
+        if k in {"status", "ticket_status"}:
+            if isinstance(value, str):
+                translated["Ticket_Status_ID"] = _STATUS_MAP.get(value.lower(), value)
+            else:
+                translated["Ticket_Status_ID"] = value
+                
+        elif k in {"priority", "priority_level"}:
+            if isinstance(value, str):
+                mapped_priority = _PRIORITY_MAP.get(value.lower())
+                if mapped_priority:
+                    translated["Priority_Level"] = mapped_priority
+                else:
+                    translated["Priority_Level"] = value
+            else:
+                translated["Severity_ID"] = value
+                
+        elif k == "assignee":
+            translated["Assigned_Email"] = value
+            
+        elif k == "category":
+            translated["Ticket_Category_ID"] = value
+            
+        else:
+            # Pass through other filters unchanged
+            translated[key] = value
+            
+    return translated
+
+
+# ---------------------------------------------------------------------------
+# MCP Server Tool Implementations
+# ---------------------------------------------------------------------------
+
+async def _get_ticket(ticket_id: int) -> Dict[str, Any]:
     """Retrieve a ticket by ID and return full details."""
     try:
         async with db.SessionLocal() as db_session:
             ticket = await TicketManager().get_ticket(db_session, ticket_id)
             if not ticket:
-                return {"status": "error", "error": "Ticket not found"}
-            data = TicketExpandedOut.model_validate(ticket).model_dump()
+                return {"status": "error", "error": f"Ticket {ticket_id} not found"}
+            data = _format_ticket_by_level(ticket)
             return {"status": "success", "data": data}
     except Exception as e:
         logger.error(f"Error in get_ticket: {e}")
@@ -202,23 +310,32 @@
 async def _list_tickets(
     limit: int = 10,
     skip: int = 0,
-    filters: _Dict[str, Any] | None = None,
+    filters: Dict[str, Any] | None = None,
     sort: list[str] | None = None,
-) -> _Dict[str, Any]:
-    """List tickets with optional filtering."""
-    try:
-        async with db.SessionLocal() as db_session:
+) -> Dict[str, Any]:
+    """List tickets using semantic filters and return serialized results."""
+    try:
+        async with db.SessionLocal() as db_session:
+            # Apply semantic filtering
+            applied_filters = _apply_semantic_filters(filters or {})
+            
             tickets = await TicketManager().list_tickets(
                 db_session,
-                filters=filters or None,
+                filters=applied_filters,
                 skip=skip,
                 limit=limit,
                 sort=sort,
             )
-            data = [
-                TicketExpandedOut.model_validate(t).model_dump() for t in tickets
-            ]
-            return {"status": "success", "data": data}
+            
+            data = [_format_ticket_by_level(t) for t in tickets]
+            
+            return {
+                "status": "success", 
+                "data": data,
+                "count": len(data),
+                "skip": skip,
+                "limit": limit
+            }
     except Exception as e:
         logger.error(f"Error in list_tickets: {e}")
         return {"status": "error", "error": str(e)}
@@ -229,46 +346,76 @@
     skip: int = 0,
     limit: int = 100,
     status: str | None = None,
-    filters: _Dict[str, Any] | None = None,
-) -> _Dict[str, Any]:
+    filters: Dict[str, Any] | None = None,
+) -> Dict[str, Any]:
     """Return tickets associated with a user."""
     try:
         async with db.SessionLocal() as db_session:
+            # Apply semantic filters
+            applied_filters = _apply_semantic_filters(filters or {})
+            
             tickets = await TicketManager().get_tickets_by_user(
                 db_session,
                 identifier,
                 skip=skip,
                 limit=limit,
                 status=status,
-                filters=filters,
+                filters=applied_filters,
             )
-            data = [
-                TicketExpandedOut.model_validate(t).model_dump() for t in tickets
-            ]
-            return {"status": "success", "data": data}
+            
+            data = [_format_ticket_by_level(t) for t in tickets]
+            
+            return {
+                "status": "success",
+                "data": data,
+                "user": identifier,
+                "count": len(data)
+            }
     except Exception as e:
         logger.error(f"Error in get_tickets_by_user: {e}")
         return {"status": "error", "error": str(e)}
 
 
-async def _search_tickets(query: str, limit: int = 10) -> _Dict[str, Any]:
-    """Search tickets by text query."""
+async def _search_tickets(query: str, limit: int = 10) -> Dict[str, Any]:
+    """Search tickets and return results scored by relevance."""
     try:
         async with db.SessionLocal() as db_session:
             results = await TicketManager().search_tickets(
-                db_session, query, limit=limit
+                db_session, query, limit=limit * 2  # Get more results for relevance sorting
             )
-            return {"status": "success", "data": results}
+            
+            enriched = []
+            for r in results:
+                score = _calculate_search_relevance(r, query)
+                if score > 0:  # Only include results with some relevance
+                    highlights = _generate_search_highlights(r, query)
+                    r = _format_ticket_by_level(r)
+                    r["relevance"] = round(score, 2)
+                    r["highlights"] = highlights
+                    enriched.append(r)
+
+            # Sort by relevance and limit results
+            enriched.sort(key=lambda d: d["relevance"], reverse=True)
+            enriched = enriched[:limit]
+            
+            return {
+                "status": "success",
+                "data": enriched,
+                "query": query,
+                "count": len(enriched)
+            }
     except Exception as e:
         logger.error(f"Error in search_tickets: {e}")
         return {"status": "error", "error": str(e)}
 
 
-async def _search_tickets_advanced(**criteria: Any) -> _Dict[str, Any]:
+async def _search_tickets_advanced(**criteria: Any) -> Dict[str, Any]:
     """Perform advanced ticket search with metadata."""
     try:
+        # Validate and sanitize input
         query = AdvancedQuery.model_validate(criteria or {})
 
+        # Sanitize string inputs to prevent XSS
         if query.text_search:
             query.text_search = html.escape(query.text_search)
         if query.contact_name:
@@ -276,11 +423,13 @@
 
         query.search_fields = [html.escape(f) for f in query.search_fields]
 
-        sanitized_custom: _Dict[str, Any] = {}
+        # Sanitize custom filters
+        sanitized_custom: Dict[str, Any] = {}
         for key, val in query.custom_filters.items():
             sanitized_custom[key] = html.escape(val) if isinstance(val, str) else val
         query.custom_filters = sanitized_custom
 
+        # Sanitize list fields
         if query.assigned_to:
             query.assigned_to = [html.escape(v) for v in query.assigned_to]
         if query.contact_email:
@@ -292,43 +441,58 @@
             mgr = AdvancedQueryManager(db_session)
             result = await mgr.query_tickets_advanced(query)
             return {"status": "success", "data": result.model_dump()}
+            
     except Exception as e:
         logger.error(f"Error in search_tickets_advanced: {e}")
         return {"status": "error", "error": str(e)}
 
 
-async def _create_ticket(**payload: Any) -> _Dict[str, Any]:
+async def _create_ticket(**payload: Any) -> Dict[str, Any]:
     """Create a new ticket and return the created record."""
     try:
         async with db.SessionLocal() as db_session:
-            payload.setdefault("Created_Date", datetime.now(timezone.utc))
-            payload.setdefault("LastModified", datetime.now(timezone.utc))
+            # Set default timestamps
+            now = datetime.now(timezone.utc)
+            payload.setdefault("Created_Date", now)
+            payload.setdefault("LastModified", now)
+            
             result = await TicketManager().create_ticket(db_session, payload)
             if not result.success:
                 await db_session.rollback()
-                raise Exception(result.error or "create failed")
+                raise Exception(result.error or "Failed to create ticket")
+                
             await db_session.commit()
+            
+            # Fetch the created ticket with all details
             ticket = await TicketManager().get_ticket(
                 db_session, result.data.Ticket_ID
             )
-            data = TicketExpandedOut.model_validate(ticket).model_dump()
+            data = _format_ticket_by_level(ticket)
+            
             return {"status": "success", "data": data}
     except Exception as e:
         logger.error(f"Error in create_ticket: {e}")
         return {"status": "error", "error": str(e)}
 
 
-async def _update_ticket(ticket_id: int, updates: _Dict[str, Any]) -> _Dict[str, Any]:
+async def _update_ticket(ticket_id: int, updates: Dict[str, Any]) -> Dict[str, Any]:
     """Update an existing ticket."""
     try:
         async with db.SessionLocal() as db_session:
-            updated = await TicketManager().update_ticket(db_session, ticket_id, updates)
+            # Apply semantic filters to updates
+            applied_updates = _apply_semantic_filters(updates)
+            applied_updates["LastModified"] = datetime.now(timezone.utc)
+            
+            updated = await TicketManager().update_ticket(db_session, ticket_id, applied_updates)
             if not updated:
                 await db_session.rollback()
-                return {"status": "error", "error": "Ticket not found"}
+                return {"status": "error", "error": f"Ticket {ticket_id} not found"}
+                
             await db_session.commit()
+            
             ticket = await TicketManager().get_ticket(db_session, ticket_id)
-            data = TicketExpandedOut.model_validate(ticket).model_dump()
+            data = _format_ticket_by_level(ticket)
+            
             return {"status": "success", "data": data}
     except Exception as e:
         logger.error(f"Error in update_ticket: {e}")
@@ -337,22 +501,29 @@
 
 async def _bulk_update_tickets(
     ticket_ids: list[int],
-    updates: _Dict[str, Any],
+    updates: Dict[str, Any],
     dry_run: bool = False,
-) -> _Dict[str, Any]:
+) -> Dict[str, Any]:
     """Apply the same updates to multiple tickets."""
     try:
         async with db.SessionLocal() as db_session:
             mgr = TicketManager()
-            updated: list[_Dict[str, Any]] = []
-            missing: list[int] = []
+            applied_updates = _apply_semantic_filters(updates)
+            applied_updates["LastModified"] = datetime.now(timezone.utc)
+            
+            updated: list[Dict[str, Any]] = []
+            failed: list[Dict[str, Any]] = []
+            
             for tid in ticket_ids:
-                result = await mgr.update_ticket(db_session, tid, updates)
-                if not result:
-                    missing.append(tid)
-                    continue
-                ticket = await mgr.get_ticket(db_session, tid)
-                updated.append(TicketExpandedOut.model_validate(ticket).model_dump())
+                try:
+                    result = await mgr.update_ticket(db_session, tid, applied_updates)
+                    if result:
+                        ticket = await mgr.get_ticket(db_session, tid)
+                        updated.append(_format_ticket_by_level(ticket))
+                    else:
+                        failed.append({"ticket_id": tid, "error": "Not found"})
+                except Exception as e:
+                    failed.append({"ticket_id": tid, "error": str(e)})
 
             if dry_run:
                 await db_session.rollback()
@@ -361,9 +532,12 @@
 
             return {
                 "status": "success",
-                "data": updated,
-                "missing": missing,
+                "updated": updated,
+                "failed": failed,
                 "dry_run": dry_run,
+                "total_processed": len(ticket_ids),
+                "total_updated": len(updated),
+                "total_failed": len(failed)
             }
     except Exception as e:
         logger.error(f"Error in bulk_update_tickets: {e}")
@@ -374,7 +548,7 @@
     ticket_id: int,
     resolution: str,
     status_id: int = 4,
-) -> _Dict[str, Any]:
+) -> Dict[str, Any]:
     """Close a ticket with a resolution."""
     try:
         async with db.SessionLocal() as db_session:
@@ -382,14 +556,19 @@
                 "Ticket_Status_ID": status_id,
                 "Resolution": resolution,
                 "Closed_Date": datetime.now(timezone.utc),
-            }
+                "LastModified": datetime.now(timezone.utc)
+            }
+            
             updated = await TicketManager().update_ticket(db_session, ticket_id, updates)
             if not updated:
                 await db_session.rollback()
-                return {"status": "error", "error": "Ticket not found"}
+                return {"status": "error", "error": f"Ticket {ticket_id} not found"}
+                
             await db_session.commit()
+            
             ticket = await TicketManager().get_ticket(db_session, ticket_id)
-            data = TicketExpandedOut.model_validate(ticket).model_dump()
+            data = _format_ticket_by_level(ticket)
+            
             return {"status": "success", "data": data}
     except Exception as e:
         logger.error(f"Error in close_ticket: {e}")
@@ -400,21 +579,26 @@
     ticket_id: int,
     assignee_email: str,
     assignee_name: str | None = None,
-) -> _Dict[str, Any]:
+) -> Dict[str, Any]:
     """Assign a ticket to a technician."""
     try:
         async with db.SessionLocal() as db_session:
             updates = {
                 "Assigned_Email": assignee_email,
                 "Assigned_Name": assignee_name or assignee_email,
-            }
+                "LastModified": datetime.now(timezone.utc)
+            }
+            
             updated = await TicketManager().update_ticket(db_session, ticket_id, updates)
             if not updated:
                 await db_session.rollback()
-                return {"status": "error", "error": "Ticket not found"}
+                return {"status": "error", "error": f"Ticket {ticket_id} not found"}
+                
             await db_session.commit()
+            
             ticket = await TicketManager().get_ticket(db_session, ticket_id)
-            data = TicketExpandedOut.model_validate(ticket).model_dump()
+            data = _format_ticket_by_level(ticket)
+            
             return {"status": "success", "data": data}
     except Exception as e:
         logger.error(f"Error in assign_ticket: {e}")
@@ -426,7 +610,7 @@
     message: str,
     sender_name: str,
     sender_code: str | None = None,
-) -> _Dict[str, Any]:
+) -> Dict[str, Any]:
     """Add a message to a ticket."""
     try:
         async with db.SessionLocal() as db_session:
@@ -437,18 +621,22 @@
                 sender_code or sender_name,
                 sender_name,
             )
+            
+            await db_session.commit()
+            
             return {
                 "status": "success",
                 "data": {
                     "id": created.ID,
                     "ticket_id": created.Ticket_ID,
                     "message": created.Message,
+                    "sender_name": created.SenderUserName,
+                    "timestamp": created.DateTimeStamp.isoformat() if created.DateTimeStamp else None
                 },
             }
     except Exception as e:
         logger.error(f"Error in add_ticket_message: {e}")
         return {"status": "error", "error": str(e)}
-
 
 
 async def _escalate_ticket(
@@ -457,7 +645,7 @@
     assignee_email: str,
     assignee_name: str | None = None,
     message: str | None = None,
-) -> _Dict[str, Any]:
+) -> Dict[str, Any]:
     """Escalate a ticket by updating severity and assignee."""
     try:
         async with db.SessionLocal() as db_session:
@@ -465,13 +653,22 @@
                 "Severity_ID": severity_id,
                 "Assigned_Email": assignee_email,
                 "Assigned_Name": assignee_name or assignee_email,
-            }
+                "LastModified": datetime.now(timezone.utc)
+            }
+            
             updated = await TicketManager().update_ticket(db_session, ticket_id, updates)
+            if not updated:
+                await db_session.rollback()
+                return {"status": "error", "error": f"Ticket {ticket_id} not found"}
+            
             await db_session.commit()
-            if not updated:
-                return {"status": "error", "error": "Ticket not found"}
-
-            note = message or "Ticket escalated"
+            
+            # Add escalation note
+            if message:
+                note = message
+            else:
+                note = f"Ticket escalated to severity {severity_id} and assigned to {assignee_name or assignee_email}"
+                
             await TicketManager().post_message(
                 db_session,
                 ticket_id,
@@ -482,16 +679,20 @@
             await db_session.commit()
 
             ticket = await TicketManager().get_ticket(db_session, ticket_id)
-            data = TicketExpandedOut.model_validate(ticket).model_dump()
+            data = _format_ticket_by_level(ticket)
+            
             return {"status": "success", "data": data}
     except Exception as e:
         logger.error(f"Error in escalate_ticket: {e}")
-
-async def _get_ticket_messages(ticket_id: int) -> _Dict[str, Any]:
-    """Return messages for a ticket with message length."""
+        return {"status": "error", "error": str(e)}
+
+
+async def _get_ticket_messages(ticket_id: int) -> Dict[str, Any]:
+    """Return messages for a ticket with additional metadata."""
     try:
         async with db.SessionLocal() as db_session:
             msgs = await TicketManager().get_messages(db_session, ticket_id)
+            
             data = [
                 {
                     "ID": m.ID,
@@ -499,37 +700,50 @@
                     "Message": m.Message,
                     "SenderUserCode": m.SenderUserCode,
                     "SenderUserName": m.SenderUserName,
-                    "DateTimeStamp": m.DateTimeStamp,
+                    "DateTimeStamp": m.DateTimeStamp.isoformat() if m.DateTimeStamp else None,
                     "message_length": len(m.Message or ""),
                 }
                 for m in msgs
             ]
-            return {"status": "success", "data": data}
+            
+            return {
+                "status": "success",
+                "data": data,
+                "count": len(data),
+                "ticket_id": ticket_id
+            }
     except Exception as e:
         logger.error(f"Error in get_ticket_messages: {e}")
         return {"status": "error", "error": str(e)}
 
 
-async def _get_ticket_attachments(ticket_id: int) -> _Dict[str, Any]:
-    """Return attachments for a ticket with file type."""
+async def _get_ticket_attachments(ticket_id: int) -> Dict[str, Any]:
+    """Return attachments for a ticket with file metadata."""
     try:
         async with db.SessionLocal() as db_session:
             atts = await TicketManager().get_attachments(db_session, ticket_id)
+            
             data = [
                 {
                     "ID": a.ID,
                     "Ticket_ID": a.Ticket_ID,
                     "Name": a.Name,
-                    "WebURl": a.WebURl,
-                    "UploadDateTime": a.UploadDateTime,
-                    "file_type": os.path.splitext(a.Name)[1].lstrip(".").lower(),
+                    "WebURL": a.WebURl,  # Note: keeping original field name
+                    "UploadDateTime": a.UploadDateTime.isoformat() if a.UploadDateTime else None,
+                    "file_type": os.path.splitext(a.Name)[1].lstrip(".").lower() if a.Name else "unknown",
+                    "file_name_without_extension": os.path.splitext(a.Name)[0] if a.Name else ""
                 }
                 for a in atts
             ]
-            return {"status": "success", "data": data}
+            
+            return {
+                "status": "success",
+                "data": data,
+                "count": len(data),
+                "ticket_id": ticket_id
+            }
     except Exception as e:
         logger.error(f"Error in get_ticket_attachments: {e}")
-
         return {"status": "error", "error": str(e)}
 
 
@@ -537,24 +751,27 @@
     days: int = 3650,
     limit: int = 10,
     skip: int = 0,
-    filters: _Dict[str, Any] | None = None,
+    filters: Dict[str, Any] | None = None,
     sort: list[str] | None = None,
-) -> _Dict[str, Any]:
+) -> Dict[str, Any]:
     """Return open tickets with optional filters and sorting."""
     try:
         async with db.SessionLocal() as db_session:
+            # Get tickets within timeframe
             tickets = await TicketManager().get_tickets_by_timeframe(
                 db_session,
                 status="open",
                 days=days,
-                limit=limit + skip if limit else None,
+                limit=(limit + skip) * 2 if limit else None,  # Get extra for filtering
             )
 
+            # Apply additional filters
             if filters:
+                applied_filters = _apply_semantic_filters(filters)
                 filtered = []
                 for t in tickets:
                     match = True
-                    for k, v in filters.items():
+                    for k, v in applied_filters.items():
                         if hasattr(t, k) and getattr(t, k) != v:
                             match = False
                             break
@@ -562,10 +779,12 @@
                         filtered.append(t)
                 tickets = filtered
 
+            # Apply sorting
             if sort:
                 for key in reversed(sort):
                     direction = "asc"
                     column = key
+                    
                     if key.startswith("-"):
                         column = key[1:]
                         direction = "desc"
@@ -573,49 +792,77 @@
                         column, dir_part = key.rsplit(" ", 1)
                         if dir_part.lower() in {"asc", "desc"}:
                             direction = dir_part.lower()
+                            
                     if tickets and hasattr(tickets[0], column):
                         tickets.sort(
-                            key=lambda t: getattr(t, column),
+                            key=lambda t: getattr(t, column, None) or "",
                             reverse=direction == "desc",
                         )
 
+            # Apply pagination
+            total_count = len(tickets)
             if skip:
                 tickets = tickets[skip:]
             if limit:
                 tickets = tickets[:limit]
 
-            data = [TicketExpandedOut.model_validate(t).model_dump() for t in tickets]
-            return {"status": "success", "data": data}
+            data = [_format_ticket_by_level(t) for t in tickets]
+            
+            return {
+                "status": "success",
+                "data": data,
+                "count": len(data),
+                "total_count": total_count,
+                "skip": skip,
+                "limit": limit,
+                "days": days
+            }
     except Exception as e:
         logger.error(f"Error in get_open_tickets: {e}")
         return {"status": "error", "error": str(e)}
 
 
-async def _get_analytics(type: str, params: _Dict[str, Any] | None = None) -> _Dict[str, Any]:
+async def _get_analytics(type: str, params: Dict[str, Any] | None = None) -> Dict[str, Any]:
     """Return analytics data based on requested type."""
     try:
         async with db.SessionLocal() as db_session:
+            data = None
+            
             if type == "status_counts":
                 result = await tickets_by_status(db_session)
-                data = result.data if getattr(result, "success", True) else []
+                data = result.data if hasattr(result, "data") and hasattr(result, "success") and result.success else []
+                
             elif type == "site_counts":
                 data = await open_tickets_by_site(db_session)
+                
             elif type == "technician_workload":
-                data = await open_tickets_by_user(db_session, params or None)
+                data = await open_tickets_by_user(db_session, params)
+                
             elif type == "sla_breaches":
                 days = params.get("sla_days", 2) if params else 2
                 status_ids = params.get("status_ids") if params else None
+                breach_count = await sla_breaches(
+                    db_session, sla_days=days, status_ids=status_ids, filters=params
+                )
                 data = {
-                    "breaches": await sla_breaches(
-                        db_session, sla_days=days, status_ids=status_ids, filters=params
-                    )
+                    "breaches": breach_count,
+                    "sla_days": days,
+                    "filters_applied": bool(params)
                 }
+                
             elif type == "trends":
                 days = params.get("days", 7) if params else 7
                 data = await ticket_trend(db_session, days)
+                
             else:
-                raise ValueError("unknown analytics type")
-            return {"status": "success", "data": data}
+                return {"status": "error", "error": f"Unknown analytics type: {type}"}
+                
+            return {
+                "status": "success",
+                "data": data,
+                "type": type,
+                "params": params
+            }
     except Exception as e:
         logger.error(f"Error in get_analytics: {e}")
         return {"status": "error", "error": str(e)}
@@ -623,12 +870,13 @@
 
 async def _get_sla_metrics(
     sla_days: int = 2,
-    filters: _Dict[str, Any] | None = None,
+    filters: Dict[str, Any] | None = None,
     status_ids: list[int] | None = None,
-) -> _Dict[str, Any]:
+) -> Dict[str, Any]:
     """Return SLA compliance metrics."""
     try:
         async with db.SessionLocal() as db_session:
+            # Count open tickets
             query = (
                 select(func.count(Ticket.Ticket_ID))
                 .join(TicketStatus, Ticket.Ticket_Status_ID == TicketStatus.ID, isouter=True)
@@ -639,13 +887,17 @@
                     )
                 )
             )
+            
+            # Apply filters
             if filters:
-                for key, value in filters.items():
+                applied_filters = _apply_semantic_filters(filters)
+                for key, value in applied_filters.items():
                     if hasattr(Ticket, key):
                         query = query.filter(getattr(Ticket, key) == value)
 
             open_count = await db_session.scalar(query) or 0
 
+            # Get breach count
             breaches = await sla_breaches(
                 db_session,
                 sla_days=sla_days,
@@ -653,7 +905,8 @@
                 status_ids=status_ids,
             )
 
-            compliance = ((open_count - breaches) / open_count * 100) if open_count else 100.0
+            # Calculate compliance percentage
+            compliance = ((open_count - breaches) / open_count * 100) if open_count > 0 else 100.0
 
             return {
                 "status": "success",
@@ -661,7 +914,11 @@
                     "open_tickets": open_count,
                     "sla_breaches": breaches,
                     "sla_compliance_pct": round(compliance, 2),
+                    "sla_days": sla_days,
+                    "compliant_tickets": open_count - breaches,
                 },
+                "filters_applied": bool(filters),
+                "status_ids": status_ids
             }
     except Exception as e:
         logger.error(f"Error in get_sla_metrics: {e}")
@@ -671,49 +928,65 @@
 async def _list_reference_data(
     type: str,
     limit: int = 10,
-    filters: _Dict[str, Any] | None = None,
+    filters: Dict[str, Any] | None = None,
     sort: list[str] | None = None,
-) -> _Dict[str, Any]:
-    """Return reference data such as sites or assets."""
+) -> Dict[str, Any]:
+    """Return reference data such as sites, assets, vendors, or categories."""
     try:
         async with db.SessionLocal() as db_session:
             mgr = ReferenceDataManager()
+            
             if type == "sites":
                 records = await mgr.list_sites(
-                    db_session, limit=limit, filters=filters or None, sort=sort
+                    db_session, limit=limit, filters=filters, sort=sort
                 )
             elif type == "assets":
                 records = await mgr.list_assets(
-                    db_session, limit=limit, filters=filters or None, sort=sort
+                    db_session, limit=limit, filters=filters, sort=sort
                 )
             elif type == "vendors":
                 records = await mgr.list_vendors(
-                    db_session, limit=limit, filters=filters or None, sort=sort
+                    db_session, limit=limit, filters=filters, sort=sort
                 )
             elif type == "categories":
                 records = await mgr.list_categories(
-                    db_session, filters=filters or None, sort=sort
+                    db_session, filters=filters, sort=sort
                 )
             else:
-                raise ValueError("unknown reference data type")
-            data = [r.__dict__ for r in records]
-            return {"status": "success", "data": data}
+                return {"status": "error", "error": f"Unknown reference data type: {type}"}
+                
+            # Convert to dictionaries and clean up
+            data = []
+            for r in records:
+                item = r.__dict__.copy()
+                # Remove SQLAlchemy internal attributes
+                item.pop('_sa_instance_state', None)
+                data.append(item)
+                
+            return {
+                "status": "success",
+                "data": data,
+                "type": type,
+                "count": len(data)
+            }
     except Exception as e:
         logger.error(f"Error in list_reference_data: {e}")
         return {"status": "error", "error": str(e)}
 
 
-<<<<<<< HEAD
-=======
-
->>>>>>> 9b434064
 async def _count_open_tickets_by_field(
     db_session, field_name: str, ids: list[int]
 ) -> dict[int, int]:
     """Return open ticket counts grouped by the specified field."""
     if not ids:
         return {}
+        
+    if not hasattr(VTicketMasterExpanded, field_name):
+        logger.warning(f"Field {field_name} not found in VTicketMasterExpanded")
+        return {}
+        
     column = getattr(VTicketMasterExpanded, field_name)
+    
     result = await db_session.execute(
         select(column, func.count(VTicketMasterExpanded.Ticket_ID))
         .join(
@@ -730,6 +1003,7 @@
         )
         .group_by(column)
     )
+    
     return {row[0]: row[1] for row in result.all()}
 
 
@@ -739,21 +1013,28 @@
     """Return total ticket counts grouped by a field."""
     if not ids:
         return {}
+        
+    if not hasattr(VTicketMasterExpanded, field_name):
+        logger.warning(f"Field {field_name} not found in VTicketMasterExpanded")
+        return {}
+        
     column = getattr(VTicketMasterExpanded, field_name)
+    
     result = await db_session.execute(
         select(column, func.count(VTicketMasterExpanded.Ticket_ID))
         .filter(column.in_(ids))
         .group_by(column)
     )
+    
     return {row[0]: row[1] for row in result.all()}
 
 
 async def _list_sites_enhanced(
     limit: int = 10,
     skip: int = 0,
-    filters: _Dict[str, Any] | None = None,
+    filters: Dict[str, Any] | None = None,
     sort: list[str] | None = None,
-) -> _Dict[str, Any]:
+) -> Dict[str, Any]:
     """List sites with ticket counts."""
     try:
         async with db.SessionLocal() as db_session:
@@ -762,19 +1043,32 @@
                 db_session,
                 skip=skip,
                 limit=limit,
-                filters=filters or None,
+                filters=filters,
                 sort=sort,
             )
+            
+            # Get ticket counts
             ids = [s.ID for s in sites]
             open_counts = await _count_open_tickets_by_field(db_session, "Site_ID", ids)
             total_counts = await _count_total_tickets_by_field(db_session, "Site_ID", ids)
+            
+            # Build enhanced data
             data = []
             for s in sites:
                 item = s.__dict__.copy()
+                item.pop('_sa_instance_state', None)
                 item["open_tickets"] = open_counts.get(s.ID, 0)
                 item["total_tickets"] = total_counts.get(s.ID, 0)
+                item["closed_tickets"] = item["total_tickets"] - item["open_tickets"]
                 data.append(item)
-            return {"status": "success", "data": data}
+                
+            return {
+                "status": "success",
+                "data": data,
+                "count": len(data),
+                "skip": skip,
+                "limit": limit
+            }
     except Exception as e:
         logger.error(f"Error in list_sites_enhanced: {e}")
         return {"status": "error", "error": str(e)}
@@ -783,9 +1077,9 @@
 async def _list_assets_enhanced(
     limit: int = 10,
     skip: int = 0,
-    filters: _Dict[str, Any] | None = None,
+    filters: Dict[str, Any] | None = None,
     sort: list[str] | None = None,
-) -> _Dict[str, Any]:
+) -> Dict[str, Any]:
     """List assets with ticket counts."""
     try:
         async with db.SessionLocal() as db_session:
@@ -794,19 +1088,32 @@
                 db_session,
                 skip=skip,
                 limit=limit,
-                filters=filters or None,
+                filters=filters,
                 sort=sort,
             )
+            
+            # Get ticket counts
             ids = [a.ID for a in assets]
             open_counts = await _count_open_tickets_by_field(db_session, "Asset_ID", ids)
             total_counts = await _count_total_tickets_by_field(db_session, "Asset_ID", ids)
+            
+            # Build enhanced data
             data = []
             for a in assets:
                 item = a.__dict__.copy()
+                item.pop('_sa_instance_state', None)
                 item["open_tickets"] = open_counts.get(a.ID, 0)
                 item["total_tickets"] = total_counts.get(a.ID, 0)
+                item["closed_tickets"] = item["total_tickets"] - item["open_tickets"]
                 data.append(item)
-            return {"status": "success", "data": data}
+                
+            return {
+                "status": "success",
+                "data": data,
+                "count": len(data),
+                "skip": skip,
+                "limit": limit
+            }
     except Exception as e:
         logger.error(f"Error in list_assets_enhanced: {e}")
         return {"status": "error", "error": str(e)}
@@ -815,9 +1122,9 @@
 async def _list_vendors_enhanced(
     limit: int = 10,
     skip: int = 0,
-    filters: _Dict[str, Any] | None = None,
+    filters: Dict[str, Any] | None = None,
     sort: list[str] | None = None,
-) -> _Dict[str, Any]:
+) -> Dict[str, Any]:
     """List vendors with ticket counts."""
     try:
         async with db.SessionLocal() as db_session:
@@ -826,19 +1133,32 @@
                 db_session,
                 skip=skip,
                 limit=limit,
-                filters=filters or None,
+                filters=filters,
                 sort=sort,
             )
+            
+            # Get ticket counts
             ids = [v.ID for v in vendors]
             open_counts = await _count_open_tickets_by_field(db_session, "Assigned_Vendor_ID", ids)
             total_counts = await _count_total_tickets_by_field(db_session, "Assigned_Vendor_ID", ids)
+            
+            # Build enhanced data
             data = []
             for v in vendors:
                 item = v.__dict__.copy()
+                item.pop('_sa_instance_state', None)
                 item["open_tickets"] = open_counts.get(v.ID, 0)
                 item["total_tickets"] = total_counts.get(v.ID, 0)
+                item["closed_tickets"] = item["total_tickets"] - item["open_tickets"]
                 data.append(item)
-            return {"status": "success", "data": data}
+                
+            return {
+                "status": "success",
+                "data": data,
+                "count": len(data),
+                "skip": skip,
+                "limit": limit
+            }
     except Exception as e:
         logger.error(f"Error in list_vendors_enhanced: {e}")
         return {"status": "error", "error": str(e)}
@@ -847,18 +1167,27 @@
 async def _list_categories_enhanced(
     limit: int = 10,
     skip: int = 0,
-    filters: _Dict[str, Any] | None = None,
+    filters: Dict[str, Any] | None = None,
     sort: list[str] | None = None,
-) -> _Dict[str, Any]:
+) -> Dict[str, Any]:
     """List categories with ticket counts."""
     try:
         async with db.SessionLocal() as db_session:
             mgr = ReferenceDataManager()
             cats = await mgr.list_categories(
                 db_session,
-                filters=filters or None,
+                filters=filters,
                 sort=sort,
             )
+            
+            # Apply pagination to categories
+            total_count = len(cats)
+            if skip:
+                cats = cats[skip:]
+            if limit:
+                cats = cats[:limit]
+            
+            # Get ticket counts
             ids = [c.ID for c in cats]
             open_counts = await _count_open_tickets_by_field(
                 db_session,
@@ -870,154 +1199,204 @@
                 "Ticket_Category_ID",
                 ids,
             )
+            
+            # Build enhanced data
             data = []
             for c in cats:
                 item = c.__dict__.copy()
+                item.pop('_sa_instance_state', None)
                 item["open_tickets"] = open_counts.get(c.ID, 0)
                 item["total_tickets"] = total_counts.get(c.ID, 0)
+                item["closed_tickets"] = item["total_tickets"] - item["open_tickets"]
                 data.append(item)
-            return {"status": "success", "data": data}
+                
+            return {
+                "status": "success",
+                "data": data,
+                "count": len(data),
+                "total_count": total_count,
+                "skip": skip,
+                "limit": limit
+            }
     except Exception as e:
         logger.error(f"Error in list_categories_enhanced: {e}")
-<<<<<<< HEAD
-=======
-
-async def _list_priorities() -> _Dict[str, Any]:
+        return {"status": "error", "error": str(e)}
+
+
+async def _list_priorities() -> Dict[str, Any]:
     """Return available priority levels ordered by ID."""
     try:
         async with db.SessionLocal() as db_session:
             result = await db_session.execute(select(Priority).order_by(Priority.ID))
             records = result.scalars().all()
-            data = [{"id": p.ID, "level": p.Level} for p in records]
-            return {"status": "success", "data": data}
+            
+            data = [
+                {
+                    "id": p.ID,
+                    "level": p.Level,
+                    "semantic_name": _PRIORITY_MAP.get(p.Level.lower(), p.Level) if p.Level else None
+                }
+                for p in records
+            ]
+            
+            return {
+                "status": "success",
+                "data": data,
+                "count": len(data)
+            }
     except Exception as e:
         logger.error(f"Error in list_priorities: {e}")
-
->>>>>>> 9b434064
-        return {"status": "error", "error": str(e)}
-
-
-async def _ticket_full_context(ticket_id: int) -> _Dict[str, Any]:
+        return {"status": "error", "error": str(e)}
+
+
+async def _ticket_full_context(ticket_id: int) -> Dict[str, Any]:
     """Return extended context for a ticket."""
     try:
         async with db.SessionLocal() as db_session:
             mgr = EnhancedContextManager(db_session)
             context = await mgr.get_ticket_full_context(ticket_id)
-            return {"status": "success", "data": context}
+            
+            return {
+                "status": "success",
+                "data": context,
+                "ticket_id": ticket_id
+            }
     except Exception as e:
         logger.error(f"Error in get_ticket_full_context: {e}")
         return {"status": "error", "error": str(e)}
 
 
-async def _system_snapshot() -> _Dict[str, Any]:
+async def _system_snapshot() -> Dict[str, Any]:
     """Return overall system snapshot."""
     try:
         async with db.SessionLocal() as db_session:
             mgr = EnhancedContextManager(db_session)
             snapshot = await mgr.get_system_snapshot()
-            return {"status": "success", "data": snapshot}
+            
+            return {
+                "status": "success",
+                "data": snapshot,
+                "timestamp": datetime.now(timezone.utc).isoformat()
+            }
     except Exception as e:
         logger.error(f"Error in get_system_snapshot: {e}")
         return {"status": "error", "error": str(e)}
 
 
-async def _get_ticket_stats() -> _Dict[str, Any]:
+async def _get_ticket_stats() -> Dict[str, Any]:
     """Return ticket statistics across multiple dimensions."""
     try:
         async with db.SessionLocal() as db_session:
             mgr = EnhancedContextManager(db_session)
+            
             data = {
                 "by_status": await mgr._get_ticket_counts_by_status(),
                 "by_priority": await mgr._get_ticket_counts_by_priority(),
                 "by_site": await mgr._get_ticket_counts_by_site(),
                 "by_category": await mgr._get_ticket_counts_by_category(),
-            }
+                "summary": {
+                    "timestamp": datetime.now(timezone.utc).isoformat()
+                }
+            }
+            
+            # Calculate totals
+            total_tickets = sum(item["count"] for item in data["by_status"])
+            open_tickets = sum(
+                item["count"] for item in data["by_status"]
+                if "open" in item["status"].lower() or "progress" in item["status"].lower()
+            )
+            
+            data["summary"]["total_tickets"] = total_tickets
+            data["summary"]["open_tickets"] = open_tickets
+            data["summary"]["closed_tickets"] = total_tickets - open_tickets
+            
             return {"status": "success", "data": data}
     except Exception as e:
         logger.error(f"Error in get_ticket_stats: {e}")
         return {"status": "error", "error": str(e)}
 
 
-async def _get_workload_analytics() -> _Dict[str, Any]:
+async def _get_workload_analytics() -> Dict[str, Any]:
     """Return workload analytics for technicians and queues."""
     try:
         async with db.SessionLocal() as db_session:
             mgr = EnhancedContextManager(db_session)
+            
             data = {
                 "technician_workloads": await mgr._get_all_technician_workloads(),
                 "unassigned_tickets": await mgr._get_unassigned_tickets_summary(),
                 "overdue_tickets": await mgr._get_overdue_tickets_summary(),
-            }
+                "timestamp": datetime.now(timezone.utc).isoformat()
+            }
+            
+            # Calculate summary statistics
+            total_assigned = sum(
+                w.get("open_tickets", 0) for w in data["technician_workloads"]
+            )
+            total_unassigned = data["unassigned_tickets"].get("total", 0)
+            total_overdue = data["overdue_tickets"].get("total", 0)
+            
+            data["summary"] = {
+                "total_open_tickets": total_assigned + total_unassigned,
+                "total_assigned": total_assigned,
+                "total_unassigned": total_unassigned,
+                "total_overdue": total_overdue,
+                "technicians_count": len(data["technician_workloads"])
+            }
+            
             return {"status": "success", "data": data}
     except Exception as e:
         logger.error(f"Error in get_workload_analytics: {e}")
-<<<<<<< HEAD
-=======
-
-async def _advanced_search(**query: Any) -> _Dict[str, Any]:
+        return {"status": "error", "error": str(e)}
+
+
+async def _advanced_search(**query: Any) -> Dict[str, Any]:
     """Run an advanced ticket search."""
     try:
         async with db.SessionLocal() as db_session:
             manager = AdvancedQueryManager(db_session)
             q = AdvancedQuery(**query)
             result = await manager.query_tickets_advanced(q)
-            return {"status": "success", "data": result.model_dump()}
+            
+            return {
+                "status": "success",
+                "data": result.model_dump(),
+                "query": query
+            }
     except Exception as e:
         logger.error(f"Error in advanced_search: {e}")
         return {"status": "error", "error": str(e)}
 
 
-async def _escalate_ticket(ticket_id: int, priority: int = 1) -> _Dict[str, Any]:
-    """Escalate a ticket by adjusting its priority."""
-    try:
-        async with db.SessionLocal() as db_session:
-            updates = {"Severity_ID": priority}
-            updated = await TicketManager().update_ticket(db_session, ticket_id, updates)
-            await db_session.commit()
-            if not updated:
-                return {"status": "error", "error": "Ticket not found"}
-            ticket = await TicketManager().get_ticket(db_session, ticket_id)
-            data = TicketExpandedOut.model_validate(ticket).model_dump()
-            return {"status": "success", "data": data}
-    except Exception as e:
-        logger.error(f"Error in escalate_ticket: {e}")
-        return {"status": "error", "error": str(e)}
-
-
-async def _sla_metrics(days: int = 30) -> _Dict[str, Any]:
-    """Retrieve SLA metrics dashboard."""
+async def _sla_metrics(days: int = 30) -> Dict[str, Any]:
+    """Retrieve comprehensive SLA metrics dashboard."""
     try:
         async with db.SessionLocal() as db_session:
             mgr = AnalyticsManager(db_session)
             dashboard = await mgr.get_comprehensive_dashboard(time_range_days=days)
-            return {"status": "success", "data": dashboard}
+            
+            return {
+                "status": "success",
+                "data": dashboard,
+                "time_range_days": days,
+                "generated_at": datetime.now(timezone.utc).isoformat()
+            }
     except Exception as e:
         logger.error(f"Error in sla_metrics: {e}")
         return {"status": "error", "error": str(e)}
 
 
-async def _bulk_update_tickets(ticket_ids: list[int], updates: _Dict[str, Any]) -> _Dict[str, Any]:
-    """Apply updates to multiple tickets."""
-    try:
-        async with db.SessionLocal() as db_session:
-            for tid in ticket_ids:
-                await TicketManager().update_ticket(db_session, tid, updates)
-            await db_session.commit()
-            return {"status": "success", "data": {"updated": len(ticket_ids)}}
-    except Exception as e:
-        logger.error(f"Error in bulk_update_tickets: {e}")
-
->>>>>>> 9b434064
-        return {"status": "error", "error": str(e)}
-
+# ---------------------------------------------------------------------------
+# Tool Definitions
+# ---------------------------------------------------------------------------
 
 ENHANCED_TOOLS: List[Tool] = [
     Tool(
         name="get_ticket",
-        description="Get a ticket by ID",
-        inputSchema={
-            "type": "object",
-            "properties": {"ticket_id": {"type": "integer"}},
+        description="Get a ticket by ID with full details",
+        inputSchema={
+            "type": "object",
+            "properties": {"ticket_id": {"type": "integer", "description": "The ticket ID"}},
             "required": ["ticket_id"],
             "examples": [{"ticket_id": 123}],
         },
@@ -1025,7 +1404,375 @@
     ),
     Tool(
         name="list_tickets",
-        description="List tickets with optional filters",
+        description="List tickets with optional semantic filters (e.g., status='open', priority='high')",
+        inputSchema={
+            "type": "object",
+            "properties": {
+                "limit": {"type": "integer", "default": 10, "description": "Maximum number of tickets to return"},
+                "skip": {"type": "integer", "default": 0, "description": "Number of tickets to skip"},
+                "filters": {"type": "object", "description": "Filter criteria (supports semantic values like status='open')"},
+                "sort": {"type": "array", "items": {"type": "string"}, "description": "Sort fields (prefix with - for descending)"},
+            },
+            "examples": [
+                {"limit": 5, "filters": {"status": "open"}},
+                {"limit": 10, "filters": {"priority": "high"}, "sort": ["-Created_Date"]}
+            ],
+        },
+        _implementation=_list_tickets,
+    ),
+    Tool(
+        name="create_ticket",
+        description="Create a new ticket",
+        inputSchema=TicketCreate.model_json_schema(),
+        _implementation=_create_ticket,
+    ),
+    Tool(
+        name="update_ticket",
+        description="Update an existing ticket (supports semantic values)",
+        inputSchema={
+            "type": "object",
+            "properties": {
+                "ticket_id": {"type": "integer", "description": "The ticket ID to update"},
+                "updates": {"type": "object", "description": "Fields to update (supports semantic values)"},
+            },
+            "required": ["ticket_id", "updates"],
+            "examples": [
+                {"ticket_id": 1, "updates": {"Subject": "Updated subject"}},
+                {"ticket_id": 2, "updates": {"status": "closed", "priority": "high"}}
+            ],
+        },
+        _implementation=_update_ticket,
+    ),
+    Tool(
+        name="bulk_update_tickets",
+        description="Update multiple tickets at once",
+        inputSchema={
+            "type": "object",
+            "properties": {
+                "ticket_ids": {"type": "array", "items": {"type": "integer"}, "description": "List of ticket IDs"},
+                "updates": {"type": "object", "description": "Fields to update on all tickets"},
+                "dry_run": {"type": "boolean", "default": False, "description": "Preview changes without saving"},
+            },
+            "required": ["ticket_ids", "updates"],
+            "examples": [
+                {"ticket_ids": [1, 2, 3], "updates": {"status": "closed"}},
+                {"ticket_ids": [4, 5], "updates": {"assignee": "tech@example.com"}, "dry_run": True}
+            ],
+        },
+        _implementation=_bulk_update_tickets,
+    ),
+    Tool(
+        name="close_ticket",
+        description="Close a ticket with resolution",
+        inputSchema={
+            "type": "object",
+            "properties": {
+                "ticket_id": {"type": "integer", "description": "The ticket ID to close"},
+                "resolution": {"type": "string", "description": "Resolution description"},
+                "status_id": {"type": "integer", "default": 4, "description": "Closed status ID"},
+            },
+            "required": ["ticket_id", "resolution"],
+            "examples": [
+                {"ticket_id": 1, "resolution": "Issue resolved by restarting service"}
+            ],
+        },
+        _implementation=_close_ticket,
+    ),
+    Tool(
+        name="assign_ticket",
+        description="Assign a ticket to a technician",
+        inputSchema={
+            "type": "object",
+            "properties": {
+                "ticket_id": {"type": "integer", "description": "The ticket ID"},
+                "assignee_email": {"type": "string", "description": "Assignee's email address"},
+                "assignee_name": {"type": "string", "description": "Assignee's display name"},
+            },
+            "required": ["ticket_id", "assignee_email"],
+            "examples": [
+                {"ticket_id": 1, "assignee_email": "tech@example.com", "assignee_name": "John Doe"}
+            ],
+        },
+        _implementation=_assign_ticket,
+    ),
+    Tool(
+        name="escalate_ticket",
+        description="Escalate a ticket by updating severity and assignment",
+        inputSchema={
+            "type": "object",
+            "properties": {
+                "ticket_id": {"type": "integer", "description": "The ticket ID"},
+                "severity_id": {"type": "integer", "description": "New severity level (1=Critical, 2=High, 3=Medium, 4=Low)"},
+                "assignee_email": {"type": "string", "description": "Email of escalation assignee"},
+                "assignee_name": {"type": "string", "description": "Name of escalation assignee"},
+                "message": {"type": "string", "description": "Escalation note"},
+            },
+            "required": ["ticket_id", "severity_id", "assignee_email"],
+            "examples": [
+                {
+                    "ticket_id": 123,
+                    "severity_id": 1,
+                    "assignee_email": "senior@example.com",
+                    "message": "Escalating due to production impact"
+                }
+            ],
+        },
+        _implementation=_escalate_ticket,
+    ),
+    Tool(
+        name="add_ticket_message",
+        description="Add a message/comment to a ticket",
+        inputSchema={
+            "type": "object",
+            "properties": {
+                "ticket_id": {"type": "integer", "description": "The ticket ID"},
+                "message": {"type": "string", "description": "Message content"},
+                "sender_name": {"type": "string", "description": "Sender's name"},
+                "sender_code": {"type": "string", "description": "Sender's code/ID"},
+            },
+            "required": ["ticket_id", "message", "sender_name"],
+            "examples": [
+                {"ticket_id": 1, "message": "Working on this issue", "sender_name": "Tech Support"}
+            ],
+        },
+        _implementation=_add_ticket_message,
+    ),
+    Tool(
+        name="get_ticket_messages",
+        description="Retrieve all messages for a ticket",
+        inputSchema={
+            "type": "object",
+            "properties": {"ticket_id": {"type": "integer", "description": "The ticket ID"}},
+            "required": ["ticket_id"],
+            "examples": [{"ticket_id": 123}],
+        },
+        _implementation=_get_ticket_messages,
+    ),
+    Tool(
+        name="get_ticket_attachments",
+        description="Retrieve all attachments for a ticket",
+        inputSchema={
+            "type": "object",
+            "properties": {"ticket_id": {"type": "integer", "description": "The ticket ID"}},
+            "required": ["ticket_id"],
+            "examples": [{"ticket_id": 123}],
+        },
+        _implementation=_get_ticket_attachments,
+    ),
+    Tool(
+        name="search_tickets",
+        description="Search tickets by text with relevance scoring",
+        inputSchema={
+            "type": "object",
+            "properties": {
+                "query": {"type": "string", "description": "Search query text"},
+                "limit": {"type": "integer", "default": 10, "description": "Maximum results"},
+            },
+            "required": ["query"],
+            "examples": [
+                {"query": "printer", "limit": 5},
+                {"query": "network connectivity"}
+            ],
+        },
+        _implementation=_search_tickets,
+    ),
+    Tool(
+        name="search_tickets_advanced",
+        description="Advanced ticket search with multiple criteria",
+        inputSchema=AdvancedQuery.model_json_schema(),
+        _implementation=_search_tickets_advanced,
+    ),
+    Tool(
+        name="get_tickets_by_user",
+        description="Retrieve tickets associated with a user",
+        inputSchema={
+            "type": "object",
+            "properties": {
+                "identifier": {"type": "string", "description": "User email or identifier"},
+                "skip": {"type": "integer", "default": 0},
+                "limit": {"type": "integer", "default": 100},
+                "status": {"type": "string", "description": "Filter by status"},
+                "filters": {"type": "object", "description": "Additional filters"},
+            },
+            "required": ["identifier"],
+            "examples": [
+                {"identifier": "user@example.com", "status": "open"},
+                {"identifier": "john.doe@company.com", "limit": 20}
+            ],
+        },
+        _implementation=_get_tickets_by_user,
+    ),
+    Tool(
+        name="get_open_tickets",
+        description="List open tickets with timeframe and filtering",
+        inputSchema={
+            "type": "object",
+            "properties": {
+                "days": {"type": "integer", "default": 3650, "description": "Tickets from last N days"},
+                "limit": {"type": "integer", "default": 10},
+                "skip": {"type": "integer", "default": 0},
+                "filters": {"type": "object"},
+                "sort": {"type": "array", "items": {"type": "string"}},
+            },
+            "examples": [
+                {"days": 30, "limit": 20},
+                {"days": 7, "filters": {"priority": "high"}, "sort": ["-Created_Date"]}
+            ],
+        },
+        _implementation=_get_open_tickets,
+    ),
+    Tool(
+        name="get_analytics",
+        description="Retrieve various analytics data",
+        inputSchema={
+            "type": "object",
+            "properties": {
+                "type": {
+                    "type": "string",
+                    "enum": ["status_counts", "site_counts", "technician_workload", "sla_breaches", "trends"],
+                    "description": "Type of analytics to retrieve"
+                },
+                "params": {"type": "object", "description": "Additional parameters for the analytics"},
+            },
+            "required": ["type"],
+            "examples": [
+                {"type": "status_counts"},
+                {"type": "trends", "params": {"days": 7}},
+                {"type": "sla_breaches", "params": {"sla_days": 2}}
+            ],
+        },
+        _implementation=_get_analytics,
+    ),
+    Tool(
+        name="get_sla_metrics",
+        description="Get SLA compliance statistics",
+        inputSchema={
+            "type": "object",
+            "properties": {
+                "sla_days": {"type": "integer", "default": 2, "description": "SLA threshold in days"},
+                "filters": {"type": "object", "description": "Additional filters"},
+                "status_ids": {"type": "array", "items": {"type": "integer"}, "description": "Filter by status IDs"},
+            },
+            "examples": [
+                {"sla_days": 2},
+                {"sla_days": 3, "filters": {"Site_ID": 1}}
+            ],
+        },
+        _implementation=_get_sla_metrics,
+    ),
+    Tool(
+        name="list_reference_data",
+        description="List reference data (sites, assets, vendors, categories)",
+        inputSchema={
+            "type": "object",
+            "properties": {
+                "type": {
+                    "type": "string",
+                    "enum": ["sites", "assets", "vendors", "categories"],
+                    "description": "Type of reference data"
+                },
+                "limit": {"type": "integer", "default": 10},
+                "filters": {"type": "object"},
+                "sort": {"type": "array", "items": {"type": "string"}},
+            },
+            "required": ["type"],
+            "examples": [
+                {"type": "sites", "limit": 10},
+                {"type": "categories", "sort": ["Label"]}
+            ],
+        },
+        _implementation=_list_reference_data,
+    ),
+    Tool(
+        name="list_priorities",
+        description="List available priority levels",
+        inputSchema={
+            "type": "object",
+            "properties": {},
+            "examples": [{}],
+        },
+        _implementation=_list_priorities,
+    ),
+    Tool(
+        name="get_ticket_full_context",
+        description="Get comprehensive context for a ticket including related data",
+        inputSchema={
+            "type": "object",
+            "properties": {"ticket_id": {"type": "integer", "description": "The ticket ID"}},
+            "required": ["ticket_id"],
+            "examples": [{"ticket_id": 123}],
+        },
+        _implementation=_ticket_full_context,
+    ),
+    Tool(
+        name="get_system_snapshot",
+        description="Get current system overview and statistics",
+        inputSchema={
+            "type": "object",
+            "properties": {},
+            "examples": [{}],
+        },
+        _implementation=_system_snapshot,
+    ),
+    Tool(
+        name="get_ticket_stats",
+        description="Get ticket statistics grouped by status, priority, site, and category",
+        inputSchema={
+            "type": "object",
+            "properties": {},
+            "examples": [{}],
+        },
+        _implementation=_get_ticket_stats,
+    ),
+    Tool(
+        name="get_workload_analytics",
+        description="Get workload analytics for technicians and ticket queues",
+        inputSchema={
+            "type": "object",
+            "properties": {},
+            "examples": [{}],
+        },
+        _implementation=_get_workload_analytics,
+    ),
+    Tool(
+        name="advanced_search",
+        description="Run a detailed ticket search with advanced options",
+        inputSchema={
+            "type": "object",
+            "properties": {
+                "text_search": {"type": "string", "description": "Text to search for"},
+                "limit": {"type": "integer", "default": 100},
+                "offset": {"type": "integer", "default": 0},
+            },
+            "examples": [
+                {"text_search": "printer issue", "limit": 10},
+                {"text_search": "network", "limit": 50, "offset": 20}
+            ],
+        },
+        _implementation=_advanced_search,
+    ),
+    Tool(
+        name="sla_metrics",
+        description="Retrieve comprehensive SLA performance metrics dashboard",
+        inputSchema={
+            "type": "object",
+            "properties": {
+                "days": {"type": "integer", "default": 30, "description": "Time range in days"}
+            },
+            "examples": [
+                {"days": 30},
+                {"days": 7}
+            ],
+        },
+        _implementation=_sla_metrics,
+    ),
+]
+
+# Enhanced reference data tools with ticket counts
+ENHANCED_REFERENCE_TOOLS: List[Tool] = [
+    Tool(
+        name="list_sites_enhanced",
+        description="List sites with open/total ticket counts",
         inputSchema={
             "type": "object",
             "properties": {
@@ -1034,326 +1781,16 @@
                 "filters": {"type": "object"},
                 "sort": {"type": "array", "items": {"type": "string"}},
             },
-            "examples": [{"limit": 5}],
-        },
-        _implementation=_list_tickets,
-    ),
-    Tool(
-        name="create_ticket",
-        description="Create a new ticket",
-        inputSchema=TicketCreate.model_json_schema(),
-        _implementation=_create_ticket,
-    ),
-    Tool(
-        name="update_ticket",
-        description="Update an existing ticket",
-        inputSchema={
-            "type": "object",
-            "properties": {
-                "ticket_id": {"type": "integer"},
-                "updates": {"type": "object"},
-            },
-            "required": ["ticket_id", "updates"],
-            "examples": [{"ticket_id": 1, "updates": {"Subject": "Updated"}}],
-        },
-        _implementation=_update_ticket,
-    ),
-    Tool(
-        name="bulk_update_tickets",
-        description="Update multiple tickets at once",
-        inputSchema={
-            "type": "object",
-            "properties": {
-                "ticket_ids": {"type": "array", "items": {"type": "integer"}},
-                "updates": {"type": "object"},
-                "dry_run": {"type": "boolean", "default": False},
-            },
-            "required": ["ticket_ids", "updates"],
-        },
-        _implementation=_bulk_update_tickets,
-    ),
-    Tool(
-        name="close_ticket",
-        description="Close a ticket with resolution",
-        inputSchema={
-            "type": "object",
-            "properties": {
-                "ticket_id": {"type": "integer"},
-                "resolution": {"type": "string"},
-                "status_id": {"type": "integer", "default": 4},
-            },
-            "required": ["ticket_id", "resolution"],
             "examples": [
-                {"ticket_id": 1, "resolution": "Fixed", "status_id": 4}
+                {"limit": 20},
+                {"limit": 10, "sort": ["Label"]}
             ],
         },
-        _implementation=_close_ticket,
-    ),
-    Tool(
-        name="assign_ticket",
-        description="Assign a ticket to a technician",
-        inputSchema={
-            "type": "object",
-            "properties": {
-                "ticket_id": {"type": "integer"},
-                "assignee_email": {"type": "string"},
-                "assignee_name": {"type": "string"},
-            },
-            "required": ["ticket_id", "assignee_email"],
-            "examples": [
-                {
-                    "ticket_id": 1,
-                    "assignee_email": "agent@example.com",
-                    "assignee_name": "Agent"
-                }
-            ],
-        },
-        _implementation=_assign_ticket,
-    ),
-    Tool(
-        name="escalate_ticket",
-        description="Escalate a ticket and update assignment",
-        inputSchema={
-            "type": "object",
-            "properties": {
-                "ticket_id": {"type": "integer"},
-                "severity_id": {"type": "integer"},
-                "assignee_email": {"type": "string"},
-                "assignee_name": {"type": "string"},
-                "message": {"type": "string"},
-            },
-            "required": ["ticket_id", "severity_id", "assignee_email"],
-        },
-        _implementation=_escalate_ticket,
-    ),
-    Tool(
-        name="add_ticket_message",
-        description="Add a message to a ticket",
-        inputSchema={
-            "type": "object",
-            "properties": {
-                "ticket_id": {"type": "integer"},
-                "message": {"type": "string"},
-                "sender_name": {"type": "string"},
-                "sender_code": {"type": "string"},
-            },
-            "required": ["ticket_id", "message", "sender_name"],
-            "examples": [
-                {
-                    "ticket_id": 1,
-                    "message": "Working on it",
-                    "sender_name": "Agent"
-                }
-            ],
-        },
-        _implementation=_add_ticket_message,
-    ),
-    Tool(
-
-        name="get_ticket_messages",
-        description="Retrieve messages for a ticket",
-        inputSchema={
-            "type": "object",
-            "properties": {"ticket_id": {"type": "integer"}},
-            "required": ["ticket_id"],
-        },
-        _implementation=_get_ticket_messages,
-    ),
-    Tool(
-        name="get_ticket_attachments",
-        description="Retrieve attachments for a ticket",
-        inputSchema={
-            "type": "object",
-            "properties": {"ticket_id": {"type": "integer"}},
-            "required": ["ticket_id"],
-        },
-        _implementation=_get_ticket_attachments,
-    ),
-    Tool(
-        name="search_tickets",
-        description="Search tickets",
-        inputSchema={
-            "type": "object",
-            "properties": {
-                "query": {"type": "string"},
-                "limit": {"type": "integer", "default": 10},
-            },
-            "required": ["query"],
-        },
-        _implementation=_search_tickets,
-    ),
-    Tool(
-        name="search_tickets_advanced",
-        description="Advanced ticket search",
-        inputSchema=AdvancedQuery.model_json_schema(),
-        _implementation=_search_tickets_advanced,
-    ),
-    Tool(
-
-        name="get_tickets_by_user",
-        description="Retrieve tickets associated with a user",
-        inputSchema={
-            "type": "object",
-            "properties": {
-                "identifier": {"type": "string"},
-                "skip": {"type": "integer", "default": 0},
-                "limit": {"type": "integer", "default": 100},
-                "status": {"type": "string"},
-                "filters": {"type": "object"},
-            },
-            "required": ["identifier"],
-            "examples": [
-                {"identifier": "user@example.com", "status": "open"}
-            ],
-        },
-        _implementation=_get_tickets_by_user,
-    ),
-    Tool(
-        name="get_open_tickets",
-        description="List open tickets with optional filters",
-        inputSchema={
-            "type": "object",
-            "properties": {
-                "days": {"type": "integer", "default": 3650},
-                "limit": {"type": "integer", "default": 10},
-                "skip": {"type": "integer", "default": 0},
-                "filters": {"type": "object"},
-                "sort": {"type": "array", "items": {"type": "string"}},
-            },
-            "examples": [{"days": 30, "limit": 20, "skip": 0, "sort": ["Priority_Level"]}],
-        },
-        _implementation=_get_open_tickets,
-    ),
-    Tool(
-        name="get_analytics",
-        description="Retrieve analytics information",
-        inputSchema={
-            "type": "object",
-            "properties": {
-                "type": {"type": "string"},
-                "params": {"type": "object"},
-            },
-            "required": ["type"],
-            "examples": [
-                {"type": "status_counts"},
-                {"type": "trends", "params": {"days": 7}}
-            ],
-        },
-        _implementation=_get_analytics,
-    ),
-    Tool(
-        name="get_sla_metrics",
-        description="SLA compliance statistics",
-        inputSchema={
-            "type": "object",
-            "properties": {
-                "sla_days": {"type": "integer", "default": 2},
-                "filters": {"type": "object"},
-                "status_ids": {"type": "array", "items": {"type": "integer"}},
-            },
-        },
-        _implementation=_get_sla_metrics,
-    ),
-    Tool(
-        name="list_reference_data",
-        description="List reference data like sites or assets",
-        inputSchema={
-            "type": "object",
-            "properties": {
-                "type": {"type": "string"},
-                "limit": {"type": "integer", "default": 10},
-                "filters": {"type": "object"},
-                "sort": {"type": "array", "items": {"type": "string"}},
-            },
-            "required": ["type"],
-            "examples": [
-                {"type": "sites", "limit": 10, "filters": {}, "sort": ["Label"]}
-            ],
-        },
-        _implementation=_list_reference_data,
-    ),
-    Tool(
-        name="list_priorities",
-        description="List available priority levels",
-        inputSchema={},
-        _implementation=_list_priorities,
-    ),
-    Tool(
-        name="get_ticket_full_context",
-        description="Full context for a ticket",
-        inputSchema={
-            "type": "object",
-            "properties": {"ticket_id": {"type": "integer"}},
-            "required": ["ticket_id"],
-            "examples": [{"ticket_id": 123}],
-        },
-        _implementation=_ticket_full_context,
-    ),
-    Tool(
-        name="get_system_snapshot",
-        description="System snapshot",
-        inputSchema={"type": "object", "examples": [{}]},
-        _implementation=_system_snapshot,
-    ),
-    Tool(
-        name="advanced_search",
-        description="Run a detailed ticket search",
-        inputSchema={
-            "type": "object",
-            "properties": {
-                "text_search": {"type": "string"},
-                "limit": {"type": "integer", "default": 100},
-                "offset": {"type": "integer", "default": 0},
-            },
-            "examples": [{"text_search": "printer", "limit": 10}],
-        },
-        _implementation=_advanced_search,
-    ),
-    Tool(
-        name="escalate_ticket",
-        description="Escalate a ticket for faster attention",
-        inputSchema={
-            "type": "object",
-            "properties": {
-                "ticket_id": {"type": "integer"},
-                "priority": {"type": "integer", "default": 1},
-            },
-            "required": ["ticket_id"],
-            "examples": [{"ticket_id": 42}],
-        },
-        _implementation=_escalate_ticket,
-    ),
-    Tool(
-        name="sla_metrics",
-        description="Retrieve SLA performance metrics",
-        inputSchema={
-            "type": "object",
-            "properties": {"days": {"type": "integer", "default": 30}},
-            "examples": [{}],
-        },
-        _implementation=_sla_metrics,
-    ),
-    Tool(
-        name="bulk_update_tickets",
-        description="Apply updates to many tickets at once",
-        inputSchema={
-            "type": "object",
-            "properties": {
-                "ticket_ids": {"type": "array", "items": {"type": "integer"}},
-                "updates": {"type": "object"},
-            },
-            "required": ["ticket_ids", "updates"],
-            "examples": [{"ticket_ids": [1, 2], "updates": {}}],
-        },
-        _implementation=_bulk_update_tickets,
-    ),
-]
-
-# Additional reference data tools providing ticket counts
-ADDITIONAL_REFERENCE_TOOLS: List[Tool] = [
-    Tool(
-        name="list_sites_enhanced",
-        description="List sites with ticket counts",
+        _implementation=_list_sites_enhanced,
+    ),
+    Tool(
+        name="list_assets_enhanced",
+        description="List assets with open/total ticket counts",
         inputSchema={
             "type": "object",
             "properties": {
@@ -1362,12 +1799,16 @@
                 "filters": {"type": "object"},
                 "sort": {"type": "array", "items": {"type": "string"}},
             },
-        },
-        _implementation=_list_sites_enhanced,
-    ),
-    Tool(
-        name="list_assets_enhanced",
-        description="List assets with ticket counts",
+            "examples": [
+                {"limit": 20},
+                {"limit": 10, "filters": {"Site_ID": 1}}
+            ],
+        },
+        _implementation=_list_assets_enhanced,
+    ),
+    Tool(
+        name="list_vendors_enhanced",
+        description="List vendors with open/total ticket counts",
         inputSchema={
             "type": "object",
             "properties": {
@@ -1376,12 +1817,16 @@
                 "filters": {"type": "object"},
                 "sort": {"type": "array", "items": {"type": "string"}},
             },
-        },
-        _implementation=_list_assets_enhanced,
-    ),
-    Tool(
-        name="list_vendors_enhanced",
-        description="List vendors with ticket counts",
+            "examples": [
+                {"limit": 20},
+                {"limit": 10, "sort": ["Label"]}
+            ],
+        },
+        _implementation=_list_vendors_enhanced,
+    ),
+    Tool(
+        name="list_categories_enhanced",
+        description="List categories with open/total ticket counts",
         inputSchema={
             "type": "object",
             "properties": {
@@ -1390,32 +1835,25 @@
                 "filters": {"type": "object"},
                 "sort": {"type": "array", "items": {"type": "string"}},
             },
-        },
-        _implementation=_list_vendors_enhanced,
-    ),
-    Tool(
-        name="list_categories_enhanced",
-        description="List categories with ticket counts",
-        inputSchema={
-            "type": "object",
-            "properties": {
-                "limit": {"type": "integer", "default": 10},
-                "skip": {"type": "integer", "default": 0},
-                "filters": {"type": "object"},
-                "sort": {"type": "array", "items": {"type": "string"}},
-            },
+            "examples": [
+                {"limit": 20},
+                {"limit": 10, "sort": ["Name"]}
+            ],
         },
         _implementation=_list_categories_enhanced,
     ),
 ]
 
-# Include new tools in the main tool list
-ENHANCED_TOOLS.extend(ADDITIONAL_REFERENCE_TOOLS)
-
+# Combine all tools
+ENHANCED_TOOLS.extend(ENHANCED_REFERENCE_TOOLS)
+
+
+# ---------------------------------------------------------------------------
+# Server Creation and Running
+# ---------------------------------------------------------------------------
 
 def create_server() -> Server:
     """Instantiate a Server and register tools."""
-
     server = Server("helpdesk-ai-agent")
 
     @server.list_tools()
@@ -1434,8 +1872,10 @@
         tool = next((t for t in ENHANCED_TOOLS if t.name == name), None)
         if not tool:
             raise ValueError(f"Unknown tool: {name}")
+            
         args = arguments or {}
         result = await tool._implementation(**args)
+        
         return [types.TextContent(type="text", text=json.dumps(result, default=str))]
 
     return server
@@ -1444,6 +1884,13 @@
 def run_server() -> None:
     """Run the MCP server with stdio transport."""
     async def _main() -> None:
+        # Set up logging
+        config = get_config()
+        logging.basicConfig(
+            level=config.logging.level,
+            format=config.logging.format
+        )
+        
         server = create_server()
         async with stdio_server() as (read, write):
             await server.run(read, write)
@@ -1451,4 +1898,11 @@
     anyio.run(_main)
 
 
-__all__ = ["MCPServerConfig", "get_config", "set_config", "ENHANCED_TOOLS", "create_server", "run_server"]+__all__ = [
+    "MCPServerConfig",
+    "get_config",
+    "set_config",
+    "ENHANCED_TOOLS",
+    "create_server",
+    "run_server"
+]