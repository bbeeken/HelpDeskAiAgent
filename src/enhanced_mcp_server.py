"""Configuration management for the MCP server and stub MCP server helpers."""

from __future__ import annotations

import json
import os
import logging
import re
import base64
from dataclasses import dataclass, field
from datetime import datetime, timezone, timedelta
from typing import Any, Dict, List, Optional

import anyio
from fastapi import HTTPException
from mcp.server import Server
from mcp.server.stdio import stdio_server
from mcp import types
from sqlalchemy import select, func
from sklearn.feature_extraction.text import TfidfVectorizer
from sklearn.metrics.pairwise import cosine_similarity

from .mcp_server import Tool, create_enhanced_server
from src.infrastructure import database as db
from src.core.services.ticket_management import (
    TicketManager,
    apply_semantic_filters,
    _PRIORITY_MAP,
    _OPEN_STATE_IDS,
)
from src.core.services.user_services import UserManager
from src.core.services.reference_data import ReferenceDataManager
from src.shared.schemas.ticket import TicketExpandedOut, TicketCreate, TicketUpdate
from pydantic import ValidationError
from src.core.repositories.models import (
    PriorityLevel,
    Ticket,
    TicketStatus,
    VTicketMasterExpanded,
    Asset,
    Site,
    Vendor,
)
from src.core.services.analytics_reporting import (
    tickets_by_status,
    ticket_trend,
    AnalyticsManager,
)
from src.core.services.enhanced_context import EnhancedContextManager
from src.core.services.advanced_query import AdvancedQueryManager
from src.shared.schemas.agent_data import AdvancedQuery

logger = logging.getLogger(__name__)

# ISO 8601 datetime with optional fractional seconds and timezone
_ISO_DT_PATTERN = re.compile(
    r"^\d{4}-\d{2}-\d{2}T\d{2}:\d{2}:\d{2}(?:\.\d+)?(?:Z|[+-]\d{2}:\d{2})$"
)

# ---------------------------------------------------------------------------
# Configuration Classes
# ---------------------------------------------------------------------------

@dataclass
class DatabaseConfig:
    """Database configuration settings."""
    max_retries: int = 3
    retry_base_delay: float = 0.1
    retry_backoff_factor: int = 2
    session_timeout: int = 300  # seconds
    pool_size: int = 10
    max_overflow: int = 20
    pool_pre_ping: bool = True


@dataclass
class ServerConfig:
    """Main server configuration."""
    name: str = "helpdesk-ai-agent"
    version: str = "1.0.0"
    default_limit: int = 10
    max_limit: int = 1000
    enable_metrics: bool = True
    enable_health_check: bool = True


@dataclass
class LoggingConfig:
    """Logging configuration."""
    level: str = "INFO"
    format: str = "%(asctime)s - %(name)s - %(levelname)s - %(message)s"
    file_path: Optional[str] = None
    max_file_size: int = 10 * 1024 * 1024  # 10MB
    backup_count: int = 5


@dataclass
class SecurityConfig:
    """Security and validation configuration."""
    enable_rate_limiting: bool = True
    max_requests_per_minute: int = 100
    max_requests_per_hour: int = 1000
    require_authentication: bool = False
    allowed_origins: List[str] = field(default_factory=list)


@dataclass
class MCPServerConfig:
    """Complete MCP server configuration."""
    database: DatabaseConfig = field(default_factory=DatabaseConfig)
    server: ServerConfig = field(default_factory=ServerConfig)
    logging: LoggingConfig = field(default_factory=LoggingConfig)
    security: SecurityConfig = field(default_factory=SecurityConfig)
    
    @classmethod
    def from_env(cls) -> 'MCPServerConfig':
        """Create configuration from environment variables."""
        config = cls()
        
        # Database settings
        config.database.max_retries = int(os.getenv('DB_MAX_RETRIES', str(config.database.max_retries)))
        config.database.retry_base_delay = float(os.getenv('DB_RETRY_DELAY', str(config.database.retry_base_delay)))
        config.database.session_timeout = int(os.getenv('DB_SESSION_TIMEOUT', str(config.database.session_timeout)))
        config.database.pool_size = int(os.getenv('DB_POOL_SIZE', str(config.database.pool_size)))
        
        # Server settings
        config.server.name = os.getenv('SERVER_NAME', config.server.name)
        config.server.default_limit = int(os.getenv('DEFAULT_LIMIT', str(config.server.default_limit)))
        config.server.max_limit = int(os.getenv('MAX_LIMIT', str(config.server.max_limit)))
        config.server.enable_metrics = os.getenv('ENABLE_METRICS', 'true').lower() == 'true'
        
        # Logging settings
        config.logging.level = os.getenv('LOG_LEVEL', config.logging.level)
        config.logging.file_path = os.getenv('LOG_FILE_PATH')
        
        # Security settings
        config.security.enable_rate_limiting = os.getenv('ENABLE_RATE_LIMITING', 'true').lower() == 'true'
        config.security.max_requests_per_minute = int(os.getenv('MAX_REQUESTS_PER_MINUTE', str(config.security.max_requests_per_minute)))
        config.security.require_authentication = os.getenv('REQUIRE_AUTH', 'false').lower() == 'true'
        
        allowed_origins = os.getenv('ALLOWED_ORIGINS', '')
        if allowed_origins:
            config.security.allowed_origins = [origin.strip() for origin in allowed_origins.split(',')]
        
        return config
    
    def validate(self) -> None:
        """Validate configuration settings."""
        if self.server.max_limit <= 0:
            raise ValueError("max_limit must be positive")
        
        if self.server.default_limit <= 0:
            raise ValueError("default_limit must be positive")
        
        if self.server.default_limit > self.server.max_limit:
            raise ValueError("default_limit cannot exceed max_limit")
        
        if self.database.max_retries <= 0:
            raise ValueError("max_retries must be positive")
        
        if self.database.retry_base_delay <= 0:
            raise ValueError("retry_base_delay must be positive")
        
        if self.logging.level not in ['DEBUG', 'INFO', 'WARNING', 'ERROR', 'CRITICAL']:
            raise ValueError(f"Invalid log level: {self.logging.level}")


# Global configuration instance
_config: Optional[MCPServerConfig] = None


def get_config() -> MCPServerConfig:
    """Get the global configuration instance."""
    global _config
    if _config is None:
        _config = MCPServerConfig.from_env()
        _config.validate()
    return _config


def set_config(config: MCPServerConfig) -> None:
    """Set the global configuration instance."""
    global _config
    config.validate()
    _config = config


def _format_ticket_by_level(ticket: Any) -> dict:
    """Return a dict representation of a ticket with consistent priority labeling."""
    if isinstance(ticket, dict):
        data = ticket.copy()
    else:
        data = TicketExpandedOut.model_validate(ticket).model_dump()

    level = data.get("Priority_Level")
    if level and isinstance(level, str):
        data["Priority_Level"] = level.capitalize()

    return data


def _calculate_similarity_scores(texts: List[str], query: str) -> List[float]:
    """Return cosine similarity scores between the query and each text."""
    if not query or not texts:
        return [0.0] * len(texts)

    docs = [query] + texts
    vectorizer = TfidfVectorizer().fit(docs)
    query_vec = vectorizer.transform([query])
    text_vecs = vectorizer.transform(texts)
    similarities = cosine_similarity(text_vecs, query_vec).flatten()
    return similarities.tolist()


def _generate_search_highlights(ticket: dict, query: str) -> dict:
    """Highlight query terms in the subject and body preview."""
    if not query:
        return {"subject": ticket.get("Subject", ""), "body": ticket.get("body_preview", "")}
        
    pattern = re.compile(re.escape(query), re.IGNORECASE)
    subject = ticket.get("Subject") or ""
    body = ticket.get("body_preview") or ""
    
    return {
        "subject": pattern.sub(lambda m: f"<em>{m.group()}</em>", subject),
        "body": pattern.sub(lambda m: f"<em>{m.group()}</em>", body),
    }


def _ensure_utc(dt: datetime | None) -> datetime:
    """Return a timezone-aware datetime in UTC."""
    if dt is None:
        return datetime.now(timezone.utc)
    return dt if dt.tzinfo else dt.replace(tzinfo=timezone.utc)


def _is_ticket_overdue(ticket) -> bool:
    """Determine if a ticket is overdue based on creation date and status."""
    created = ticket.Created_Date
    if not created:
        return False
    age_hours = (datetime.now(timezone.utc) - _ensure_utc(created)).total_seconds() / 3600
    return age_hours > 24 and ticket.Closed_Date is None


def _estimate_complexity(ticket) -> str:
    """Rough complexity estimate based on subject and body length."""
    subject_length = len(getattr(ticket, "Subject", "") or "")
    body_length = len(getattr(ticket, "Ticket_Body", "") or "")
    if body_length > 500 or subject_length > 100:
        return "high"
    if body_length > 200 or subject_length > 50:
        return "medium"
    return "low"


# ---------------------------------------------------------------------------
# MCP Server Tool Implementations
# ---------------------------------------------------------------------------

async def _get_ticket(ticket_id: int, include_full_context: bool = False) -> Dict[str, Any]:
    """Retrieve a ticket by ID and return full details."""
    try:
        async with db.SessionLocal() as db_session:
            ticket = await TicketManager().get_ticket(db_session, ticket_id)
            if not ticket:
                return {"status": "error", "error": f"Ticket {ticket_id} not found"}
            data = _format_ticket_by_level(ticket)

            if include_full_context:
                mgr = EnhancedContextManager(db_session)
                messages = await mgr._get_ticket_messages(ticket_id)
                attachments = await mgr._get_ticket_attachments(ticket_id)
                history = await mgr._get_user_ticket_history(
                    ticket.Ticket_Contact_Email,
                    limit=5,
                )
                return {
                    "status": "success",
                    "data": data,
                    "messages": messages[-5:],
                    "attachments": attachments[-5:],
                    "user_history": history,
                }

            return {"status": "success", "data": data}
    except Exception as e:
        logger.error(f"Error in get_ticket: {e}")
        return {"status": "error", "error": str(e)}


async def _list_tickets(
    limit: int = 10,
    skip: int = 0,
    filters: Dict[str, Any] | None = None,
    sort: List[str] | None = None,
) -> Dict[str, Any]:
    """List tickets using semantic filters and return serialized results."""
    try:
        async with db.SessionLocal() as db_session:
            applied_filters = apply_semantic_filters(filters or {})
            tickets = await TicketManager().list_tickets(
                db_session,
                filters=applied_filters,
                skip=skip,
                limit=limit,
                sort=sort,
            )
            data = [_format_ticket_by_level(t) for t in tickets]
            return {
                "status": "success", 
                "data": data,
                "count": len(data),
                "skip": skip,
                "limit": limit
            }
    except Exception as e:
        logger.error(f"Error in list_tickets: {e}")
        return {"status": "error", "error": str(e)}


async def _get_tickets_by_user(
    identifier: str,
    skip: int = 0,
    limit: int = 100,
    status: str | None = None,
    filters: Dict[str, Any] | None = None,
) -> Dict[str, Any]:
    """Return tickets associated with a user."""
    try:
        async with db.SessionLocal() as db_session:
            applied_filters = apply_semantic_filters(filters or {})
            tickets = await TicketManager().get_tickets_by_user(
                db_session,
                identifier,
                skip=skip,
                limit=limit,
                status=status,
                filters=applied_filters,
            )
            data = [_format_ticket_by_level(t) for t in tickets]
            return {
                "status": "success",
                "data": data,
                "user": identifier,
                "count": len(data)
            }
    except Exception as e:
        logger.error(f"Error in get_tickets_by_user: {e}")
        return {"status": "error", "error": str(e)}


async def _search_tickets_enhanced(
    text: str | None = None,
    query: str | None = None,  # Backward compatibility alias
    user: str | None = None,
    user_identifier: str | None = None,  # Backward compatibility alias
    days: int | None = None,
    created_after: str | None = None,
    created_before: str | None = None,
    status: str | None = None,
    priority: str | None = None,
    site_id: int | None = None,
    assigned_to: str | None = None,
    unassigned_only: bool = False,
    filters: Dict[str, Any] | None = None,
    limit: int = 10,
    skip: int = 0,
    sort: List[str] | None = None,
    include_relevance_score: bool = True,
    include_highlights: bool = True,
) -> Dict[str, Any]:
    """Enhanced unified ticket search with AI-friendly features and semantic filtering."""
    try:
        # Backward compatibility aliasing
        if text is None and query is not None:
            text = query
        if user is None and user_identifier is not None:
            user = user_identifier
        if days is None and created_after is None and created_before is None:
            days = 30

        if created_after and not _ISO_DT_PATTERN.match(created_after):
            raise HTTPException(status_code=422, detail=f"Invalid created_after: {created_after}")
        if created_before and not _ISO_DT_PATTERN.match(created_before):
            raise HTTPException(status_code=422, detail=f"Invalid created_before: {created_before}")

        async with db.SessionLocal() as db_session:
            records, total_count = await TicketManager().search_tickets(
                db_session,
                text,
                limit=limit,
                params=None,
                user=user,
                days=days,
                created_after=created_after,
                created_before=created_before,
                status=status,
                priority=priority,
                site_id=site_id,
                assigned_to=assigned_to,
                unassigned_only=unassigned_only,
                filters=filters,
                skip=skip,
                sort=sort,
            )

            applied_filters: Dict[str, Any] = {}
            if status is not None:
                applied_filters.update(apply_semantic_filters({"status": status}))
            if priority is not None:
                applied_filters.update(apply_semantic_filters({"priority": priority}))
            if site_id is not None:
                applied_filters["Site_ID"] = site_id
            if assigned_to:
                applied_filters["Assigned_Email"] = assigned_to
            if filters:
                applied_filters.update(apply_semantic_filters(filters))

            summary_filter_keys: set[str] = set()
            if status is not None:
                summary_filter_keys.add("status")
            if priority is not None:
                summary_filter_keys.add("priority")
            if site_id is not None:
                summary_filter_keys.add("site_id")
            if assigned_to:
                summary_filter_keys.add("assigned_to")
            if filters:
                summary_filter_keys.update(filters.keys())

            # Process results with AI-friendly enhancements
            data: List[dict] = []
            text_corpus: List[str] = []
            for r in records:
                item = _format_ticket_by_level(r)
                item["metadata"] = {
                    "age_days": (datetime.now(timezone.utc) - _ensure_utc(r.Created_Date)).days if r.Created_Date else 0,
                    "is_overdue": _is_ticket_overdue(r),
                    "complexity_estimate": _estimate_complexity(r),
                }
                if text:
                    text_corpus.append(" ".join([
                        item.get("Subject", ""),
                        item.get("body_preview", ""),
                        item.get("Category_Name", ""),
                    ]))
                data.append(item)

            # Relevance scoring
            if text and include_relevance_score:
                scores = _calculate_similarity_scores(text_corpus, text)
                for itm, score in zip(data, scores):
                    itm["relevance_score"] = round(float(score), 2)

            # Highlights
            if text and include_highlights:
                for itm in data:
                    itm["highlights"] = _generate_search_highlights(itm, text)

            # Sort by relevance for text searches
            if text and include_relevance_score:
                data.sort(key=lambda d: d.get("relevance_score", 0), reverse=True)

            # Build search summary block
            query_types: List[str] = []
            if text:
                query_types.append("text_search")
            if user:
                query_types.append("user_filter")
            if status or priority or site_id or assigned_to:
                query_types.append("semantic_filter")
            if unassigned_only:
                query_types.append("unassigned_only")

            return {
                "status": "success",
                "data": data,
                "count": len(data),
                "total_count": total_count,
                "skip": skip,
                "limit": limit,
                "search_summary": {
                    "query_type": query_types,
                    "filters_applied": sorted(summary_filter_keys),
                    "search_scope": "all_tickets",
                },
                "execution_metadata": {
                    "text_query": text,
                    "user_filter": user,
                    "time_range_days": days,
                    "semantic_filters_applied": bool(status or priority),
                    "relevance_scoring": include_relevance_score and bool(text),
                    "query_complexity": "simple" if len(query_types) <= 1 else "complex",
                },
            }

    except HTTPException:
        raise
    except Exception as e:
        logger.error(f"Error in enhanced search_tickets: {e}")
        return {"status": "error", "error": {"message": str(e), "code": "SEARCH_EXECUTION_ERROR"}}


async def _create_ticket(**payload: Any) -> Dict[str, Any]:
    """Create a new ticket and return the created record."""
    try:
        try:
            validated = TicketCreate.model_validate(payload)
        except ValidationError as e:
            logger.error("Validation failed for create_ticket: %s", e)
            logger.debug("Invalid create_ticket payload: %s", payload)
            invalid_fields = {
                ".".join(str(loc) for loc in err.get("loc", [])): err.get("msg", "invalid")
                for err in e.errors()
            }
            return {"status": "error", "error": {"message": "Validation failed", "invalid_fields": invalid_fields}}

        data_in = validated.model_dump()
        async with db.SessionLocal() as db_session:
            data_in["LastModfiedBy"] = data_in.get("LastModfiedBy") or "Gil AI"

            result = await TicketManager().create_ticket(db_session, data_in)
            if not result.success:
                await db_session.rollback()
                raise RuntimeError(result.error or "Failed to create ticket")

            await db_session.commit()

            try:
                ticket = await TicketManager().get_ticket(db_session, result.data.Ticket_ID)
                data = _format_ticket_by_level(ticket)
            except Exception as e:
                logger.error("Error formatting created ticket: %s", e)
                data = {**data_in, "Ticket_ID": result.data.Ticket_ID}

            return {"status": "success", "data": data}
    except Exception as e:
        logger.error(f"Error in create_ticket: {e}")
        logger.debug("create_ticket payload: %s", payload)
        return {"status": "error", "error": str(e)}


async def _update_ticket(ticket_id: int, updates: Dict[str, Any]) -> Dict[str, Any]:
    """Update an existing ticket."""
    try:
        async with db.SessionLocal() as db_session:
            try:
                applied_updates = apply_semantic_filters(updates)
            except ValueError as e:
                return {"status": "error", "error": e.args[0]}

            field_aliases = {
                "Ticket_Status_ID": ["status", "ticket_status", "Ticket_Status_ID"],
                "Severity_ID": ["priority", "priority_level", "Severity_ID"],
            }

            for field, value in list(applied_updates.items()):
                if isinstance(value, List):
                    if len(value) == 1:
                        applied_updates[field] = value[0]
                    else:
                        aliases = field_aliases.get(field, [field])
                        provided = next((updates[a] for a in aliases if a in updates), value)
                        opts = ", ".join(str(v) for v in value)
                        label = aliases[0]
                        return {"status": "error", "error": f"Ambiguous {label} value '{provided}'. Valid options: {opts}"}

            message = applied_updates.pop("message", None)
            if not applied_updates:
                return {"status": "error", "error": "No updates provided"}

            try:
                validated = TicketUpdate.model_validate(applied_updates)
            except ValidationError as e:
                logger.error("Validation failed for update_ticket: %s", e)
                logger.debug("Invalid update_ticket payload: %s", updates)
                invalid_fields = {
                    ".".join(str(loc) for loc in err.get("loc", [])): err.get("msg", "invalid")
                    for err in e.errors()
                }
                return {"status": "error", "error": {"message": "Validation failed", "invalid_fields": invalid_fields}}

            applied_updates = validated.model_dump(exclude_unset=True)

            if applied_updates.get("Ticket_Status_ID") == 3 and "Closed_Date" not in applied_updates:
                applied_updates["Closed_Date"] = datetime.now(timezone.utc)

            if "Assigned_Email" in applied_updates and "Assigned_Name" not in applied_updates:
                user_info = await UserManager().get_user_by_email(applied_updates["Assigned_Email"])
                display_name = user_info.get("displayName")
                if display_name and display_name != applied_updates["Assigned_Email"]:
                    applied_updates["Assigned_Name"] = display_name

            try:
                updated = await TicketManager().update_ticket(
                    db_session, ticket_id, applied_updates, modified_by="Gil AI"
                )
                if not updated:
                    return {"status": "error", "error": f"Ticket {ticket_id} not found"}

                if message:
                    await TicketManager().post_message(
                        db_session,
                        ticket_id,
                        message,
                        applied_updates.get("Assigned_Email", "system"),
                        sender_name=applied_updates.get("Assigned_Name"),
                    )

                await db_session.commit()

            except Exception as e:
                await db_session.rollback()
                logger.error(f"Error updating ticket {ticket_id}: {e}")
                return {"status": "error", "error": str(e)}

            ticket = await TicketManager().get_ticket(db_session, ticket_id)
            data = _format_ticket_by_level(ticket)
            return {"status": "success", "data": data}
    except Exception as e:
        logger.error(f"Error in update_ticket: {e}")
        logger.debug("update_ticket payload: %s", updates)
        return {"status": "error", "error": str(e)}


async def _bulk_update_tickets(
    ticket_ids: List[int],
    updates: Dict[str, Any],
    dry_run: bool = False,
) -> Dict[str, Any]:
    """Apply the same updates to multiple tickets."""
    try:
        if not ticket_ids:
            return {"status": "error", "error": "No ticket IDs provided"}
        if not updates:
            return {"status": "error", "error": "No updates provided"}

        async with db.SessionLocal() as db_session:
            mgr = TicketManager()
            try:
                applied_updates = apply_semantic_filters(updates)
            except ValueError as e:
                return {"status": "error", "error": e.args[0]}

            field_aliases = {
                "Ticket_Status_ID": ["status", "ticket_status", "Ticket_Status_ID"],
                "Severity_ID": ["priority", "priority_level", "Severity_ID"],
            }

            for field, value in list(applied_updates.items()):
                if isinstance(value, List):
                    if len(value) == 1:
                        applied_updates[field] = value[0]
                    else:
                        aliases = field_aliases.get(field, [field])
                        provided = next((updates[a] for a in aliases if a in updates), value)
                        opts = ", ".join(str(v) for v in value)
                        label = aliases[0]
                        return {"status": "error", "error": f"Ambiguous {label} value '{provided}'. Valid options: {opts}"}

            updated: List[Dict[str, Any]] = []
            failed: List[Dict[str, Any]] = []

            try:
                for tid in ticket_ids:
                    try:
                        result = await mgr.update_ticket(db_session, tid, applied_updates, modified_by="Gil AI")
                        if result:
                            ticket = await mgr.get_ticket(db_session, tid)
                            updated.append(_format_ticket_by_level(ticket))
                        else:
                            failed.append({"ticket_id": tid, "error": "Not found"})
                    except Exception as e:
                        failed.append({"ticket_id": tid, "error": str(e)})

                if dry_run:
                    await db_session.rollback()
                else:
                    await db_session.commit()

                return {
                    "status": "success",
                    "updated": updated,
                    "failed": failed,
                    "dry_run": dry_run,
                    "total_processed": len(ticket_ids),
                    "total_updated": len(updated),
                    "total_failed": len(failed),
                }

            except Exception as e:
                await db_session.rollback()
                logger.error(f"Error in bulk_update_tickets: {e}")
                return {"status": "error", "error": str(e)}
    except Exception as e:
        logger.error(f"Error in bulk_update_tickets: {e}")
        return {"status": "error", "error": str(e)}


async def _add_ticket_message(
    ticket_id: int,
    message: str,
    sender_name: str,
    sender_code: str | None = None,
) -> Dict[str, Any]:
    """Add a message to a ticket."""
    try:
        async with db.SessionLocal() as db_session:
            created = await TicketManager().post_message(
                db_session,
                ticket_id,
                message,
                sender_code or sender_name,
                sender_name=sender_name,
            )
            # Commit the new message to persist it
            await db_session.commit()
            return {
                "status": "success",
                "data": {
                    "id": created.ID,
                    "ticket_id": created.Ticket_ID,
                    "message": created.Message,
                    "sender_name": created.SenderUserName,
                    "timestamp": created.DateTimeStamp.isoformat() if created.DateTimeStamp else None,
                },
            }
    except Exception as e:
        logger.error(f"Error in add_ticket_message: {e}")
        return {"status": "error", "error": str(e)}


async def _get_ticket_messages(ticket_id: int) -> Dict[str, Any]:
    """Return messages for a ticket with additional metadata."""
    try:
        async with db.SessionLocal() as db_session:
            msgs = await TicketManager().get_messages(db_session, ticket_id)
            data = [
                {
                    "ID": m.ID,
                    "Ticket_ID": m.Ticket_ID,
                    "Message": m.Message,
                    "SenderUserCode": m.SenderUserCode,
                    "SenderUserName": m.SenderUserName,
                    "DateTimeStamp": m.DateTimeStamp.isoformat() if m.DateTimeStamp else None,
                    "message_length": len(m.Message or ""),
                }
                for m in msgs
            ]
            return {"status": "success", "data": data, "count": len(data), "ticket_id": ticket_id}
    except Exception as e:
        logger.error(f"Error in get_ticket_messages: {e}")
        return {"status": "error", "error": str(e)}


async def _get_ticket_attachments(ticket_id: int) -> Dict[str, Any]:
    """Return attachments for a ticket with file metadata."""
    try:
        async with db.SessionLocal() as db_session:
            atts = await TicketManager().get_attachments(db_session, ticket_id)
            data = [
                {
                    "ID": a.ID,
                    "Ticket_ID": a.Ticket_ID,
                    "Name": a.Name,
                    "WebURL": a.WebURl,  # keeping original field name
                    "UploadDateTime": a.UploadDateTime.isoformat() if a.UploadDateTime else None,
                    "FileContent": base64.b64encode(a.FileContent).decode("utf-8") if a.FileContent else None,
                    "Binary": base64.b64encode(a.Binary).decode("utf-8") if a.Binary else None,
                    "ContentBytes": base64.b64encode(a.ContentBytes).decode("utf-8") if a.ContentBytes else None,
                    "file_type": os.path.splitext(a.Name)[1].lstrip(".").lower() if a.Name else "unknown",
                    "file_name_without_extension": os.path.splitext(a.Name)[0] if a.Name else "",
                }
                for a in atts
            ]
            return {"status": "success", "data": data, "count": len(data), "ticket_id": ticket_id}
    except Exception as e:
        logger.error(f"Error in get_ticket_attachments: {e}")
        return {"status": "error", "error": str(e)}


async def _get_open_tickets(
    days: int = 3650,
    limit: int = 10,
    skip: int = 0,
    filters: Dict[str, Any] | None = None,
    sort: List[str] | None = None,
) -> Dict[str, Any]:
    """Return open tickets with optional filters and sorting."""
    try:
        async with db.SessionLocal() as db_session:
            tickets = await TicketManager().get_tickets_by_timeframe(
                db_session,
                status="open",
                days=days,
                limit=(limit + skip) * 2 if limit else None,
            )

            if filters:
                applied_filters = apply_semantic_filters(filters)
                filtered = []
                for t in tickets:
                    match = True
                    for k, v in applied_filters.items():
                        if hasattr(t, k) and getattr(t, k) != v:
                            match = False
                            break
                    if match:
                        filtered.append(t)
                tickets = filtered

            if sort:
                for key in reversed(sort):
                    direction = "asc"
                    column = key
                    if key.startswith("-"):
                        column = key[1:]
                        direction = "desc"
                    elif " " in key:
                        column, dir_part = key.rsplit(" ", 1)
                        if dir_part.lower() in {"asc", "desc"}:
                            direction = dir_part.lower()
                    if tickets and hasattr(tickets[0], column):
                        tickets.sort(
                            key=lambda t: getattr(t, column, None) or "",
                            reverse=direction == "desc",
                        )

            total_count = len(tickets)
            if skip:
                tickets = tickets[skip:]
            if limit:
                tickets = tickets[:limit]

            data = [_format_ticket_by_level(t) for t in tickets]
            return {
                "status": "success",
                "data": data,
                "count": len(data),
                "total_count": total_count,
                "skip": skip,
                "limit": limit,
                "days": days,
            }
    except Exception as e:
        logger.error(f"Error in get_open_tickets: {e}")
        return {"status": "error", "error": str(e)}


async def _get_analytics_unified(
    type: str, params: Dict[str, Any] | None = None
) -> Dict[str, Any]:
    """Unified analytics endpoint supporting multiple report types."""
    try:
        params = params or {}

        if type == "overview":
            return await _system_snapshot()

        if type == "ticket_counts":
            return await _get_ticket_stats()

        if type == "workload":
            return await _get_workload_analytics()

        if type == "sla_performance":
            days = params.get("days", 30)
            return await _sla_metrics(days=days)

        if type == "trends":
            days = params.get("days", 7)
            async with db.SessionLocal() as db_session:
                trend_result = await ticket_trend(db_session, days)
            if not trend_result.success:
                return {"status": "error", "error": trend_result.error}
            return {"status": "success", "data": trend_result.data, "days": days}

        if type == "overdue_tickets":
            async with db.SessionLocal() as db_session:
                mgr = EnhancedContextManager(db_session)
                overdue = await mgr._get_overdue_tickets_summary()
            return {"status": "success", "data": overdue}

        if type == "status_counts":
            async with db.SessionLocal() as db_session:
                result = await tickets_by_status(db_session)
            if not result.success:
                return {"status": "error", "error": result.error}
            return {"status": "success", "data": [item.model_dump() for item in result.data]}

        valid_types = {
            "overview",
            "ticket_counts",
            "workload",
            "sla_performance",
            "trends",
            "overdue_tickets",
            "status_counts",
        }
        return {"status": "error", "error": f"Unknown analytics type: {type}. Valid types: {', '.join(sorted(valid_types))}"}

    except Exception as e:
        logger.error(f"Error in get_analytics_unified: {e}")
        return {"status": "error", "error": str(e)}


async def _get_reference_data_unified(
    type: str,
    limit: int = 10,
    skip: int = 0,
    filters: Dict[str, Any] | None = None,
    sort: List[str] | None = None,
    include_counts: bool = False,
) -> Dict[str, Any]:
    """Return reference data records with optional ticket counts."""
    try:
        async with db.SessionLocal() as db_session:
            mgr = ReferenceDataManager()

            records: List[Any]
            field = None
            if type == "sites":
                records = await mgr.list_sites(db_session, skip=skip, limit=limit, filters=filters, sort=sort)
                field = "Site_ID"
                ids = [r.ID for r in records]
                count_stmt = select(func.count(Site.ID))
                if filters:
                    for key, value in filters.items():
                        if hasattr(Site, key):
                            count_stmt = count_stmt.filter(getattr(Site, key) == value)
                total_count = await db_session.scalar(count_stmt) or 0
            elif type == "assets":
                records = await mgr.list_assets(db_session, skip=skip, limit=limit, filters=filters, sort=sort)
                field = "Asset_ID"
                ids = [r.ID for r in records]
                count_stmt = select(func.count(Asset.ID))
                if filters:
                    for key, value in filters.items():
                        if hasattr(Asset, key):
                            count_stmt = count_stmt.filter(getattr(Asset, key) == value)
                total_count = await db_session.scalar(count_stmt) or 0
            elif type == "vendors":
                records = await mgr.list_vendors(db_session, skip=skip, limit=limit, filters=filters, sort=sort)
                field = "Assigned_Vendor_ID"
                ids = [r.ID for r in records]
                count_stmt = select(func.count(Vendor.ID))
                if filters:
                    for key, value in filters.items():
                        if hasattr(Vendor, key):
                            count_stmt = count_stmt.filter(getattr(Vendor, key) == value)
                total_count = await db_session.scalar(count_stmt) or 0
            elif type == "categories":
                records = await mgr.list_categories(db_session, filters=filters, sort=sort)
                total_count = len(records)
                if skip:
                    records = records[skip:]
                if limit:
                    records = records[:limit]
                field = "Ticket_Category_ID"
                ids = [r.ID for r in records]
            elif type == "priorities":
                result = await db_session.execute(select(PriorityLevel).order_by(PriorityLevel.ID))
                records = result.scalars().all()
                total_count = len(records)
                if skip:
                    records = records[skip:]
                if limit:
                    records = records[:limit]
                field = "Priority_Level"
                ids = [r.Label for r in records]
            elif type == "statuses":
                result = await db_session.execute(select(TicketStatus).order_by(TicketStatus.ID))
                records = result.scalars().all()
                total_count = len(records)
                if skip:
                    records = records[skip:]
                if limit:
                    records = records[:limit]
                field = "Ticket_Status_ID"
                ids = [r.ID for r in records]
            else:
                return {"status": "error", "error": f"Unknown reference data type: {type}"}

            if include_counts and field:
                open_counts = await _count_open_tickets_by_field(db_session, field, ids)
                total_counts = await _count_total_tickets_by_field(db_session, field, ids)
            else:
                open_counts = {}
                total_counts = {}

            data = []
            for r in records:
                item = r.__dict__.copy()
                item.pop("_sa_instance_state", None)
                if type == "priorities":
                    item = {
                        "id": r.ID,
                        "level": r.Label,
                        "semantic_name": _PRIORITY_MAP.get(r.Label.lower(), r.Label) if r.Label else None,
                    }
                    key = r.Label
                else:
                    key = r.ID

                if include_counts:
                    item["open_tickets"] = open_counts.get(key, 0)
                    item["total_tickets"] = total_counts.get(key, 0)
                    item["closed_tickets"] = item["total_tickets"] - item["open_tickets"]

                data.append(item)

            return {
                "status": "success",
                "data": data,
                "type": type,
                "count": len(data),
                "skip": skip,
                "limit": limit,
                "total_count": total_count,
            }
    except Exception as e:
        logger.error(f"Error in get_reference_data: {e}")
        return {"status": "error", "error": str(e)}


async def _count_open_tickets_by_field(
    db_session, field_name: str, ids: List[int]
) -> Dict[int, int]:
    """Return open ticket counts grouped by the specified field."""
    if not ids:
        return {}
    if not hasattr(VTicketMasterExpanded, field_name):
        logger.warning(f"Field {field_name} not found in VTicketMasterExpanded")
        return {}
    column = getattr(VTicketMasterExpanded, field_name)
    result = await db_session.execute(
        select(column, func.count(VTicketMasterExpanded.Ticket_ID))
        .join(TicketStatus, VTicketMasterExpanded.Ticket_Status_ID == TicketStatus.ID, isouter=True)
        .filter(column.in_(ids))
        .filter(TicketStatus.ID.in_(_OPEN_STATE_IDS))
        .group_by(column)
    )
    return {row[0]: row[1] for row in result.all()}


async def _count_total_tickets_by_field(
    db_session, field_name: str, ids: List[int]
) -> Dict[int, int]:
    """Return total ticket counts grouped by a field."""
    if not ids:
        return {}
    if not hasattr(VTicketMasterExpanded, field_name):
        logger.warning(f"Field {field_name} not found in VTicketMasterExpanded")
        return {}
    column = getattr(VTicketMasterExpanded, field_name)
    result = await db_session.execute(
        select(column, func.count(VTicketMasterExpanded.Ticket_ID))
        .filter(column.in_(ids))
        .group_by(column)
    )
    return {row[0]: row[1] for row in result.all()}


async def _ticket_full_context(ticket_id: int) -> Dict[str, Any]:
    """Return extended context for a ticket."""
    try:
        async with db.SessionLocal() as db_session:
            mgr = EnhancedContextManager(db_session)
            context = await mgr.get_ticket_full_context(
                ticket_id,
                include_user_history=False,
                include_related_tickets=False,
            )
            return {"status": "success", "data": context, "ticket_id": ticket_id}
    except Exception as e:
        logger.error(f"Error in get_ticket_full_context: {e}")
        return {"status": "error", "error": str(e)}


async def _system_snapshot() -> Dict[str, Any]:
    """Return overall system snapshot."""
    try:
        async with db.SessionLocal() as db_session:
            mgr = EnhancedContextManager(db_session)
            snapshot = await mgr.get_system_snapshot()
            return {"status": "success", "data": snapshot, "timestamp": datetime.now(timezone.utc).isoformat()}
    except Exception as e:
        logger.error(f"Error in get_system_snapshot: {e}")
        return {"status": "error", "error": str(e)}


async def _get_ticket_stats() -> Dict[str, Any]:
    """Return ticket statistics across multiple dimensions."""
    try:
        async with db.SessionLocal() as db_session:
            mgr = EnhancedContextManager(db_session)
            data = {
                "by_status": await mgr._get_ticket_counts_by_status(),
                "by_priority": await mgr._get_ticket_counts_by_priority(),
                "by_site": await mgr._get_ticket_counts_by_site(),
                "by_category": await mgr._get_ticket_counts_by_category(),
                "summary": {"timestamp": datetime.now(timezone.utc).isoformat()},
            }
<<<<<<< HEAD
            
            # Calculate totals
            status_counts = data["by_status"]
            total_tickets = sum(status_counts.values())
=======
            total_tickets = sum(item["count"] for item in data["by_status"])
>>>>>>> d2130089
            open_tickets = sum(
                count
                for label, count in status_counts.items()
                if "open" in label.lower() or "progress" in label.lower()
            )
<<<<<<< HEAD

=======
>>>>>>> d2130089
            data["summary"]["total_tickets"] = total_tickets
            data["summary"]["open_tickets"] = open_tickets
            data["summary"]["closed_tickets"] = total_tickets - open_tickets
            return {"status": "success", "data": data}
    except Exception as e:
        logger.error(f"Error in get_ticket_stats: {e}")
        return {"status": "error", "error": str(e)}


async def _get_workload_analytics() -> Dict[str, Any]:
    """Return workload analytics for technicians and queues."""
    try:
        async with db.SessionLocal() as db_session:
            mgr = EnhancedContextManager(db_session)
            data = {
                "technician_workloads": await mgr._get_all_technician_workloads(),
                "unassigned_tickets": await mgr._get_unassigned_tickets_summary(),
                "overdue_tickets": await mgr._get_overdue_tickets_summary(),
                "timestamp": datetime.now(timezone.utc).isoformat(),
            }
            technician_workloads = data.get("technician_workloads", [])
            total_assigned = sum(w.get("open_tickets", 0) for w in technician_workloads)
            total_unassigned = len(data["unassigned_tickets"])
            total_overdue = len(data["overdue_tickets"])
            data["summary"] = {
                "total_open_tickets": total_assigned + total_unassigned,
                "total_assigned": total_assigned,
                "total_unassigned": total_unassigned,
                "total_overdue": total_overdue,
                "technicians_count": len(technician_workloads),
            }
            return {"status": "success", "data": data}
    except Exception as e:
        logger.error(f"Error in get_workload_analytics: {e}")
        return {"status": "error", "error": str(e)}


async def _advanced_search(**query: Any) -> Dict[str, Any]:
    """Run an advanced ticket search."""
    try:
        async with db.SessionLocal() as db_session:
            manager = AdvancedQueryManager(db_session)
            q = AdvancedQuery(**query)
            result = await manager.query_tickets_advanced(q)
            return {"status": "success", "data": result.model_dump(), "query": query}
    except Exception as e:
        logger.error(f"Error in advanced_search: {e}")
        return {"status": "error", "error": str(e)}


async def _sla_metrics(days: int = 30) -> Dict[str, Any]:
    """Retrieve comprehensive SLA metrics dashboard."""
    try:
        async with db.SessionLocal() as db_session:
            mgr = AnalyticsManager(db_session)
            dashboard = await mgr.get_comprehensive_dashboard(time_range_days=days)
            return {
                "status": "success",
                "data": dashboard,
                "time_range_days": days,
                "generated_at": datetime.now(timezone.utc).isoformat(),
            }
    except Exception as e:
        logger.error(f"Error in sla_metrics: {e}")
        return {"status": "error", "error": str(e)}


# ---------------------------------------------------------------------------
# Tool Definitions
# ---------------------------------------------------------------------------

ENHANCED_TOOLS: List[Tool] = [
    Tool(
        name="get_ticket",
        description="Get a ticket by ID with optional context",
        inputSchema={
            "type": "object",
            "properties": {
                "ticket_id": {"type": "integer", "description": "The ticket ID"},
                "include_full_context": {
                    "type": "boolean",
                    "default": False,
                    "description": "Include recent messages and history",
                },
            },
            "required": ["ticket_id"],
            "examples": [{"ticket_id": 123}, {"ticket_id": 123, "include_full_context": True}],
        },
        _implementation=_get_ticket,
    ),
    Tool(
        name="create_ticket",
        description="Create a new ticket",
        inputSchema=TicketCreate.model_json_schema(),
        _implementation=_create_ticket,
    ),
    Tool(
        name="update_ticket",
        description=(
            "Update an existing ticket using either semantic field names or raw "
            "IDs; see the field mapping table for supported values"
        ),
        inputSchema={
            "type": "object",
            "properties": {
                "ticket_id": {"type": "integer", "description": "The ticket ID to update"},
                "updates": {
                    "type": "object",
                    "description": (
                        "Fields to change. Accepts semantic keys like 'status' or raw columns such as "
                        "'Ticket_Status_ID' (see mapping table)"
                    ),
                },
            },
            "required": ["ticket_id", "updates"],
            "examples": [
                {"ticket_id": 1, "updates": {"Subject": "Updated subject"}},
                {"ticket_id": 2, "updates": {"status": "closed", "priority": "high"}},
            ],
        },
        _implementation=_update_ticket,
    ),
    Tool(
        name="bulk_update_tickets",
        description=("Update multiple tickets at once using semantic fields or raw IDs as defined in the field mapping table"),
        inputSchema={
            "type": "object",
            "properties": {
                "ticket_ids": {"type": "array", "items": {"type": "integer"}, "description": "List of ticket IDs"},
                "updates": {
                    "type": "object",
                    "description": "Fields to apply to each ticket; accepts semantic names or raw columns (see mapping table)",
                },
                "dry_run": {"type": "boolean", "default": False, "description": "Preview changes without saving"},
            },
            "required": ["ticket_ids", "updates"],
            "examples": [
                {"ticket_ids": [1, 2, 3], "updates": {"status": "closed"}},
                {"ticket_ids": [4, 5], "updates": {"assignee": "tech@example.com"}, "dry_run": True},
            ],
        },
        _implementation=_bulk_update_tickets,
    ),
    Tool(
        name="add_ticket_message",
        description="Add a message/comment to a ticket",
        inputSchema={
            "type": "object",
            "properties": {
                "ticket_id": {"type": "integer", "description": "The ticket ID"},
                "message": {"type": "string", "description": "Message content"},
                "sender_name": {"type": "string", "description": "Sender's name"},
                "sender_code": {"type": "string", "description": "Sender's code/ID"},
            },
            "required": ["ticket_id", "message", "sender_name"],
            "examples": [{"ticket_id": 1, "message": "Working on this issue", "sender_name": "Tech Support"}],
        },
        _implementation=_add_ticket_message,
    ),
    Tool(
        name="get_ticket_messages",
        description="Retrieve all messages for a ticket",
        inputSchema={
            "type": "object",
            "properties": {"ticket_id": {"type": "integer", "description": "The ticket ID"}},
            "required": ["ticket_id"],
            "examples": [{"ticket_id": 123}],
        },
        _implementation=_get_ticket_messages,
    ),
    Tool(
        name="get_ticket_attachments",
        description="Retrieve all attachments for a ticket",
        inputSchema={
            "type": "object",
            "properties": {"ticket_id": {"type": "integer", "description": "The ticket ID"}},
            "required": ["ticket_id"],
            "examples": [{"ticket_id": 123}],
        },
        _implementation=_get_ticket_attachments,
    ),
    Tool(
        name="search_tickets",
        description=(
            "Universal ticket search tool supporting text queries, user filtering, date ranges, and advanced filters. "
            "Automatically handles semantic filtering (e.g. 'open' status includes multiple states). Designed for AI agents."
        ),
        inputSchema={
            "type": "object",
            "properties": {
                "text": {"type": "string", "description": "Free-text query for ticket subject and body"},
                "query": {"type": "string", "description": "Alias for 'text' (backward compatibility)"},
                "user": {"type": "string", "description": "Filter by user email or name"},
                "user_identifier": {"type": "string", "description": "Alias for 'user' (backward compatibility)"},
                "days": {
                    "type": "integer",
                    "default": 30,
                    "minimum": 0,
                    "description": "Limit to tickets created in the last N days (0 = all time). Ignored when created_after or created_before are provided",
                },
                "created_after": {"type": "string", "format": "date-time", "description": "ISO 8601 datetime inclusive"},
                "created_before": {"type": "string", "format": "date-time", "description": "ISO 8601 datetime inclusive"},
                "status": {"type": "string", "enum": ["open", "in_progress", "resolved", "closed"], "description": "Ticket status"},
                "priority": {"type": "string", "enum": ["critical", "high", "medium", "low"], "description": "Priority level"},
                "site_id": {"type": "integer", "description": "Filter by specific site ID"},
                "assigned_to": {"type": "string", "description": "Filter by assignee email"},
                "unassigned_only": {"type": "boolean", "default": False, "description": "If true, only return unassigned tickets"},
                "filters": {"type": "object", "description": "Additional key/value filters for advanced use"},
                "limit": {"type": "integer", "default": 10, "minimum": 1, "maximum": 100, "description": "Max results"},
                "skip": {"type": "integer", "default": 0, "minimum": 0, "description": "Offset for pagination"},
                "sort": {"type": "array", "items": {"type": "string"}, "description": "Sort fields (prefix with '-' for desc)", "default": ["-Created_Date"]},
                "include_relevance_score": {"type": "boolean", "default": True},
                "include_highlights": {"type": "boolean", "default": True},
            },
            "examples": [
                {"text": "printer error", "status": "open", "days": 7, "limit": 5},
                {"user": "tech@example.com", "status": "open", "sort": ["-Created_Date"]},
                {"text": "network issues", "user": "alice@example.com", "priority": "high", "days": 30},
                {"status": "open", "unassigned_only": True, "sort": ["-Priority_Level"], "limit": 20},
                {"site_id": 1, "status": "open", "assigned_to": "tech@heinzcorps.com"},
                {"text": "email", "created_after": "2024-01-01T00:00:00Z", "created_before": "2024-12-31T23:59:59Z"},
            ],
        },
        _implementation=_search_tickets_enhanced,
    ),
    Tool(
        name="get_analytics",
        description="Retrieve analytics reports",
        inputSchema={
            "type": "object",
            "properties": {
                "type": {
                    "type": "string",
                    "enum": [
                        "overview",
                        "ticket_counts",
                        "workload",
                        "sla_performance",
                        "trends",
                        "overdue_tickets",
                        "status_counts",
                    ],
                    "description": "Analytics report type",
                },
                "params": {"type": "object", "description": "Optional parameters for the report"},
            },
            "required": ["type"],
            "examples": [{"type": "overview"}, {"type": "trends", "params": {"days": 7}}, {"type": "sla_performance", "params": {"days": 30}}],
        },
        _implementation=_get_analytics_unified,
    ),
    Tool(
        name="get_reference_data",
        description="Retrieve reference data with optional ticket counts",
        inputSchema={
            "type": "object",
            "properties": {
                "type": {
                    "type": "string",
                    "enum": ["sites", "assets", "vendors", "categories", "priorities", "statuses"],
                    "description": "Type of reference data",
                },
                "limit": {"type": "integer", "default": 10},
                "skip": {"type": "integer", "default": 0},
                "filters": {"type": "object"},
                "sort": {"type": "array", "items": {"type": "string"}},
                "include_counts": {"type": "boolean", "default": False},
            },
            "required": ["type"],
            "examples": [{"type": "sites", "include_counts": True}, {"type": "priorities"}],
        },
        _implementation=_get_reference_data_unified,
    ),
    Tool(
        name="get_ticket_full_context",
        description="Get comprehensive context for a ticket including related data",
        inputSchema={
            "type": "object",
            "properties": {"ticket_id": {"type": "integer", "description": "The ticket ID"}},
            "required": ["ticket_id"],
            "examples": [{"ticket_id": 123}],
        },
        _implementation=_ticket_full_context,
    ),
    Tool(
        name="advanced_search",
        description="Run a detailed ticket search with advanced options",
        inputSchema={
            "type": "object",
            "properties": {
                "text_search": {"type": "string", "description": "Text to search for"},
                "search_fields": {"type": "array", "items": {"type": "string"}, "default": ["Subject", "Ticket_Body"]},
                "created_after": {"type": "string", "format": "date-time"},
                "created_before": {"type": "string", "format": "date-time"},
                "status_filter": {"type": "array", "items": {"type": "string"}},
                "priority_filter": {"type": "array", "items": {"type": "integer"}},
                "assigned_to": {"type": "array", "items": {"type": "string"}},
                "unassigned_only": {"type": "boolean", "default": False},
                "site_filter": {"type": "array", "items": {"type": "integer"}},
                "limit": {"type": "integer", "default": 100},
                "offset": {"type": "integer", "default": 0},
            },
            "examples": [{"text_search": "printer issue", "limit": 10}, {"text_search": "network", "limit": 50, "offset": 20}],
        },
        _implementation=_advanced_search,
    ),
    Tool(
        name="get_system_snapshot",
        description="Get current system overview and statistics",
        inputSchema={"type": "object", "properties": {}, "examples": [{}]},
        _implementation=_system_snapshot,
    ),
    Tool(
        name="get_ticket_stats",
        description="Get ticket statistics grouped by status, priority, site, and category",
        inputSchema={"type": "object", "properties": {}, "examples": [{}]},
        _implementation=_get_ticket_stats,
    ),
    Tool(
        name="get_workload_analytics",
        description="Get workload analytics for technicians and ticket queues",
        inputSchema={"type": "object", "properties": {}, "examples": [{}]},
        _implementation=_get_workload_analytics,
    ),
    Tool(
        name="sla_metrics",
        description="Retrieve comprehensive SLA performance metrics dashboard",
        inputSchema={
            "type": "object",
            "properties": {"days": {"type": "integer", "default": 30, "description": "Time range in days"}},
            "examples": [{"days": 30}, {"days": 7}],
        },
        _implementation=_sla_metrics,
    ),
]


# ---------------------------------------------------------------------------
# Server Creation and Running
# ---------------------------------------------------------------------------

def create_server() -> Server:
    """Instantiate a Server and register tools."""
    server = Server("helpdesk-ai-agent")

    @server.list_tools()
    async def _list_tools() -> List[types.Tool]:
        return [
            types.Tool(
                name=t.name,
                description=t.description,
                inputSchema=t.inputSchema,
            )
            for t in ENHANCED_TOOLS
        ]

    @server.call_tool()
    async def _call_tool(name: str, arguments: dict | None) -> list:
        tool = next((t for t in ENHANCED_TOOLS if t.name == name), None)
        if not tool:
            raise ValueError(f"Unknown tool: {name}")
        args = arguments or {}
        result = await tool._implementation(**args)
        return [types.TextContent(type="text", text=json.dumps(result, default=str))]

    return server


def run_server() -> None:
    """Run the MCP server with stdio transport."""
    async def _main() -> None:
        # Set up logging
        config = get_config()
        logging.basicConfig(level=config.logging.level, format=config.logging.format)
        server = create_server()
        async with stdio_server() as (read, write):
            await server.run(read, write)

    anyio.run(_main)


def create_app():
    from fastapi import FastAPI
    app = FastAPI()
    server = create_enhanced_server()
    app.state.mcp_server = server
    app.state.mcp_ready = True

    @app.on_event("startup")
    async def startup_mcp():
        app.state.mcp_server = create_enhanced_server()
        app.state.mcp_ready = True

    return app


__all__ = [
    "MCPServerConfig",
    "get_config",
    "set_config",
    "ENHANCED_TOOLS",
    "create_server",
    "run_server",
    "create_app",
]<|MERGE_RESOLUTION|>--- conflicted
+++ resolved
@@ -1091,41 +1091,78 @@
 
 
 async def _get_ticket_stats() -> Dict[str, Any]:
-    """Return ticket statistics across multiple dimensions."""
+    """Return ticket statistics across multiple dimensions.
+
+    This implementation is resilient to different shapes returned by
+    EnhancedContextManager._get_ticket_counts_by_status(), supporting:
+      - List[{"status": str, "count": int}]
+      - Dict[str, int]  (label -> count)
+      - List[Tuple[str, int]]
+    """
     try:
         async with db.SessionLocal() as db_session:
             mgr = EnhancedContextManager(db_session)
-            data = {
-                "by_status": await mgr._get_ticket_counts_by_status(),
-                "by_priority": await mgr._get_ticket_counts_by_priority(),
-                "by_site": await mgr._get_ticket_counts_by_site(),
-                "by_category": await mgr._get_ticket_counts_by_category(),
-                "summary": {"timestamp": datetime.now(timezone.utc).isoformat()},
-            }
-<<<<<<< HEAD
-            
-            # Calculate totals
-            status_counts = data["by_status"]
-            total_tickets = sum(status_counts.values())
-=======
-            total_tickets = sum(item["count"] for item in data["by_status"])
->>>>>>> d2130089
+
+            by_status = await mgr._get_ticket_counts_by_status()
+            by_priority = await mgr._get_ticket_counts_by_priority()
+            by_site = await mgr._get_ticket_counts_by_site()
+            by_category = await mgr._get_ticket_counts_by_category()
+
+            # Normalize by_status into a uniform iterable of (label, count)
+            norm_status_iter: List[Tuple[str, int]] = []
+
+            if isinstance(by_status, dict):
+                # Dict[str, int]
+                norm_status_iter = [(k, int(v or 0)) for k, v in by_status.items()]
+            elif isinstance(by_status, list):
+                if by_status and isinstance(by_status[0], dict) and "count" in by_status[0]:
+                    # List[Dict[str, Any]] expected keys: "status" and "count"
+                    for item in by_status:
+                        label = str(item.get("status") or item.get("label") or "")
+                        cnt = int(item.get("count") or 0)
+                        norm_status_iter.append((label, cnt))
+                else:
+                    # Possibly List[Tuple[str, int]] or List[List[Any]]
+                    for item in by_status:
+                        if isinstance(item, (tuple, list)) and len(item) >= 2:
+                            label = str(item[0])
+                            cnt = int(item[1] or 0)
+                            norm_status_iter.append((label, cnt))
+                        elif isinstance(item, dict):
+                            # Fallback for unexpected dict shape
+                            label = str(item.get("status") or item.get("label") or "")
+                            cnt = int(item.get("count") or 0)
+                            if label:
+                                norm_status_iter.append((label, cnt))
+            else:
+                # Unknown shape; leave empty and avoid crashing
+                norm_status_iter = []
+
+            total_tickets = sum(cnt for _, cnt in norm_status_iter)
             open_tickets = sum(
-                count
-                for label, count in status_counts.items()
+                cnt
+                for label, cnt in norm_status_iter
                 if "open" in label.lower() or "progress" in label.lower()
             )
-<<<<<<< HEAD
-
-=======
->>>>>>> d2130089
-            data["summary"]["total_tickets"] = total_tickets
-            data["summary"]["open_tickets"] = open_tickets
-            data["summary"]["closed_tickets"] = total_tickets - open_tickets
+
+            data = {
+                "by_status": by_status,
+                "by_priority": by_priority,
+                "by_site": by_site,
+                "by_category": by_category,
+                "summary": {
+                    "timestamp": datetime.now(timezone.utc).isoformat(),
+                    "total_tickets": total_tickets,
+                    "open_tickets": open_tickets,
+                    "closed_tickets": total_tickets - open_tickets,
+                },
+            }
+
             return {"status": "success", "data": data}
     except Exception as e:
         logger.error(f"Error in get_ticket_stats: {e}")
         return {"status": "error", "error": str(e)}
+
 
 
 async def _get_workload_analytics() -> Dict[str, Any]:
