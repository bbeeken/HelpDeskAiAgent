"""Configuration management for the MCP server and stub MCP server helpers."""

from __future__ import annotations

import json
import os
import logging
import re
from dataclasses import dataclass, field
from datetime import datetime, timezone, timedelta
from typing import Any, Dict, List, Optional

import anyio
import html
from fastapi.responses import JSONResponse
from fastapi import HTTPException
from mcp.server import Server
from mcp.server.stdio import stdio_server
from mcp import types
from sqlalchemy import select, func, or_
from sklearn.feature_extraction.text import TfidfVectorizer
from sklearn.metrics.pairwise import cosine_similarity

from .mcp_server import Tool
from src.infrastructure import database as db
from src.core.services.ticket_management import (
    TicketManager,
    apply_semantic_filters,
    _PRIORITY_MAP,
)
from src.core.services.reference_data import ReferenceDataManager
from src.shared.schemas.ticket import TicketExpandedOut, TicketCreate, TicketUpdate
from pydantic import ValidationError
from src.core.repositories.models import (
    Priority,
    Ticket,
    TicketStatus,
    VTicketMasterExpanded,
    Asset,
    Site,
    Vendor,
)
from src.core.services.analytics_reporting import (
    open_tickets_by_site,
    open_tickets_by_user,
    tickets_by_status,
    ticket_trend,
    sla_breaches,
    AnalyticsManager,
)
from src.core.services.ticket_management import _OPEN_STATE_IDS
from src.core.services.enhanced_context import EnhancedContextManager
from src.core.services.advanced_query import AdvancedQueryManager
from src.shared.schemas.agent_data import AdvancedQuery

logger = logging.getLogger(__name__)

# ISO 8601 datetime with optional fractional seconds and timezone
_ISO_DT_PATTERN = re.compile(
    r"^\d{4}-\d{2}-\d{2}T\d{2}:\d{2}:\d{2}(?:\.\d+)?(?:Z|[+-]\d{2}:\d{2})$"
)

# ---------------------------------------------------------------------------
# Configuration Classes
# ---------------------------------------------------------------------------

@dataclass
class DatabaseConfig:
    """Database configuration settings."""
    max_retries: int = 3
    retry_base_delay: float = 0.1
    retry_backoff_factor: int = 2
    session_timeout: int = 300  # seconds
    pool_size: int = 10
    max_overflow: int = 20
    pool_pre_ping: bool = True


@dataclass
class ServerConfig:
    """Main server configuration."""
    name: str = "helpdesk-ai-agent"
    version: str = "1.0.0"
    default_limit: int = 10
    max_limit: int = 1000
    enable_metrics: bool = True
    enable_health_check: bool = True


@dataclass
class LoggingConfig:
    """Logging configuration."""
    level: str = "INFO"
    format: str = "%(asctime)s - %(name)s - %(levelname)s - %(message)s"
    file_path: Optional[str] = None
    max_file_size: int = 10 * 1024 * 1024  # 10MB
    backup_count: int = 5


@dataclass
class SecurityConfig:
    """Security and validation configuration."""
    enable_rate_limiting: bool = True
    max_requests_per_minute: int = 100
    max_requests_per_hour: int = 1000
    require_authentication: bool = False
    allowed_origins: List[str] = field(default_factory=list)


@dataclass
class MCPServerConfig:
    """Complete MCP server configuration."""
    database: DatabaseConfig = field(default_factory=DatabaseConfig)
    server: ServerConfig = field(default_factory=ServerConfig)
    logging: LoggingConfig = field(default_factory=LoggingConfig)
    security: SecurityConfig = field(default_factory=SecurityConfig)
    
    @classmethod
    def from_env(cls) -> 'MCPServerConfig':
        """Create configuration from environment variables."""
        config = cls()
        
        # Database settings
        config.database.max_retries = int(os.getenv('DB_MAX_RETRIES', str(config.database.max_retries)))
        config.database.retry_base_delay = float(os.getenv('DB_RETRY_DELAY', str(config.database.retry_base_delay)))
        config.database.session_timeout = int(os.getenv('DB_SESSION_TIMEOUT', str(config.database.session_timeout)))
        config.database.pool_size = int(os.getenv('DB_POOL_SIZE', str(config.database.pool_size)))
        
        # Server settings
        config.server.name = os.getenv('SERVER_NAME', config.server.name)
        config.server.default_limit = int(os.getenv('DEFAULT_LIMIT', str(config.server.default_limit)))
        config.server.max_limit = int(os.getenv('MAX_LIMIT', str(config.server.max_limit)))
        config.server.enable_metrics = os.getenv('ENABLE_METRICS', 'true').lower() == 'true'
        
        # Logging settings
        config.logging.level = os.getenv('LOG_LEVEL', config.logging.level)
        config.logging.file_path = os.getenv('LOG_FILE_PATH')
        
        # Security settings
        config.security.enable_rate_limiting = os.getenv('ENABLE_RATE_LIMITING', 'true').lower() == 'true'
        config.security.max_requests_per_minute = int(os.getenv('MAX_REQUESTS_PER_MINUTE', str(config.security.max_requests_per_minute)))
        config.security.require_authentication = os.getenv('REQUIRE_AUTH', 'false').lower() == 'true'
        
        allowed_origins = os.getenv('ALLOWED_ORIGINS', '')
        if allowed_origins:
            config.security.allowed_origins = [origin.strip() for origin in allowed_origins.split(',')]
        
        return config
    
    def validate(self) -> None:
        """Validate configuration settings."""
        if self.server.max_limit <= 0:
            raise ValueError("max_limit must be positive")
        
        if self.server.default_limit <= 0:
            raise ValueError("default_limit must be positive")
        
        if self.server.default_limit > self.server.max_limit:
            raise ValueError("default_limit cannot exceed max_limit")
        
        if self.database.max_retries <= 0:
            raise ValueError("max_retries must be positive")
        
        if self.database.retry_base_delay <= 0:
            raise ValueError("retry_base_delay must be positive")
        
        if self.logging.level not in ['DEBUG', 'INFO', 'WARNING', 'ERROR', 'CRITICAL']:
            raise ValueError(f"Invalid log level: {self.logging.level}")


# Global configuration instance
_config: Optional[MCPServerConfig] = None


def get_config() -> MCPServerConfig:
    """Get the global configuration instance."""
    global _config
    if _config is None:
        _config = MCPServerConfig.from_env()
        _config.validate()
    return _config


def set_config(config: MCPServerConfig) -> None:
    """Set the global configuration instance."""
    global _config
    config.validate()
    _config = config




def _format_ticket_by_level(ticket: Any) -> dict:
    """Return a dict representation of a ticket with consistent priority labeling."""
    if isinstance(ticket, dict):
        data = ticket.copy()
    else:
        data = TicketExpandedOut.model_validate(ticket).model_dump()

    level = data.get("Priority_Level")
    if level and isinstance(level, str):
        data["Priority_Level"] = level.capitalize()

    return data


def _calculate_similarity_scores(texts: list[str], query: str) -> list[float]:
    """Return cosine similarity scores between the query and each text."""
    if not query or not texts:
        return [0.0] * len(texts)

    docs = [query] + texts
    vectorizer = TfidfVectorizer().fit(docs)
    query_vec = vectorizer.transform([query])
    text_vecs = vectorizer.transform(texts)
    similarities = cosine_similarity(text_vecs, query_vec).flatten()
    return similarities.tolist()


def _generate_search_highlights(ticket: dict, query: str) -> dict:
    """Highlight query terms in the subject and body preview."""
    if not query:
        return {"subject": ticket.get("Subject", ""), "body": ticket.get("body_preview", "")}
        
    pattern = re.compile(re.escape(query), re.IGNORECASE)
    subject = ticket.get("Subject") or ""
    body = ticket.get("body_preview") or ""
    
    return {
        "subject": pattern.sub(lambda m: f"<em>{m.group()}</em>", subject),
        "body": pattern.sub(lambda m: f"<em>{m.group()}</em>", body),
    }





def _ensure_utc(dt: datetime | None) -> datetime:
    """Return a timezone-aware datetime in UTC."""
    if dt is None:
        return datetime.now(timezone.utc)
    return dt if dt.tzinfo else dt.replace(tzinfo=timezone.utc)


def _is_ticket_overdue(ticket) -> bool:
    """Determine if a ticket is overdue based on creation date and status."""
    created = ticket.Created_Date
    if not created:
        return False
    age_hours = (datetime.now(timezone.utc) - _ensure_utc(created)).total_seconds() / 3600
    return age_hours > 24 and ticket.Closed_Date is None


def _estimate_complexity(ticket) -> str:
    """Rough complexity estimate based on subject and body length."""
    subject_length = len(getattr(ticket, "Subject", "") or "")
    body_length = len(getattr(ticket, "Ticket_Body", "") or "")
    if body_length > 500 or subject_length > 100:
        return "high"
    if body_length > 200 or subject_length > 50:
        return "medium"
    return "low"



# ---------------------------------------------------------------------------
# MCP Server Tool Implementations
# ---------------------------------------------------------------------------

async def _get_ticket(ticket_id: int, include_full_context: bool = False) -> Dict[str, Any]:
    """Retrieve a ticket by ID and return full details.

    If ``include_full_context`` is true, the response also contains the last few
    messages, attachments and a short user ticket history for additional
    context.
    """
    try:
        async with db.SessionLocal() as db_session:
            ticket = await TicketManager().get_ticket(db_session, ticket_id)
            if not ticket:
                return {"status": "error", "error": f"Ticket {ticket_id} not found"}
            data = _format_ticket_by_level(ticket)

            if include_full_context:
                mgr = EnhancedContextManager(db_session)
                messages = await mgr._get_ticket_messages(ticket_id)
                attachments = await mgr._get_ticket_attachments(ticket_id)
                history = await mgr._get_user_ticket_history(
                    ticket.Ticket_Contact_Email,
                    limit=5,
                )
                return {
                    "status": "success",
                    "data": data,
                    "messages": messages[-5:],
                    "attachments": attachments[-5:],
                    "user_history": history,
                }

            return {"status": "success", "data": data}
    except Exception as e:
        logger.error(f"Error in get_ticket: {e}")
        return {"status": "error", "error": str(e)}


async def _list_tickets(
    limit: int = 10,
    skip: int = 0,
    filters: Dict[str, Any] | None = None,
    sort: list[str] | None = None,
) -> Dict[str, Any]:
    """List tickets using semantic filters and return serialized results."""
    try:
        async with db.SessionLocal() as db_session:
            # Apply semantic filtering
            applied_filters = apply_semantic_filters(filters or {})
            
            tickets = await TicketManager().list_tickets(
                db_session,
                filters=applied_filters,
                skip=skip,
                limit=limit,
                sort=sort,
            )
            
            data = [_format_ticket_by_level(t) for t in tickets]
            
            return {
                "status": "success", 
                "data": data,
                "count": len(data),
                "skip": skip,
                "limit": limit
            }
    except Exception as e:
        logger.error(f"Error in list_tickets: {e}")
        return {"status": "error", "error": str(e)}


async def _get_tickets_by_user(
    identifier: str,
    skip: int = 0,
    limit: int = 100,
    status: str | None = None,
    filters: Dict[str, Any] | None = None,
) -> Dict[str, Any]:
    """Return tickets associated with a user."""
    try:
        async with db.SessionLocal() as db_session:
            # Apply semantic filters
            applied_filters = apply_semantic_filters(filters or {})
            
            tickets = await TicketManager().get_tickets_by_user(
                db_session,
                identifier,
                skip=skip,
                limit=limit,
                status=status,
                filters=applied_filters,
            )
            
            data = [_format_ticket_by_level(t) for t in tickets]
            
            return {
                "status": "success",
                "data": data,
                "user": identifier,
                "count": len(data)
            }
    except Exception as e:
        logger.error(f"Error in get_tickets_by_user: {e}")
        return {"status": "error", "error": str(e)}




async def _search_tickets_enhanced(
    text: str | None = None,
    query: str | None = None,  # Backward compatibility alias
    user: str | None = None,
    user_identifier: str | None = None,  # Backward compatibility alias
    days: int | None = None,
    created_after: str | None = None,
    created_before: str | None = None,
    status: str | None = None,
    priority: str | None = None,
    site_id: int | None = None,
    assigned_to: str | None = None,
    unassigned_only: bool = False,
    filters: Dict[str, Any] | None = None,
    limit: int = 10,
    skip: int = 0,
    sort: list[str] | None = None,
    include_relevance_score: bool = True,
    include_highlights: bool = True,
) -> Dict[str, Any]:
    """Enhanced unified ticket search with AI-friendly features and semantic filtering."""
    try:
        # Handle backward compatibility aliases
        if text is None and query is not None:
            text = query
        if user is None and user_identifier is not None:
            user = user_identifier
        if days is None and created_after is None and created_before is None:
            days = 30

        if created_after and not _ISO_DT_PATTERN.match(created_after):
            raise HTTPException(
                status_code=422,
                detail=f"Invalid created_after: {created_after}",
            )
        if created_before and not _ISO_DT_PATTERN.match(created_before):
            raise HTTPException(
                status_code=422,
                detail=f"Invalid created_before: {created_before}",
            )

        async with db.SessionLocal() as db_session:
            records, total_count = await TicketManager().search_tickets(
                db_session,
                text,
                limit=limit,
                params=None,
                user=user,
                days=days,
                created_after=created_after,
                created_before=created_before,
                status=status,
                priority=priority,
                site_id=site_id,
                assigned_to=assigned_to,
                unassigned_only=unassigned_only,
                filters=filters,
                skip=skip,
                sort=sort,
            )

            applied_filters: Dict[str, Any] = {}
            if status is not None:
                applied_filters.update(apply_semantic_filters({"status": status}))
            if priority is not None:
                applied_filters.update(apply_semantic_filters({"priority": priority}))
            if site_id is not None:
                applied_filters["Site_ID"] = site_id
            if assigned_to:
                applied_filters["Assigned_Email"] = assigned_to
            if filters:
                applied_filters.update(apply_semantic_filters(filters))

            summary_filter_keys: set[str] = set()
            if status is not None:
                summary_filter_keys.add("status")
            if priority is not None:
                summary_filter_keys.add("priority")
            if site_id is not None:
                summary_filter_keys.add("site_id")
            if assigned_to:
                summary_filter_keys.add("assigned_to")
            if filters:
                summary_filter_keys.update(filters.keys())

            # Process results with AI-friendly enhancements
            data: list[dict] = []
            text_corpus: list[str] = []
            for r in records:
                item = _format_ticket_by_level(r)

                # Add AI-friendly metadata
                item["metadata"] = {
                    "age_days": (datetime.now(timezone.utc) - _ensure_utc(r.Created_Date)).days if r.Created_Date else 0,
                    "is_overdue": _is_ticket_overdue(r),
                    "complexity_estimate": _estimate_complexity(r),
                }

                if text:
                    text_corpus.append(
                        " ".join(
                            [
                                item.get("Subject", ""),
                                item.get("body_preview", ""),
                                item.get("Category_Name", ""),
                            ]
                        )
                    )

                data.append(item)

            # Calculate relevance scores using TF-IDF
            if text and include_relevance_score:
                scores = _calculate_similarity_scores(text_corpus, text)
                for itm, score in zip(data, scores):
                    itm["relevance_score"] = round(float(score), 2)

            # Add search highlighting for better AI context
            if text and include_highlights:
                for itm in data:
                    itm["highlights"] = _generate_search_highlights(itm, text)

            # Sort by relevance if text search was performed
            if text and include_relevance_score:
                data.sort(key=lambda d: d.get("relevance_score", 0), reverse=True)

            # Generate search summary for AI context
            search_summary = {
                "query_type": [],
                "filters_applied": sorted(summary_filter_keys),
                "search_scope": "all_tickets"
            }
            
            if text:
                search_summary["query_type"].append("text_search")
            if user:
                search_summary["query_type"].append("user_filter")
            if status or priority or site_id or assigned_to:
                search_summary["query_type"].append("semantic_filter")
            if unassigned_only:
                search_summary["query_type"].append("unassigned_only")

            return {
                "status": "success",
                "data": data,
                "count": len(data),
                "total_count": total_count,
                "skip": skip,
                "limit": limit,
                "search_summary": search_summary,
                "execution_metadata": {
                    "text_query": text,
                    "user_filter": user,
                    "time_range_days": days,
                    "semantic_filters_applied": bool(status or priority),
                    "relevance_scoring": include_relevance_score and bool(text),
                    "query_complexity": "simple" if len(search_summary["query_type"]) <= 1 else "complex"
                }
            }

    except HTTPException:
        raise
    except Exception as e:
        logger.error(f"Error in enhanced search_tickets: {e}")
        return {
            "status": "error",
            "error": {
                "message": str(e),
                "code": "SEARCH_EXECUTION_ERROR",
            },
        }



async def _create_ticket(**payload: Any) -> Dict[str, Any]:
    """Create a new ticket and return the created record."""
    try:
        async with db.SessionLocal() as db_session:
            # Set default timestamps
            now = datetime.now(timezone.utc)
            payload.setdefault("Created_Date", now)
            payload.setdefault("LastModified", now)
            payload.setdefault("LastModfiedBy", "Gil AI")
            
            result = await TicketManager().create_ticket(db_session, payload)
            if not result.success:
                await db_session.rollback()
                raise Exception(result.error or "Failed to create ticket")
                
            await db_session.commit()
            
            # Fetch the created ticket with all details
            ticket = await TicketManager().get_ticket(
                db_session, result.data.Ticket_ID
            )
            data = _format_ticket_by_level(ticket)
            
            return {"status": "success", "data": data}
    except Exception as e:
        logger.error(f"Error in create_ticket: {e}")
        return {"status": "error", "error": str(e)}


async def _update_ticket(ticket_id: int, updates: Dict[str, Any]) -> Dict[str, Any]:
    """Update an existing ticket."""
    try:
        async with db.SessionLocal() as db_session:
            # Apply semantic filters to updates
            applied_updates = apply_semantic_filters(updates)
            status_value = applied_updates.get("Ticket_Status_ID")
            if isinstance(status_value, list) and len(status_value) == 1:
                applied_updates["Ticket_Status_ID"] = status_value[0]
            message = applied_updates.pop("message", None)

<<<<<<< HEAD
            try:
                update_model = TicketUpdate(**applied_updates)
            except ValidationError as ve:
                await db_session.rollback()
                return {"status": "error", "error": str(ve)}

            update_dict = update_model.model_dump(exclude_unset=True)

            # Closing logic
            if update_dict.get("Ticket_Status_ID") == 4 and "Closed_Date" not in update_dict:
                update_dict["Closed_Date"] = datetime.now(timezone.utc)
=======
            # Closing logic - Status 3 is Closed, not Status 4
            if applied_updates.get("Ticket_Status_ID") == 3 and "Closed_Date" not in applied_updates:
                applied_updates["Closed_Date"] = datetime.now(timezone.utc)
>>>>>>> dbce3136

            # Assignment defaults
            if "Assigned_Email" in update_dict and "Assigned_Name" not in update_dict:
                update_dict["Assigned_Name"] = update_dict.get("Assigned_Email")

<<<<<<< HEAD
            update_dict["LastModified"] = datetime.now(timezone.utc)
            update_dict["LastModfiedBy"] = "Gil AI"

            updated = await TicketManager().update_ticket(db_session, ticket_id, update_dict)
            if not updated:
                await db_session.rollback()
                return {"status": "error", "error": f"Ticket {ticket_id} not found"}
=======
            try:
                updated = await TicketManager().update_ticket(db_session, ticket_id, applied_updates)
                if not updated:
                    return {"status": "error", "error": f"Ticket {ticket_id} not found"}

                if message:
                    await TicketManager().post_message(
                        db_session,
                        ticket_id,
                        message,
                        applied_updates.get("Assigned_Email", "system"),
                        applied_updates.get("Assigned_Name", applied_updates.get("Assigned_Email", "system")),
                    )
>>>>>>> dbce3136

                await db_session.commit()

            except Exception as e:
                await db_session.rollback()
                logger.error(f"Error updating ticket {ticket_id}: {e}")
                return {"status": "error", "error": str(e)}

            ticket = await TicketManager().get_ticket(db_session, ticket_id)
            data = _format_ticket_by_level(ticket)

            return {"status": "success", "data": data}
    except Exception as e:
        logger.error(f"Error in update_ticket: {e}")
        return {"status": "error", "error": str(e)}


async def _bulk_update_tickets(
    ticket_ids: list[int],
    updates: Dict[str, Any],
    dry_run: bool = False,
) -> Dict[str, Any]:
    """Apply the same updates to multiple tickets."""
    try:
        if not ticket_ids:
            return {"status": "error", "error": "No ticket IDs provided"}
        if not updates:
            return {"status": "error", "error": "No updates provided"}
        async with db.SessionLocal() as db_session:
            mgr = TicketManager()
            applied_updates = apply_semantic_filters(updates)
            status_value = applied_updates.get("Ticket_Status_ID")
            if isinstance(status_value, list) and len(status_value) == 1:
                applied_updates["Ticket_Status_ID"] = status_value[0]

<<<<<<< HEAD
            try:
                update_model = TicketUpdate(**applied_updates)
            except ValidationError as ve:
                await db_session.rollback()
                return {"status": "error", "error": str(ve)}

            update_dict = update_model.model_dump(exclude_unset=True)
            update_dict["LastModified"] = datetime.now(timezone.utc)
            update_dict["LastModfiedBy"] = "Gil AI"
            if update_dict.get("Ticket_Status_ID") == 4 and "Closed_Date" not in update_dict:
                update_dict["Closed_Date"] = datetime.now(timezone.utc)
            if "Assigned_Email" in update_dict and "Assigned_Name" not in update_dict:
                update_dict["Assigned_Name"] = update_dict.get("Assigned_Email")
            
            updated: list[Dict[str, Any]] = []
            failed: list[Dict[str, Any]] = []
            
            for tid in ticket_ids:
                try:
                    result = await mgr.update_ticket(db_session, tid, update_dict)
                    if result:
                        ticket = await mgr.get_ticket(db_session, tid)
                        updated.append(_format_ticket_by_level(ticket))
                    else:
                        failed.append({"ticket_id": tid, "error": "Not found"})
                except Exception as e:
                    failed.append({"ticket_id": tid, "error": str(e)})

            if dry_run:
                await db_session.rollback()
            else:
                await db_session.commit()
=======
            updated: list[Dict[str, Any]] = []
            failed: list[Dict[str, Any]] = []
>>>>>>> dbce3136

            try:
                for tid in ticket_ids:
                    try:
                        result = await mgr.update_ticket(db_session, tid, applied_updates)
                        if result:
                            ticket = await mgr.get_ticket(db_session, tid)
                            updated.append(_format_ticket_by_level(ticket))
                        else:
                            failed.append({"ticket_id": tid, "error": "Not found"})
                    except Exception as e:
                        failed.append({"ticket_id": tid, "error": str(e)})

                if dry_run:
                    await db_session.rollback()
                else:
                    await db_session.commit()

                return {
                    "status": "success",
                    "updated": updated,
                    "failed": failed,
                    "dry_run": dry_run,
                    "total_processed": len(ticket_ids),
                    "total_updated": len(updated),
                    "total_failed": len(failed)
                }

            except Exception as e:
                await db_session.rollback()
                logger.error(f"Error in bulk_update_tickets: {e}")
                return {"status": "error", "error": str(e)}
    except Exception as e:
        logger.error(f"Error in bulk_update_tickets: {e}")
        return {"status": "error", "error": str(e)}

async def _add_ticket_message(
    ticket_id: int,
    message: str,
    sender_name: str,
    sender_code: str | None = None,
) -> Dict[str, Any]:
    """Add a message to a ticket."""
    try:
        async with db.SessionLocal() as db_session:
            created = await TicketManager().post_message(
                db_session,
                ticket_id,
                message,
                sender_code or sender_name,
                sender_name,
            )
            
            await db_session.commit()
            
            return {
                "status": "success",
                "data": {
                    "id": created.ID,
                    "ticket_id": created.Ticket_ID,
                    "message": created.Message,
                    "sender_name": created.SenderUserName,
                    "timestamp": created.DateTimeStamp.isoformat() if created.DateTimeStamp else None
                },
            }
    except Exception as e:
        logger.error(f"Error in add_ticket_message: {e}")
        return {"status": "error", "error": str(e)}




async def _get_ticket_messages(ticket_id: int) -> Dict[str, Any]:
    """Return messages for a ticket with additional metadata."""
    try:
        async with db.SessionLocal() as db_session:
            msgs = await TicketManager().get_messages(db_session, ticket_id)
            
            data = [
                {
                    "ID": m.ID,
                    "Ticket_ID": m.Ticket_ID,
                    "Message": m.Message,
                    "SenderUserCode": m.SenderUserCode,
                    "SenderUserName": m.SenderUserName,
                    "DateTimeStamp": m.DateTimeStamp.isoformat() if m.DateTimeStamp else None,
                    "message_length": len(m.Message or ""),
                }
                for m in msgs
            ]
            
            return {
                "status": "success",
                "data": data,
                "count": len(data),
                "ticket_id": ticket_id
            }
    except Exception as e:
        logger.error(f"Error in get_ticket_messages: {e}")
        return {"status": "error", "error": str(e)}


async def _get_ticket_attachments(ticket_id: int) -> Dict[str, Any]:
    """Return attachments for a ticket with file metadata."""
    try:
        async with db.SessionLocal() as db_session:
            atts = await TicketManager().get_attachments(db_session, ticket_id)
            
            data = [
                {
                    "ID": a.ID,
                    "Ticket_ID": a.Ticket_ID,
                    "Name": a.Name,
                    "WebURL": a.WebURl,  # Note: keeping original field name
                    "UploadDateTime": a.UploadDateTime.isoformat() if a.UploadDateTime else None,
                    "file_type": os.path.splitext(a.Name)[1].lstrip(".").lower() if a.Name else "unknown",
                    "file_name_without_extension": os.path.splitext(a.Name)[0] if a.Name else ""
                }
                for a in atts
            ]
            
            return {
                "status": "success",
                "data": data,
                "count": len(data),
                "ticket_id": ticket_id
            }
    except Exception as e:
        logger.error(f"Error in get_ticket_attachments: {e}")
        return {"status": "error", "error": str(e)}


async def _get_open_tickets(
    days: int = 3650,
    limit: int = 10,
    skip: int = 0,
    filters: Dict[str, Any] | None = None,
    sort: list[str] | None = None,
) -> Dict[str, Any]:
    """Return open tickets with optional filters and sorting."""
    try:
        async with db.SessionLocal() as db_session:
            # Get tickets within timeframe
            tickets = await TicketManager().get_tickets_by_timeframe(
                db_session,
                status="open",
                days=days,
                limit=(limit + skip) * 2 if limit else None,  # Get extra for filtering
            )

            # Apply additional filters
            if filters:
                applied_filters = apply_semantic_filters(filters)
                filtered = []
                for t in tickets:
                    match = True
                    for k, v in applied_filters.items():
                        if hasattr(t, k) and getattr(t, k) != v:
                            match = False
                            break
                    if match:
                        filtered.append(t)
                tickets = filtered

            # Apply sorting
            if sort:
                for key in reversed(sort):
                    direction = "asc"
                    column = key
                    
                    if key.startswith("-"):
                        column = key[1:]
                        direction = "desc"
                    elif " " in key:
                        column, dir_part = key.rsplit(" ", 1)
                        if dir_part.lower() in {"asc", "desc"}:
                            direction = dir_part.lower()
                            
                    if tickets and hasattr(tickets[0], column):
                        tickets.sort(
                            key=lambda t: getattr(t, column, None) or "",
                            reverse=direction == "desc",
                        )

            # Apply pagination
            total_count = len(tickets)
            if skip:
                tickets = tickets[skip:]
            if limit:
                tickets = tickets[:limit]

            data = [_format_ticket_by_level(t) for t in tickets]
            
            return {
                "status": "success",
                "data": data,
                "count": len(data),
                "total_count": total_count,
                "skip": skip,
                "limit": limit,
                "days": days
            }
    except Exception as e:
        logger.error(f"Error in get_open_tickets: {e}")
        return {"status": "error", "error": str(e)}


async def _get_analytics_unified(
    type: str, params: Dict[str, Any] | None = None
) -> Dict[str, Any]:
    """Unified analytics endpoint supporting multiple report types."""
    try:
        params = params or {}

        if type == "overview":
            return await _system_snapshot()

        if type == "ticket_counts":
            return await _get_ticket_stats()

        if type == "workload":
            return await _get_workload_analytics()

        if type == "sla_performance":
            days = params.get("days", 30)
            return await _sla_metrics(days=days)

        if type == "trends":
            days = params.get("days", 7)
            async with db.SessionLocal() as db_session:
                trend = await ticket_trend(db_session, days)
            return {"status": "success", "data": trend, "days": days}

        if type == "overdue_tickets":
            async with db.SessionLocal() as db_session:
                mgr = EnhancedContextManager(db_session)
                overdue = await mgr._get_overdue_tickets_summary()
            return {"status": "success", "data": overdue}


        valid_types = {
            "overview",
            "ticket_counts",
            "workload",
            "sla_performance",
            "trends",
            "overdue_tickets",
            "status_counts",
        }

        if type in {"status_counts"}:
            return JSONResponse(status_code=404, content={"detail": "Unsupported analytics type"})

        return {
            "status": "error",
            "error": f"Unknown analytics type: {type}. Valid types: {', '.join(sorted(valid_types))}",
        }


    except Exception as e:
        logger.error(f"Error in get_analytics_unified: {e}")
        return {"status": "error", "error": str(e)}


async def _get_sla_metrics(
    sla_days: int = 2,
    filters: Dict[str, Any] | None = None,
    status_ids: list[int] | None = None,
) -> Dict[str, Any]:
    """Return SLA compliance metrics."""
    try:
        async with db.SessionLocal() as db_session:
            # Count open tickets
            query = (
                select(func.count(Ticket.Ticket_ID))
                .join(TicketStatus, Ticket.Ticket_Status_ID == TicketStatus.ID, isouter=True)
                .filter(TicketStatus.ID.in_(_OPEN_STATE_IDS))
            )
            
            # Apply filters
            if filters:
                applied_filters = apply_semantic_filters(filters)
                for key, value in applied_filters.items():
                    if hasattr(Ticket, key):
                        query = query.filter(getattr(Ticket, key) == value)

            open_count = await db_session.scalar(query) or 0

            # Get breach count
            breaches = await sla_breaches(
                db_session,
                sla_days=sla_days,
                filters=filters,
                status_ids=status_ids,
            )

            # Calculate compliance percentage
            compliance = ((open_count - breaches) / open_count * 100) if open_count > 0 else 100.0

            return {
                "status": "success",
                "data": {
                    "open_tickets": open_count,
                    "sla_breaches": breaches,
                    "sla_compliance_pct": round(compliance, 2),
                    "sla_days": sla_days,
                    "compliant_tickets": open_count - breaches,
                },
                "filters_applied": bool(filters),
                "status_ids": status_ids
            }
    except Exception as e:
        logger.error(f"Error in get_sla_metrics: {e}")
        return {"status": "error", "error": str(e)}


async def _get_reference_data_unified(
    type: str,
    limit: int = 10,
    skip: int = 0,
    filters: Dict[str, Any] | None = None,
    sort: list[str] | None = None,
    include_counts: bool = False,
) -> Dict[str, Any]:
    """Return reference data records with optional ticket counts."""
    try:
        async with db.SessionLocal() as db_session:
            mgr = ReferenceDataManager()

            records: list[Any]
            field = None
            if type == "sites":
                records = await mgr.list_sites(db_session, skip=skip, limit=limit, filters=filters, sort=sort)
                field = "Site_ID"
                ids = [r.ID for r in records]
                count_stmt = select(func.count(Site.ID))
                if filters:
                    for key, value in filters.items():
                        if hasattr(Site, key):
                            count_stmt = count_stmt.filter(getattr(Site, key) == value)
                total_count = await db_session.scalar(count_stmt) or 0
            elif type == "assets":
                records = await mgr.list_assets(db_session, skip=skip, limit=limit, filters=filters, sort=sort)
                field = "Asset_ID"
                ids = [r.ID for r in records]
                count_stmt = select(func.count(Asset.ID))
                if filters:
                    for key, value in filters.items():
                        if hasattr(Asset, key):
                            count_stmt = count_stmt.filter(getattr(Asset, key) == value)
                total_count = await db_session.scalar(count_stmt) or 0
            elif type == "vendors":
                records = await mgr.list_vendors(db_session, skip=skip, limit=limit, filters=filters, sort=sort)
                field = "Assigned_Vendor_ID"
                ids = [r.ID for r in records]
                count_stmt = select(func.count(Vendor.ID))
                if filters:
                    for key, value in filters.items():
                        if hasattr(Vendor, key):
                            count_stmt = count_stmt.filter(getattr(Vendor, key) == value)
                total_count = await db_session.scalar(count_stmt) or 0
            elif type == "categories":
                records = await mgr.list_categories(db_session, filters=filters, sort=sort)
                total_count = len(records)
                if skip:
                    records = records[skip:]
                if limit:
                    records = records[:limit]
                field = "Ticket_Category_ID"
                ids = [r.ID for r in records]
            elif type == "priorities":
                result = await db_session.execute(select(Priority).order_by(Priority.ID))
                records = result.scalars().all()
                total_count = len(records)
                if skip:
                    records = records[skip:]
                if limit:
                    records = records[:limit]
                field = "Priority_Level"
                ids = [r.Level for r in records]
            elif type == "statuses":
                result = await db_session.execute(select(TicketStatus).order_by(TicketStatus.ID))
                records = result.scalars().all()
                total_count = len(records)
                if skip:
                    records = records[skip:]
                if limit:
                    records = records[:limit]
                field = "Ticket_Status_ID"
                ids = [r.ID for r in records]
            else:
                return {"status": "error", "error": f"Unknown reference data type: {type}"}

            if include_counts and field:
                open_counts = await _count_open_tickets_by_field(db_session, field, ids)
                total_counts = await _count_total_tickets_by_field(db_session, field, ids)
            else:
                open_counts = {}
                total_counts = {}

            data = []
            for r in records:
                item = r.__dict__.copy()
                item.pop("_sa_instance_state", None)
                if type == "priorities":
                    item = {
                        "id": r.ID,
                        "level": r.Level,
                        "semantic_name": _PRIORITY_MAP.get(r.Level.lower(), r.Level) if r.Level else None,
                    }
                    key = r.Level
                else:
                    key = r.ID

                if include_counts:
                    item["open_tickets"] = open_counts.get(key, 0)
                    item["total_tickets"] = total_counts.get(key, 0)
                    item["closed_tickets"] = item["total_tickets"] - item["open_tickets"]

                data.append(item)

            result_obj = {
                "status": "success",
                "data": data,
                "type": type,
                "count": len(data),
                "skip": skip,
                "limit": limit,
                "total_count": total_count,
            }

            return result_obj
    except Exception as e:
        logger.error(f"Error in get_reference_data: {e}")
        return {"status": "error", "error": str(e)}


async def _count_open_tickets_by_field(
    db_session, field_name: str, ids: list[int]
) -> dict[int, int]:
    """Return open ticket counts grouped by the specified field."""
    if not ids:
        return {}
        
    if not hasattr(VTicketMasterExpanded, field_name):
        logger.warning(f"Field {field_name} not found in VTicketMasterExpanded")
        return {}
        
    column = getattr(VTicketMasterExpanded, field_name)
    
    result = await db_session.execute(
        select(column, func.count(VTicketMasterExpanded.Ticket_ID))
        .join(
            TicketStatus,
            VTicketMasterExpanded.Ticket_Status_ID == TicketStatus.ID,
            isouter=True,
        )
        .filter(column.in_(ids))
        .filter(TicketStatus.ID.in_(_OPEN_STATE_IDS))
        .group_by(column)
    )
    
    return {row[0]: row[1] for row in result.all()}


async def _count_total_tickets_by_field(
    db_session, field_name: str, ids: list[int]
) -> dict[int, int]:
    """Return total ticket counts grouped by a field."""
    if not ids:
        return {}
        
    if not hasattr(VTicketMasterExpanded, field_name):
        logger.warning(f"Field {field_name} not found in VTicketMasterExpanded")
        return {}
        
    column = getattr(VTicketMasterExpanded, field_name)
    
    result = await db_session.execute(
        select(column, func.count(VTicketMasterExpanded.Ticket_ID))
        .filter(column.in_(ids))
        .group_by(column)
    )
    
    return {row[0]: row[1] for row in result.all()}




async def _ticket_full_context(ticket_id: int) -> Dict[str, Any]:
    """Return extended context for a ticket."""
    try:
        async with db.SessionLocal() as db_session:
            mgr = EnhancedContextManager(db_session)
            context = await mgr.get_ticket_full_context(
                ticket_id,
                include_user_history=False,
                include_related_tickets=False,
            )
            
            return {
                "status": "success",
                "data": context,
                "ticket_id": ticket_id
            }
    except Exception as e:
        logger.error(f"Error in get_ticket_full_context: {e}")
        return {"status": "error", "error": str(e)}


async def _system_snapshot() -> Dict[str, Any]:
    """Return overall system snapshot."""
    try:
        async with db.SessionLocal() as db_session:
            mgr = EnhancedContextManager(db_session)
            snapshot = await mgr.get_system_snapshot()
            
            return {
                "status": "success",
                "data": snapshot,
                "timestamp": datetime.now(timezone.utc).isoformat()
            }
    except Exception as e:
        logger.error(f"Error in get_system_snapshot: {e}")
        return {"status": "error", "error": str(e)}


async def _get_ticket_stats() -> Dict[str, Any]:
    """Return ticket statistics across multiple dimensions."""
    try:
        async with db.SessionLocal() as db_session:
            mgr = EnhancedContextManager(db_session)
            
            data = {
                "by_status": await mgr._get_ticket_counts_by_status(),
                "by_priority": await mgr._get_ticket_counts_by_priority(),
                "by_site": await mgr._get_ticket_counts_by_site(),
                "by_category": await mgr._get_ticket_counts_by_category(),
                "summary": {
                    "timestamp": datetime.now(timezone.utc).isoformat()
                }
            }
            
            # Calculate totals
            total_tickets = sum(item["count"] for item in data["by_status"])
            open_tickets = sum(
                item["count"] for item in data["by_status"]
                if "open" in item["status"].lower() or "progress" in item["status"].lower()
            )
            
            data["summary"]["total_tickets"] = total_tickets
            data["summary"]["open_tickets"] = open_tickets
            data["summary"]["closed_tickets"] = total_tickets - open_tickets
            
            return {"status": "success", "data": data}
    except Exception as e:
        logger.error(f"Error in get_ticket_stats: {e}")
        return {"status": "error", "error": str(e)}


async def _get_workload_analytics() -> Dict[str, Any]:
    """Return workload analytics for technicians and queues."""
    try:
        async with db.SessionLocal() as db_session:
            mgr = EnhancedContextManager(db_session)
            
            data = {
                "technician_workloads": await mgr._get_all_technician_workloads(),
                "unassigned_tickets": await mgr._get_unassigned_tickets_summary(),
                "overdue_tickets": await mgr._get_overdue_tickets_summary(),
                "timestamp": datetime.now(timezone.utc).isoformat()
            }
            
            # Calculate summary statistics
            total_assigned = sum(
                w.get("open_tickets", 0) for w in data["technician_workloads"]
            )
            total_unassigned = data["unassigned_tickets"].get("total", 0)
            total_overdue = data["overdue_tickets"].get("total", 0)
            
            data["summary"] = {
                "total_open_tickets": total_assigned + total_unassigned,
                "total_assigned": total_assigned,
                "total_unassigned": total_unassigned,
                "total_overdue": total_overdue,
                "technicians_count": len(data["technician_workloads"])
            }
            
            return {"status": "success", "data": data}
    except Exception as e:
        logger.error(f"Error in get_workload_analytics: {e}")
        return {"status": "error", "error": str(e)}


async def _advanced_search(**query: Any) -> Dict[str, Any]:
    """Run an advanced ticket search."""
    try:
        async with db.SessionLocal() as db_session:
            manager = AdvancedQueryManager(db_session)
            q = AdvancedQuery(**query)
            result = await manager.query_tickets_advanced(q)
            
            return {
                "status": "success",
                "data": result.model_dump(),
                "query": query
            }
    except Exception as e:
        logger.error(f"Error in advanced_search: {e}")
        return {"status": "error", "error": str(e)}


async def _sla_metrics(days: int = 30) -> Dict[str, Any]:
    """Retrieve comprehensive SLA metrics dashboard."""
    try:
        async with db.SessionLocal() as db_session:
            mgr = AnalyticsManager(db_session)
            dashboard = await mgr.get_comprehensive_dashboard(time_range_days=days)
            
            return {
                "status": "success",
                "data": dashboard,
                "time_range_days": days,
                "generated_at": datetime.now(timezone.utc).isoformat()
            }
    except Exception as e:
        logger.error(f"Error in sla_metrics: {e}")
        return {"status": "error", "error": str(e)}


# ---------------------------------------------------------------------------
# Tool Definitions
# ---------------------------------------------------------------------------

ENHANCED_TOOLS: List[Tool] = [
    Tool(
        name="get_ticket",
        description="Get a ticket by ID with optional context",
        inputSchema={
            "type": "object",
            "properties": {
                "ticket_id": {"type": "integer", "description": "The ticket ID"},
                "include_full_context": {
                    "type": "boolean",
                    "default": False,
                    "description": "Include recent messages and history",
                },
            },
            "required": ["ticket_id"],
            "examples": [
                {"ticket_id": 123},
                {"ticket_id": 123, "include_full_context": True},
            ],
        },
        _implementation=_get_ticket,
    ),
    Tool(
        name="create_ticket",
        description="Create a new ticket",
        inputSchema=TicketCreate.model_json_schema(),
        _implementation=_create_ticket,
    ),
    Tool(
        name="update_ticket",
        description="Update an existing ticket (supports semantic values)",
        inputSchema={
            "type": "object",
            "properties": {
                "ticket_id": {"type": "integer", "description": "The ticket ID to update"},
                "updates": {"type": "object", "description": "Fields to update (supports semantic values)"},
            },
            "required": ["ticket_id", "updates"],
            "examples": [
                {"ticket_id": 1, "updates": {"Subject": "Updated subject"}},
                {"ticket_id": 2, "updates": {"status": "closed", "priority": "high"}}
            ],
        },
        _implementation=_update_ticket,
    ),
    Tool(
        name="bulk_update_tickets",
        description="Update multiple tickets at once",
        inputSchema={
            "type": "object",
            "properties": {
                "ticket_ids": {"type": "array", "items": {"type": "integer"}, "description": "List of ticket IDs"},
                "updates": {"type": "object", "description": "Fields to update on all tickets"},
                "dry_run": {"type": "boolean", "default": False, "description": "Preview changes without saving"},
            },
            "required": ["ticket_ids", "updates"],
            "examples": [
                {"ticket_ids": [1, 2, 3], "updates": {"status": "closed"}},
                {"ticket_ids": [4, 5], "updates": {"assignee": "tech@example.com"}, "dry_run": True}
            ],
        },
        _implementation=_bulk_update_tickets,
    ),
    Tool(
        name="add_ticket_message",
        description="Add a message/comment to a ticket",
        inputSchema={
            "type": "object",
            "properties": {
                "ticket_id": {"type": "integer", "description": "The ticket ID"},
                "message": {"type": "string", "description": "Message content"},
                "sender_name": {"type": "string", "description": "Sender's name"},
                "sender_code": {"type": "string", "description": "Sender's code/ID"},
            },
            "required": ["ticket_id", "message", "sender_name"],
            "examples": [
                {"ticket_id": 1, "message": "Working on this issue", "sender_name": "Tech Support"}
            ],
        },
        _implementation=_add_ticket_message,
    ),
    Tool(
        name="get_ticket_messages",
        description="Retrieve all messages for a ticket",
        inputSchema={
            "type": "object",
            "properties": {"ticket_id": {"type": "integer", "description": "The ticket ID"}},
            "required": ["ticket_id"],
            "examples": [{"ticket_id": 123}],
        },
        _implementation=_get_ticket_messages,
    ),
    Tool(
        name="get_ticket_attachments",
        description="Retrieve all attachments for a ticket",
        inputSchema={
            "type": "object",
            "properties": {"ticket_id": {"type": "integer", "description": "The ticket ID"}},
            "required": ["ticket_id"],
            "examples": [{"ticket_id": 123}],
        },
        _implementation=_get_ticket_attachments,
    ),
  Tool(
    name="search_tickets",
    description="Universal ticket search tool supporting text queries, user filtering, date ranges, and advanced filters. Automatically handles semantic filtering (e.g. 'open' status includes multiple states). Designed for AI agents to find tickets efficiently.",
    inputSchema={
                "type": "object",
                "properties": {
                    "text": {"type": "string", "description": "Free-text query for ticket subject and body"},
                    "query": {"type": "string", "description": "Alias for 'text' (backward compatibility)"},
                    "user": {"type": "string", "description": "Filter by user email or name"},
                    "user_identifier": {"type": "string", "description": "Alias for 'user' (backward compatibility)"},
                    "days": {"type": "integer", "default": 30, "minimum": 0,
                        "description": "Limit to tickets created in the last N days (0 = all time). Ignored when created_after or created_before are provided"},
                    "created_after": {"type": "string", "format": "date-time",
                        "description": "Return tickets created on or after this ISO 8601 datetime"},
                    "created_before": {"type": "string", "format": "date-time",
                        "description": "Return tickets created on or before this ISO 8601 datetime"},
                    "status": {"type": "string", "enum": ["open", "in_progress", "resolved", "closed"],
                        "description": "Ticket status filter"},
                    "priority": {"type": "string", "enum": ["critical", "high", "medium", "low"],
                        "description": "Priority level filter"},
                    "site_id": {"type": "integer", "description": "Filter by specific site ID"},
                    "assigned_to": {"type": "string", "description": "Filter by assignee email"},
                    "unassigned_only": {"type": "boolean", "default": False,
                        "description": "If true, only return unassigned tickets"},
                    "filters": {"type": "object", "description": "Additional key/value filters for advanced use"},
                    "limit": {"type": "integer", "default": 10, "minimum": 1, "maximum": 100,
                        "description": "Maximum number of results to return"},
                    "skip": {"type": "integer", "default": 0, "minimum": 0,
                        "description": "Number of results to skip (for pagination)"},
                    "sort": {"type": "array", "items": {"type": "string"},
                        "description": "Sort fields (prefix with '-' for descending)", "default": ["-Created_Date"]},
                    "include_relevance_score": {"type": "boolean", "default": True,
                        "description": "Include relevance scores for text searches"},
                    "include_highlights": {"type": "boolean", "default": True,
                        "description": "Include search term highlighting in results"}
                },
                "examples": [
                    {"text": "printer error", "status": "open", "days": 7, "limit": 5},
                    {"user": "tech@example.com", "status": "open", "sort": ["-Created_Date"]},
                    {"text": "network issues", "user": "alice@example.com", "priority": "high", "days": 30},
                    {"status": "open", "unassigned_only": True, "sort": ["-Priority_Level"], "limit": 20},
                    {"site_id": 1, "status": "open", "assigned_to": "tech@heinzcorps.com"},
                    {"text": "email", "created_after": "2024-01-01T00:00:00Z", "created_before": "2024-12-31T23:59:59Z"}
                ]
    },
    _implementation=_search_tickets_enhanced,
  ),
    Tool(
        name="get_analytics",
        description="Retrieve analytics reports",
        inputSchema={
            "type": "object",
            "properties": {
                "type": {"type": "string", "description": "Analytics report type"},
                "type": {
                    "type": "string",
                    "enum": [
                        "overview",
                        "ticket_counts",
                        "workload",
                        "sla_performance",
                        "trends",
                        "overdue_tickets",
                        "status_counts",
                    ],

                    "description": "Analytics report type"

                },
                "params": {"type": "object", "description": "Optional parameters for the report"},
            },
            "required": ["type"],
            "examples": [
                {"type": "overview"},
                {"type": "trends", "params": {"days": 7}},
                {"type": "sla_performance", "params": {"days": 30}}
            ],
        },
        _implementation=_get_analytics_unified,
    ),
    Tool(
        name="get_reference_data",
        description="Retrieve reference data with optional ticket counts",
        inputSchema={
            "type": "object",
            "properties": {
                "type": {
                    "type": "string",
                    "enum": [
                        "sites",
                        "assets",
                        "vendors",
                        "categories",
                        "priorities",
                        "statuses",
                    ],
                    "description": "Type of reference data",
                },
                "limit": {"type": "integer", "default": 10},
                "skip": {"type": "integer", "default": 0},
                "filters": {"type": "object"},
                "sort": {"type": "array", "items": {"type": "string"}},
                "include_counts": {"type": "boolean", "default": False},
            },
            "required": ["type"],
            "examples": [
                {"type": "sites", "include_counts": True},
                {"type": "priorities"},
            ],
        },
        _implementation=_get_reference_data_unified,
    ),
    Tool(
        name="get_ticket_full_context",
        description="Get comprehensive context for a ticket including related data",
        inputSchema={
            "type": "object",
            "properties": {"ticket_id": {"type": "integer", "description": "The ticket ID"}},
            "required": ["ticket_id"],
            "examples": [{"ticket_id": 123}],
        },
        _implementation=_ticket_full_context,
    ),
    Tool(

        name="advanced_search",
        description="Run a detailed ticket search with advanced options",
        inputSchema={
            "type": "object",
            "properties": {
                "text_search": {"type": "string", "description": "Text to search for"},
                "search_fields": {"type": "array", "items": {"type": "string"}, "default": ["Subject", "Ticket_Body"]},
                "created_after": {"type": "string", "format": "date-time"},
                "created_before": {"type": "string", "format": "date-time"},
                "status_filter": {"type": "array", "items": {"type": "string"}},
                "priority_filter": {"type": "array", "items": {"type": "integer"}},
                "assigned_to": {"type": "array", "items": {"type": "string"}},
                "unassigned_only": {"type": "boolean", "default": False},
                "site_filter": {"type": "array", "items": {"type": "integer"}},
                "limit": {"type": "integer", "default": 100},
                "offset": {"type": "integer", "default": 0}
            },
            "examples": [
                {"text_search": "printer issue", "limit": 10},
                {"text_search": "network", "limit": 50, "offset": 20}
            ],
        },
        _implementation=_advanced_search,
    ),
    Tool(
        name="get_system_snapshot",
        description="Get current system overview and statistics",
        inputSchema={
            "type": "object",
            "properties": {},
            "examples": [{}],
        },
        _implementation=_system_snapshot,
    ),
    Tool(
        name="get_ticket_stats",
        description="Get ticket statistics grouped by status, priority, site, and category",
        inputSchema={
            "type": "object",
            "properties": {},
            "examples": [{}],
        },
        _implementation=_get_ticket_stats,
    ),
    Tool(
        name="get_workload_analytics",
        description="Get workload analytics for technicians and ticket queues",
        inputSchema={
            "type": "object",
            "properties": {},
            "examples": [{}],
        },
        _implementation=_get_workload_analytics,
    ),
    Tool(
        name="sla_metrics",
        description="Retrieve comprehensive SLA performance metrics dashboard",
        inputSchema={
            "type": "object",
            "properties": {
                "days": {"type": "integer", "default": 30, "description": "Time range in days"}
            },
            "examples": [
                {"days": 30},
                {"days": 7}
            ],
        },
        _implementation=_sla_metrics,

    ),
]

# No additional reference tools
ENHANCED_TOOLS = ENHANCED_TOOLS



# ---------------------------------------------------------------------------
# Server Creation and Running
# ---------------------------------------------------------------------------

def create_server() -> Server:
    """Instantiate a Server and register tools."""
    server = Server("helpdesk-ai-agent")

    @server.list_tools()
    async def _list_tools() -> List[types.Tool]:
        return [
            types.Tool(
                name=t.name,
                description=t.description,
                inputSchema=t.inputSchema,
            )
            for t in ENHANCED_TOOLS
        ]

    @server.call_tool()
    async def _call_tool(name: str, arguments: dict | None) -> list:
        tool = next((t for t in ENHANCED_TOOLS if t.name == name), None)
        if not tool:
            raise ValueError(f"Unknown tool: {name}")
            
        args = arguments or {}
        result = await tool._implementation(**args)
        
        return [types.TextContent(type="text", text=json.dumps(result, default=str))]

    return server


def run_server() -> None:
    """Run the MCP server with stdio transport."""
    async def _main() -> None:
        # Set up logging
        config = get_config()
        logging.basicConfig(
            level=config.logging.level,
            format=config.logging.format
        )
        
        server = create_server()
        async with stdio_server() as (read, write):
            await server.run(read, write)

    anyio.run(_main)


__all__ = [
    "MCPServerConfig",
    "get_config",
    "set_config",
    "ENHANCED_TOOLS",
    "create_server",
    "run_server"
]<|MERGE_RESOLUTION|>--- conflicted
+++ resolved
@@ -588,7 +588,7 @@
                 applied_updates["Ticket_Status_ID"] = status_value[0]
             message = applied_updates.pop("message", None)
 
-<<<<<<< HEAD
+
             try:
                 update_model = TicketUpdate(**applied_updates)
             except ValidationError as ve:
@@ -600,17 +600,17 @@
             # Closing logic
             if update_dict.get("Ticket_Status_ID") == 4 and "Closed_Date" not in update_dict:
                 update_dict["Closed_Date"] = datetime.now(timezone.utc)
-=======
+
             # Closing logic - Status 3 is Closed, not Status 4
             if applied_updates.get("Ticket_Status_ID") == 3 and "Closed_Date" not in applied_updates:
                 applied_updates["Closed_Date"] = datetime.now(timezone.utc)
->>>>>>> dbce3136
+
 
             # Assignment defaults
             if "Assigned_Email" in update_dict and "Assigned_Name" not in update_dict:
                 update_dict["Assigned_Name"] = update_dict.get("Assigned_Email")
 
-<<<<<<< HEAD
+
             update_dict["LastModified"] = datetime.now(timezone.utc)
             update_dict["LastModfiedBy"] = "Gil AI"
 
@@ -618,7 +618,7 @@
             if not updated:
                 await db_session.rollback()
                 return {"status": "error", "error": f"Ticket {ticket_id} not found"}
-=======
+
             try:
                 updated = await TicketManager().update_ticket(db_session, ticket_id, applied_updates)
                 if not updated:
@@ -632,7 +632,7 @@
                         applied_updates.get("Assigned_Email", "system"),
                         applied_updates.get("Assigned_Name", applied_updates.get("Assigned_Email", "system")),
                     )
->>>>>>> dbce3136
+
 
                 await db_session.commit()
 
@@ -668,7 +668,7 @@
             if isinstance(status_value, list) and len(status_value) == 1:
                 applied_updates["Ticket_Status_ID"] = status_value[0]
 
-<<<<<<< HEAD
+
             try:
                 update_model = TicketUpdate(**applied_updates)
             except ValidationError as ve:
@@ -701,10 +701,10 @@
                 await db_session.rollback()
             else:
                 await db_session.commit()
-=======
+
             updated: list[Dict[str, Any]] = []
             failed: list[Dict[str, Any]] = []
->>>>>>> dbce3136
+
 
             try:
                 for tid in ticket_ids:
