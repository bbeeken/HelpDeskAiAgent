"""Configuration management for the MCP server and stub MCP server helpers."""

from __future__ import annotations

import json
import os
import logging
from dataclasses import dataclass, field
from typing import Any, Dict, Iterable, List, Optional

import anyio
from mcp.server import Server
from mcp.server.stdio import stdio_server
from mcp import types

from .mcp_server import Tool

logger = logging.getLogger(__name__)


@dataclass
class DatabaseConfig:
    """Database configuration settings."""
    max_retries: int = 3
    retry_base_delay: float = 0.1
    retry_backoff_factor: int = 2
    session_timeout: int = 300  # seconds
    pool_size: int = 10
    max_overflow: int = 20
    pool_pre_ping: bool = True


@dataclass
class ServerConfig:
    """Main server configuration."""
    name: str = "helpdesk-ai-agent"
    version: str = "1.0.0"
    default_limit: int = 10
    max_limit: int = 1000
    enable_metrics: bool = True
    enable_health_check: bool = True


@dataclass
class LoggingConfig:
    """Logging configuration."""
    level: str = "INFO"
    format: str = "%(asctime)s - %(name)s - %(levelname)s - %(message)s"
    file_path: Optional[str] = None
    max_file_size: int = 10 * 1024 * 1024  # 10MB
    backup_count: int = 5


@dataclass
class SecurityConfig:
    """Security and validation configuration."""
    enable_rate_limiting: bool = True
    max_requests_per_minute: int = 100
    max_requests_per_hour: int = 1000
    require_authentication: bool = False
    allowed_origins: List[str] = field(default_factory=list)


@dataclass
class MCPServerConfig:
    """Complete MCP server configuration."""
    database: DatabaseConfig = field(default_factory=DatabaseConfig)
    server: ServerConfig = field(default_factory=ServerConfig)
    logging: LoggingConfig = field(default_factory=LoggingConfig)
    security: SecurityConfig = field(default_factory=SecurityConfig)
    
    @classmethod
    def from_env(cls) -> 'MCPServerConfig':
        """Create configuration from environment variables."""
        config = cls()
        
        # Database settings
        config.database.max_retries = int(os.getenv('DB_MAX_RETRIES', config.database.max_retries))
        config.database.retry_base_delay = float(os.getenv('DB_RETRY_DELAY', config.database.retry_base_delay))
        config.database.session_timeout = int(os.getenv('DB_SESSION_TIMEOUT', config.database.session_timeout))
        config.database.pool_size = int(os.getenv('DB_POOL_SIZE', config.database.pool_size))
        
        # Server settings
        config.server.name = os.getenv('SERVER_NAME', config.server.name)
        config.server.default_limit = int(os.getenv('DEFAULT_LIMIT', config.server.default_limit))
        config.server.max_limit = int(os.getenv('MAX_LIMIT', config.server.max_limit))
        config.server.enable_metrics = os.getenv('ENABLE_METRICS', 'true').lower() == 'true'
        
        # Logging settings
        config.logging.level = os.getenv('LOG_LEVEL', config.logging.level)
        config.logging.file_path = os.getenv('LOG_FILE_PATH')
        
        # Security settings
        config.security.enable_rate_limiting = os.getenv('ENABLE_RATE_LIMITING', 'true').lower() == 'true'
        config.security.max_requests_per_minute = int(os.getenv('MAX_REQUESTS_PER_MINUTE', config.security.max_requests_per_minute))
        config.security.require_authentication = os.getenv('REQUIRE_AUTH', 'false').lower() == 'true'
        
        allowed_origins = os.getenv('ALLOWED_ORIGINS', '')
        if allowed_origins:
            config.security.allowed_origins = [origin.strip() for origin in allowed_origins.split(',')]
        
        return config
    
    def validate(self) -> None:
        """Validate configuration settings."""
        if self.server.max_limit <= 0:
            raise ValueError("max_limit must be positive")
        
        if self.server.default_limit <= 0:
            raise ValueError("default_limit must be positive")
        
        if self.server.default_limit > self.server.max_limit:
            raise ValueError("default_limit cannot exceed max_limit")
        
        if self.database.max_retries <= 0:
            raise ValueError("max_retries must be positive")
        
        if self.database.retry_base_delay <= 0:
            raise ValueError("retry_base_delay must be positive")
        
        if self.logging.level not in ['DEBUG', 'INFO', 'WARNING', 'ERROR', 'CRITICAL']:
            raise ValueError(f"Invalid log level: {self.logging.level}")


# Global configuration instance
_config: Optional[MCPServerConfig] = None


def get_config() -> MCPServerConfig:
    """Get the global configuration instance."""
    global _config
    if _config is None:
        _config = MCPServerConfig.from_env()
        _config.validate()
    return _config


def set_config(config: MCPServerConfig) -> None:
    """Set the global configuration instance."""
    global _config
    config.validate()
    _config = config


# ---------------------------------------------------------------------------
# MCP server tool configuration
# ---------------------------------------------------------------------------

from datetime import datetime, timezone
from typing import Any, Dict as _Dict
import json
import html
from mcp import types

from src.infrastructure import database as db
from src.core.services.ticket_management import TicketManager
from src.core.services.reference_data import ReferenceDataManager
from src.shared.schemas.ticket import TicketExpandedOut, TicketCreate
from src.core.repositories.models import Priority
from sqlalchemy import select
from src.core.services.analytics_reporting import (
    open_tickets_by_site,
    open_tickets_by_user,
    tickets_by_status,
    ticket_trend,
    sla_breaches,
    AnalyticsManager,
)
from src.core.services.enhanced_context import EnhancedContextManager
from sqlalchemy import select, func, or_
from src.core.repositories.models import (
    VTicketMasterExpanded,
    TicketStatus,
)

from src.core.services.advanced_query import AdvancedQueryManager
from src.shared.schemas.agent_data import AdvancedQuery

from src.core.repositories.models import Ticket, TicketStatus
from sqlalchemy import select, func, or_




async def _get_ticket(ticket_id: int) -> _Dict[str, Any]:
    """Retrieve a ticket by ID and return full details."""
    try:
        async with db.SessionLocal() as db_session:
            ticket = await TicketManager().get_ticket(db_session, ticket_id)
            if not ticket:
                return {"status": "error", "error": "Ticket not found"}
            data = TicketExpandedOut.model_validate(ticket).model_dump()
            return {"status": "success", "data": data}
    except Exception as e:
        logger.error(f"Error in get_ticket: {e}")
        return {"status": "error", "error": str(e)}


async def _list_tickets(
    limit: int = 10,
    skip: int = 0,
    filters: _Dict[str, Any] | None = None,
    sort: list[str] | None = None,
) -> _Dict[str, Any]:
    """List tickets with optional filtering."""
    try:
        async with db.SessionLocal() as db_session:
            tickets = await TicketManager().list_tickets(
                db_session,
                filters=filters or None,
                skip=skip,
                limit=limit,
                sort=sort,
            )
            data = [
                TicketExpandedOut.model_validate(t).model_dump() for t in tickets
            ]
            return {"status": "success", "data": data}
    except Exception as e:
        logger.error(f"Error in list_tickets: {e}")
        return {"status": "error", "error": str(e)}


async def _get_tickets_by_user(
    identifier: str,
    skip: int = 0,
    limit: int = 100,
    status: str | None = None,
    filters: _Dict[str, Any] | None = None,
) -> _Dict[str, Any]:
    """Return tickets associated with a user."""
    try:
        async with db.SessionLocal() as db_session:
            tickets = await TicketManager().get_tickets_by_user(
                db_session,
                identifier,
                skip=skip,
                limit=limit,
                status=status,
                filters=filters,
            )
            data = [
                TicketExpandedOut.model_validate(t).model_dump() for t in tickets
            ]
            return {"status": "success", "data": data}
    except Exception as e:
        logger.error(f"Error in get_tickets_by_user: {e}")
        return {"status": "error", "error": str(e)}


async def _search_tickets(query: str, limit: int = 10) -> _Dict[str, Any]:
    """Search tickets by text query."""
    try:
        async with db.SessionLocal() as db_session:
            results = await TicketManager().search_tickets(
                db_session, query, limit=limit
            )
            return {"status": "success", "data": results}
    except Exception as e:
        logger.error(f"Error in search_tickets: {e}")
        return {"status": "error", "error": str(e)}


async def _search_tickets_advanced(**criteria: Any) -> _Dict[str, Any]:
    """Perform advanced ticket search with metadata."""
    try:
        query = AdvancedQuery.model_validate(criteria or {})

        if query.text_search:
            query.text_search = html.escape(query.text_search)
        if query.contact_name:
            query.contact_name = html.escape(query.contact_name)

        query.search_fields = [html.escape(f) for f in query.search_fields]

        sanitized_custom: _Dict[str, Any] = {}
        for key, val in query.custom_filters.items():
            sanitized_custom[key] = html.escape(val) if isinstance(val, str) else val
        query.custom_filters = sanitized_custom

        if query.assigned_to:
            query.assigned_to = [html.escape(v) for v in query.assigned_to]
        if query.contact_email:
            query.contact_email = [html.escape(v) for v in query.contact_email]
        if query.status_filter:
            query.status_filter = [html.escape(str(v)) for v in query.status_filter]

        async with db.SessionLocal() as db_session:
            mgr = AdvancedQueryManager(db_session)
            result = await mgr.query_tickets_advanced(query)
            return {"status": "success", "data": result.model_dump()}
    except Exception as e:
        logger.error(f"Error in search_tickets_advanced: {e}")
        return {"status": "error", "error": str(e)}


async def _create_ticket(**payload: Any) -> _Dict[str, Any]:
    """Create a new ticket and return the created record."""
    try:
        async with db.SessionLocal() as db_session:
            payload.setdefault("Created_Date", datetime.now(timezone.utc))
            payload.setdefault("LastModified", datetime.now(timezone.utc))
            result = await TicketManager().create_ticket(db_session, payload)
            if not result.success:
                await db_session.rollback()
                raise Exception(result.error or "create failed")
            await db_session.commit()
            ticket = await TicketManager().get_ticket(
                db_session, result.data.Ticket_ID
            )
            data = TicketExpandedOut.model_validate(ticket).model_dump()
            return {"status": "success", "data": data}
    except Exception as e:
        logger.error(f"Error in create_ticket: {e}")
        return {"status": "error", "error": str(e)}


async def _update_ticket(ticket_id: int, updates: _Dict[str, Any]) -> _Dict[str, Any]:
    """Update an existing ticket."""
    try:
        async with db.SessionLocal() as db_session:
            updated = await TicketManager().update_ticket(db_session, ticket_id, updates)
            if not updated:
                await db_session.rollback()
                return {"status": "error", "error": "Ticket not found"}
            await db_session.commit()
            ticket = await TicketManager().get_ticket(db_session, ticket_id)
            data = TicketExpandedOut.model_validate(ticket).model_dump()
            return {"status": "success", "data": data}
    except Exception as e:
        logger.error(f"Error in update_ticket: {e}")
        return {"status": "error", "error": str(e)}


async def _bulk_update_tickets(
    ticket_ids: list[int],
    updates: _Dict[str, Any],
    dry_run: bool = False,
) -> _Dict[str, Any]:
    """Apply the same updates to multiple tickets."""
    try:
        async with db.SessionLocal() as db_session:
            mgr = TicketManager()
            updated: list[_Dict[str, Any]] = []
            missing: list[int] = []
            for tid in ticket_ids:
                result = await mgr.update_ticket(db_session, tid, updates)
                if not result:
                    missing.append(tid)
                    continue
                ticket = await mgr.get_ticket(db_session, tid)
                updated.append(TicketExpandedOut.model_validate(ticket).model_dump())

            if dry_run:
                await db_session.rollback()
            else:
                await db_session.commit()

            return {
                "status": "success",
                "data": updated,
                "missing": missing,
                "dry_run": dry_run,
            }
    except Exception as e:
        logger.error(f"Error in bulk_update_tickets: {e}")
        return {"status": "error", "error": str(e)}


async def _close_ticket(
    ticket_id: int,
    resolution: str,
    status_id: int = 4,
) -> _Dict[str, Any]:
    """Close a ticket with a resolution."""
    try:
        async with db.SessionLocal() as db_session:
            updates = {
                "Ticket_Status_ID": status_id,
                "Resolution": resolution,
                "Closed_Date": datetime.now(timezone.utc),
            }
            updated = await TicketManager().update_ticket(db_session, ticket_id, updates)
            if not updated:
                await db_session.rollback()
                return {"status": "error", "error": "Ticket not found"}
            await db_session.commit()
            ticket = await TicketManager().get_ticket(db_session, ticket_id)
            data = TicketExpandedOut.model_validate(ticket).model_dump()
            return {"status": "success", "data": data}
    except Exception as e:
        logger.error(f"Error in close_ticket: {e}")
        return {"status": "error", "error": str(e)}


async def _assign_ticket(
    ticket_id: int,
    assignee_email: str,
    assignee_name: str | None = None,
) -> _Dict[str, Any]:
    """Assign a ticket to a technician."""
    try:
        async with db.SessionLocal() as db_session:
            updates = {
                "Assigned_Email": assignee_email,
                "Assigned_Name": assignee_name or assignee_email,
            }
            updated = await TicketManager().update_ticket(db_session, ticket_id, updates)
            if not updated:
                await db_session.rollback()
                return {"status": "error", "error": "Ticket not found"}
            await db_session.commit()
            ticket = await TicketManager().get_ticket(db_session, ticket_id)
            data = TicketExpandedOut.model_validate(ticket).model_dump()
            return {"status": "success", "data": data}
    except Exception as e:
        logger.error(f"Error in assign_ticket: {e}")
        return {"status": "error", "error": str(e)}


async def _add_ticket_message(
    ticket_id: int,
    message: str,
    sender_name: str,
    sender_code: str | None = None,
) -> _Dict[str, Any]:
    """Add a message to a ticket."""
    try:
        async with db.SessionLocal() as db_session:
            created = await TicketManager().post_message(
                db_session,
                ticket_id,
                message,
                sender_code or sender_name,
                sender_name,
            )
            return {
                "status": "success",
                "data": {
                    "id": created.ID,
                    "ticket_id": created.Ticket_ID,
                    "message": created.Message,
                },
            }
    except Exception as e:
        logger.error(f"Error in add_ticket_message: {e}")
        return {"status": "error", "error": str(e)}



async def _escalate_ticket(
    ticket_id: int,
    severity_id: int,
    assignee_email: str,
    assignee_name: str | None = None,
    message: str | None = None,
) -> _Dict[str, Any]:
    """Escalate a ticket by updating severity and assignee."""
    try:
        async with db.SessionLocal() as db_session:
            updates = {
                "Severity_ID": severity_id,
                "Assigned_Email": assignee_email,
                "Assigned_Name": assignee_name or assignee_email,
            }
            updated = await TicketManager().update_ticket(db_session, ticket_id, updates)
            await db_session.commit()
            if not updated:
                return {"status": "error", "error": "Ticket not found"}

            note = message or "Ticket escalated"
            await TicketManager().post_message(
                db_session,
                ticket_id,
                note,
                assignee_email,
                assignee_name or assignee_email,
            )
            await db_session.commit()

            ticket = await TicketManager().get_ticket(db_session, ticket_id)
            data = TicketExpandedOut.model_validate(ticket).model_dump()
            return {"status": "success", "data": data}
    except Exception as e:
        logger.error(f"Error in escalate_ticket: {e}")

async def _get_ticket_messages(ticket_id: int) -> _Dict[str, Any]:
    """Return messages for a ticket with message length."""
    try:
        async with db.SessionLocal() as db_session:
            msgs = await TicketManager().get_messages(db_session, ticket_id)
            data = [
                {
                    "ID": m.ID,
                    "Ticket_ID": m.Ticket_ID,
                    "Message": m.Message,
                    "SenderUserCode": m.SenderUserCode,
                    "SenderUserName": m.SenderUserName,
                    "DateTimeStamp": m.DateTimeStamp,
                    "message_length": len(m.Message or ""),
                }
                for m in msgs
            ]
            return {"status": "success", "data": data}
    except Exception as e:
        logger.error(f"Error in get_ticket_messages: {e}")
        return {"status": "error", "error": str(e)}


async def _get_ticket_attachments(ticket_id: int) -> _Dict[str, Any]:
    """Return attachments for a ticket with file type."""
    try:
        async with db.SessionLocal() as db_session:
            atts = await TicketManager().get_attachments(db_session, ticket_id)
            data = [
                {
                    "ID": a.ID,
                    "Ticket_ID": a.Ticket_ID,
                    "Name": a.Name,
                    "WebURl": a.WebURl,
                    "UploadDateTime": a.UploadDateTime,
                    "file_type": os.path.splitext(a.Name)[1].lstrip(".").lower(),
                }
                for a in atts
            ]
            return {"status": "success", "data": data}
    except Exception as e:
        logger.error(f"Error in get_ticket_attachments: {e}")

        return {"status": "error", "error": str(e)}


async def _get_open_tickets(
    days: int = 3650,
    limit: int = 10,
    skip: int = 0,
    filters: _Dict[str, Any] | None = None,
    sort: list[str] | None = None,
) -> _Dict[str, Any]:
    """Return open tickets with optional filters and sorting."""
    try:
        async with db.SessionLocal() as db_session:
            tickets = await TicketManager().get_tickets_by_timeframe(
                db_session,
                status="open",
                days=days,
                limit=limit + skip if limit else None,
            )

            if filters:
                filtered = []
                for t in tickets:
                    match = True
                    for k, v in filters.items():
                        if hasattr(t, k) and getattr(t, k) != v:
                            match = False
                            break
                    if match:
                        filtered.append(t)
                tickets = filtered

            if sort:
                for key in reversed(sort):
                    direction = "asc"
                    column = key
                    if key.startswith("-"):
                        column = key[1:]
                        direction = "desc"
                    elif " " in key:
                        column, dir_part = key.rsplit(" ", 1)
                        if dir_part.lower() in {"asc", "desc"}:
                            direction = dir_part.lower()
                    if tickets and hasattr(tickets[0], column):
                        tickets.sort(
                            key=lambda t: getattr(t, column),
                            reverse=direction == "desc",
                        )

            if skip:
                tickets = tickets[skip:]
            if limit:
                tickets = tickets[:limit]

            data = [TicketExpandedOut.model_validate(t).model_dump() for t in tickets]
            return {"status": "success", "data": data}
    except Exception as e:
        logger.error(f"Error in get_open_tickets: {e}")
        return {"status": "error", "error": str(e)}


async def _get_analytics(type: str, params: _Dict[str, Any] | None = None) -> _Dict[str, Any]:
    """Return analytics data based on requested type."""
    try:
        async with db.SessionLocal() as db_session:
            if type == "status_counts":
                result = await tickets_by_status(db_session)
                data = result.data if getattr(result, "success", True) else []
            elif type == "site_counts":
                data = await open_tickets_by_site(db_session)
            elif type == "technician_workload":
                data = await open_tickets_by_user(db_session, params or None)
            elif type == "sla_breaches":
                days = params.get("sla_days", 2) if params else 2
                status_ids = params.get("status_ids") if params else None
                data = {
                    "breaches": await sla_breaches(
                        db_session, sla_days=days, status_ids=status_ids, filters=params
                    )
                }
            elif type == "trends":
                days = params.get("days", 7) if params else 7
                data = await ticket_trend(db_session, days)
            else:
                raise ValueError("unknown analytics type")
            return {"status": "success", "data": data}
    except Exception as e:
        logger.error(f"Error in get_analytics: {e}")
        return {"status": "error", "error": str(e)}


async def _get_sla_metrics(
    sla_days: int = 2,
    filters: _Dict[str, Any] | None = None,
    status_ids: list[int] | None = None,
) -> _Dict[str, Any]:
    """Return SLA compliance metrics."""
    try:
        async with db.SessionLocal() as db_session:
            query = (
                select(func.count(Ticket.Ticket_ID))
                .join(TicketStatus, Ticket.Ticket_Status_ID == TicketStatus.ID, isouter=True)
                .filter(
                    or_(
                        TicketStatus.Label.ilike("%open%"),
                        TicketStatus.Label.ilike("%progress%"),
                    )
                )
            )
            if filters:
                for key, value in filters.items():
                    if hasattr(Ticket, key):
                        query = query.filter(getattr(Ticket, key) == value)

            open_count = await db_session.scalar(query) or 0

            breaches = await sla_breaches(
                db_session,
                sla_days=sla_days,
                filters=filters,
                status_ids=status_ids,
            )

            compliance = ((open_count - breaches) / open_count * 100) if open_count else 100.0

            return {
                "status": "success",
                "data": {
                    "open_tickets": open_count,
                    "sla_breaches": breaches,
                    "sla_compliance_pct": round(compliance, 2),
                },
            }
    except Exception as e:
        logger.error(f"Error in get_sla_metrics: {e}")
        return {"status": "error", "error": str(e)}


async def _list_reference_data(
    type: str,
    limit: int = 10,
    filters: _Dict[str, Any] | None = None,
    sort: list[str] | None = None,
) -> _Dict[str, Any]:
    """Return reference data such as sites or assets."""
    try:
        async with db.SessionLocal() as db_session:
            mgr = ReferenceDataManager()
            if type == "sites":
                records = await mgr.list_sites(
                    db_session, limit=limit, filters=filters or None, sort=sort
                )
            elif type == "assets":
                records = await mgr.list_assets(
                    db_session, limit=limit, filters=filters or None, sort=sort
                )
            elif type == "vendors":
                records = await mgr.list_vendors(
                    db_session, limit=limit, filters=filters or None, sort=sort
                )
            elif type == "categories":
                records = await mgr.list_categories(
                    db_session, filters=filters or None, sort=sort
                )
            else:
                raise ValueError("unknown reference data type")
            data = [r.__dict__ for r in records]
            return {"status": "success", "data": data}
    except Exception as e:
        logger.error(f"Error in list_reference_data: {e}")
        return {"status": "error", "error": str(e)}


<<<<<<< HEAD
async def _count_open_tickets_by_field(
    db_session, field_name: str, ids: list[int]
) -> dict[int, int]:
    """Return open ticket counts grouped by the specified field."""
    if not ids:
        return {}
    column = getattr(VTicketMasterExpanded, field_name)
    result = await db_session.execute(
        select(column, func.count(VTicketMasterExpanded.Ticket_ID))
        .join(
            TicketStatus,
            VTicketMasterExpanded.Ticket_Status_ID == TicketStatus.ID,
            isouter=True,
        )
        .filter(column.in_(ids))
        .filter(
            or_(
                TicketStatus.Label.ilike("%open%"),
                TicketStatus.Label.ilike("%progress%"),
            )
        )
        .group_by(column)
    )
    return {row[0]: row[1] for row in result.all()}


async def _count_total_tickets_by_field(
    db_session, field_name: str, ids: list[int]
) -> dict[int, int]:
    """Return total ticket counts grouped by a field."""
    if not ids:
        return {}
    column = getattr(VTicketMasterExpanded, field_name)
    result = await db_session.execute(
        select(column, func.count(VTicketMasterExpanded.Ticket_ID))
        .filter(column.in_(ids))
        .group_by(column)
    )
    return {row[0]: row[1] for row in result.all()}


async def _list_sites_enhanced(
    limit: int = 10,
    skip: int = 0,
    filters: _Dict[str, Any] | None = None,
    sort: list[str] | None = None,
) -> _Dict[str, Any]:
    """List sites with ticket counts."""
    try:
        async with db.SessionLocal() as db_session:
            mgr = ReferenceDataManager()
            sites = await mgr.list_sites(
                db_session,
                skip=skip,
                limit=limit,
                filters=filters or None,
                sort=sort,
            )
            ids = [s.ID for s in sites]
            open_counts = await _count_open_tickets_by_field(db_session, "Site_ID", ids)
            total_counts = await _count_total_tickets_by_field(db_session, "Site_ID", ids)
            data = []
            for s in sites:
                item = s.__dict__.copy()
                item["open_tickets"] = open_counts.get(s.ID, 0)
                item["total_tickets"] = total_counts.get(s.ID, 0)
                data.append(item)
            return {"status": "success", "data": data}
    except Exception as e:
        logger.error(f"Error in list_sites_enhanced: {e}")
        return {"status": "error", "error": str(e)}


async def _list_assets_enhanced(
    limit: int = 10,
    skip: int = 0,
    filters: _Dict[str, Any] | None = None,
    sort: list[str] | None = None,
) -> _Dict[str, Any]:
    """List assets with ticket counts."""
    try:
        async with db.SessionLocal() as db_session:
            mgr = ReferenceDataManager()
            assets = await mgr.list_assets(
                db_session,
                skip=skip,
                limit=limit,
                filters=filters or None,
                sort=sort,
            )
            ids = [a.ID for a in assets]
            open_counts = await _count_open_tickets_by_field(db_session, "Asset_ID", ids)
            total_counts = await _count_total_tickets_by_field(db_session, "Asset_ID", ids)
            data = []
            for a in assets:
                item = a.__dict__.copy()
                item["open_tickets"] = open_counts.get(a.ID, 0)
                item["total_tickets"] = total_counts.get(a.ID, 0)
                data.append(item)
            return {"status": "success", "data": data}
    except Exception as e:
        logger.error(f"Error in list_assets_enhanced: {e}")
        return {"status": "error", "error": str(e)}


async def _list_vendors_enhanced(
    limit: int = 10,
    skip: int = 0,
    filters: _Dict[str, Any] | None = None,
    sort: list[str] | None = None,
) -> _Dict[str, Any]:
    """List vendors with ticket counts."""
    try:
        async with db.SessionLocal() as db_session:
            mgr = ReferenceDataManager()
            vendors = await mgr.list_vendors(
                db_session,
                skip=skip,
                limit=limit,
                filters=filters or None,
                sort=sort,
            )
            ids = [v.ID for v in vendors]
            open_counts = await _count_open_tickets_by_field(db_session, "Assigned_Vendor_ID", ids)
            total_counts = await _count_total_tickets_by_field(db_session, "Assigned_Vendor_ID", ids)
            data = []
            for v in vendors:
                item = v.__dict__.copy()
                item["open_tickets"] = open_counts.get(v.ID, 0)
                item["total_tickets"] = total_counts.get(v.ID, 0)
                data.append(item)
            return {"status": "success", "data": data}
    except Exception as e:
        logger.error(f"Error in list_vendors_enhanced: {e}")
        return {"status": "error", "error": str(e)}


async def _list_categories_enhanced(
    limit: int = 10,
    skip: int = 0,
    filters: _Dict[str, Any] | None = None,
    sort: list[str] | None = None,
) -> _Dict[str, Any]:
    """List categories with ticket counts."""
    try:
        async with db.SessionLocal() as db_session:
            mgr = ReferenceDataManager()
            cats = await mgr.list_categories(
                db_session,
                filters=filters or None,
                sort=sort,
            )
            ids = [c.ID for c in cats]
            open_counts = await _count_open_tickets_by_field(
                db_session,
                "Ticket_Category_ID",
                ids,
            )
            total_counts = await _count_total_tickets_by_field(
                db_session,
                "Ticket_Category_ID",
                ids,
            )
            data = []
            for c in cats:
                item = c.__dict__.copy()
                item["open_tickets"] = open_counts.get(c.ID, 0)
                item["total_tickets"] = total_counts.get(c.ID, 0)
                data.append(item)
            return {"status": "success", "data": data}
    except Exception as e:
        logger.error(f"Error in list_categories_enhanced: {e}")
=======
async def _list_priorities() -> _Dict[str, Any]:
    """Return available priority levels ordered by ID."""
    try:
        async with db.SessionLocal() as db_session:
            result = await db_session.execute(select(Priority).order_by(Priority.ID))
            records = result.scalars().all()
            data = [{"id": p.ID, "level": p.Level} for p in records]
            return {"status": "success", "data": data}
    except Exception as e:
        logger.error(f"Error in list_priorities: {e}")
>>>>>>> cb20e532
        return {"status": "error", "error": str(e)}


async def _ticket_full_context(ticket_id: int) -> _Dict[str, Any]:
    """Return extended context for a ticket."""
    try:
        async with db.SessionLocal() as db_session:
            mgr = EnhancedContextManager(db_session)
            context = await mgr.get_ticket_full_context(ticket_id)
            return {"status": "success", "data": context}
    except Exception as e:
        logger.error(f"Error in get_ticket_full_context: {e}")
        return {"status": "error", "error": str(e)}


async def _system_snapshot() -> _Dict[str, Any]:
    """Return overall system snapshot."""
    try:
        async with db.SessionLocal() as db_session:
            mgr = EnhancedContextManager(db_session)
            snapshot = await mgr.get_system_snapshot()
            return {"status": "success", "data": snapshot}
    except Exception as e:
        logger.error(f"Error in get_system_snapshot: {e}")
        return {"status": "error", "error": str(e)}


<<<<<<< HEAD
async def _get_ticket_stats() -> _Dict[str, Any]:
    """Return ticket statistics across multiple dimensions."""
    try:
        async with db.SessionLocal() as db_session:
            mgr = EnhancedContextManager(db_session)
            data = {
                "by_status": await mgr._get_ticket_counts_by_status(),
                "by_priority": await mgr._get_ticket_counts_by_priority(),
                "by_site": await mgr._get_ticket_counts_by_site(),
                "by_category": await mgr._get_ticket_counts_by_category(),
            }
            return {"status": "success", "data": data}
    except Exception as e:
        logger.error(f"Error in get_ticket_stats: {e}")
        return {"status": "error", "error": str(e)}


async def _get_workload_analytics() -> _Dict[str, Any]:
    """Return workload analytics for technicians and queues."""
    try:
        async with db.SessionLocal() as db_session:
            mgr = EnhancedContextManager(db_session)
            data = {
                "technician_workloads": await mgr._get_all_technician_workloads(),
                "unassigned_tickets": await mgr._get_unassigned_tickets_summary(),
                "overdue_tickets": await mgr._get_overdue_tickets_summary(),
            }
            return {"status": "success", "data": data}
    except Exception as e:
        logger.error(f"Error in get_workload_analytics: {e}")
=======
async def _advanced_search(**query: Any) -> _Dict[str, Any]:
    """Run an advanced ticket search."""
    try:
        async with db.SessionLocal() as db_session:
            manager = AdvancedQueryManager(db_session)
            q = AdvancedQuery(**query)
            result = await manager.query_tickets_advanced(q)
            return {"status": "success", "data": result.model_dump()}
    except Exception as e:
        logger.error(f"Error in advanced_search: {e}")
        return {"status": "error", "error": str(e)}


async def _escalate_ticket(ticket_id: int, priority: int = 1) -> _Dict[str, Any]:
    """Escalate a ticket by adjusting its priority."""
    try:
        async with db.SessionLocal() as db_session:
            updates = {"Severity_ID": priority}
            updated = await TicketManager().update_ticket(db_session, ticket_id, updates)
            await db_session.commit()
            if not updated:
                return {"status": "error", "error": "Ticket not found"}
            ticket = await TicketManager().get_ticket(db_session, ticket_id)
            data = TicketExpandedOut.model_validate(ticket).model_dump()
            return {"status": "success", "data": data}
    except Exception as e:
        logger.error(f"Error in escalate_ticket: {e}")
        return {"status": "error", "error": str(e)}


async def _sla_metrics(days: int = 30) -> _Dict[str, Any]:
    """Retrieve SLA metrics dashboard."""
    try:
        async with db.SessionLocal() as db_session:
            mgr = AnalyticsManager(db_session)
            dashboard = await mgr.get_comprehensive_dashboard(time_range_days=days)
            return {"status": "success", "data": dashboard}
    except Exception as e:
        logger.error(f"Error in sla_metrics: {e}")
        return {"status": "error", "error": str(e)}


async def _bulk_update_tickets(ticket_ids: list[int], updates: _Dict[str, Any]) -> _Dict[str, Any]:
    """Apply updates to multiple tickets."""
    try:
        async with db.SessionLocal() as db_session:
            for tid in ticket_ids:
                await TicketManager().update_ticket(db_session, tid, updates)
            await db_session.commit()
            return {"status": "success", "data": {"updated": len(ticket_ids)}}
    except Exception as e:
        logger.error(f"Error in bulk_update_tickets: {e}")
>>>>>>> cb20e532
        return {"status": "error", "error": str(e)}


ENHANCED_TOOLS: List[Tool] = [
    Tool(
        name="get_ticket",
        description="Get a ticket by ID",
        inputSchema={
            "type": "object",
            "properties": {"ticket_id": {"type": "integer"}},
            "required": ["ticket_id"],
            "examples": [{"ticket_id": 123}],
        },
        _implementation=_get_ticket,
    ),
    Tool(
        name="list_tickets",
        description="List tickets with optional filters",
        inputSchema={
            "type": "object",
            "properties": {
                "limit": {"type": "integer", "default": 10},
                "skip": {"type": "integer", "default": 0},
                "filters": {"type": "object"},
                "sort": {"type": "array", "items": {"type": "string"}},
            },
            "examples": [{"limit": 5}],
        },
        _implementation=_list_tickets,
    ),
    Tool(
        name="create_ticket",
        description="Create a new ticket",
        inputSchema=TicketCreate.model_json_schema(),
        _implementation=_create_ticket,
    ),
    Tool(
        name="update_ticket",
        description="Update an existing ticket",
        inputSchema={
            "type": "object",
            "properties": {
                "ticket_id": {"type": "integer"},
                "updates": {"type": "object"},
            },
            "required": ["ticket_id", "updates"],
            "examples": [{"ticket_id": 1, "updates": {"Subject": "Updated"}}],
        },
        _implementation=_update_ticket,
    ),
    Tool(
        name="bulk_update_tickets",
        description="Update multiple tickets at once",
        inputSchema={
            "type": "object",
            "properties": {
                "ticket_ids": {"type": "array", "items": {"type": "integer"}},
                "updates": {"type": "object"},
                "dry_run": {"type": "boolean", "default": False},
            },
            "required": ["ticket_ids", "updates"],
        },
        _implementation=_bulk_update_tickets,
    ),
    Tool(
        name="close_ticket",
        description="Close a ticket with resolution",
        inputSchema={
            "type": "object",
            "properties": {
                "ticket_id": {"type": "integer"},
                "resolution": {"type": "string"},
                "status_id": {"type": "integer", "default": 4},
            },
            "required": ["ticket_id", "resolution"],
            "examples": [
                {"ticket_id": 1, "resolution": "Fixed", "status_id": 4}
            ],
        },
        _implementation=_close_ticket,
    ),
    Tool(
        name="assign_ticket",
        description="Assign a ticket to a technician",
        inputSchema={
            "type": "object",
            "properties": {
                "ticket_id": {"type": "integer"},
                "assignee_email": {"type": "string"},
                "assignee_name": {"type": "string"},
            },
            "required": ["ticket_id", "assignee_email"],
            "examples": [
                {
                    "ticket_id": 1,
                    "assignee_email": "agent@example.com",
                    "assignee_name": "Agent"
                }
            ],
        },
        _implementation=_assign_ticket,
    ),
    Tool(
        name="escalate_ticket",
        description="Escalate a ticket and update assignment",
        inputSchema={
            "type": "object",
            "properties": {
                "ticket_id": {"type": "integer"},
                "severity_id": {"type": "integer"},
                "assignee_email": {"type": "string"},
                "assignee_name": {"type": "string"},
                "message": {"type": "string"},
            },
            "required": ["ticket_id", "severity_id", "assignee_email"],
        },
        _implementation=_escalate_ticket,
    ),
    Tool(
        name="add_ticket_message",
        description="Add a message to a ticket",
        inputSchema={
            "type": "object",
            "properties": {
                "ticket_id": {"type": "integer"},
                "message": {"type": "string"},
                "sender_name": {"type": "string"},
                "sender_code": {"type": "string"},
            },
            "required": ["ticket_id", "message", "sender_name"],
            "examples": [
                {
                    "ticket_id": 1,
                    "message": "Working on it",
                    "sender_name": "Agent"
                }
            ],
        },
        _implementation=_add_ticket_message,
    ),
    Tool(

        name="get_ticket_messages",
        description="Retrieve messages for a ticket",
        inputSchema={
            "type": "object",
            "properties": {"ticket_id": {"type": "integer"}},
            "required": ["ticket_id"],
        },
        _implementation=_get_ticket_messages,
    ),
    Tool(
        name="get_ticket_attachments",
        description="Retrieve attachments for a ticket",
        inputSchema={
            "type": "object",
            "properties": {"ticket_id": {"type": "integer"}},
            "required": ["ticket_id"],
        },
        _implementation=_get_ticket_attachments,
    ),
    Tool(
        name="search_tickets",
        description="Search tickets",
        inputSchema={
            "type": "object",
            "properties": {
                "query": {"type": "string"},
                "limit": {"type": "integer", "default": 10},
            },
            "required": ["query"],
        },
        _implementation=_search_tickets,
    ),
    Tool(
        name="search_tickets_advanced",
        description="Advanced ticket search",
        inputSchema=AdvancedQuery.model_json_schema(),
        _implementation=_search_tickets_advanced,
    ),
    Tool(

        name="get_tickets_by_user",
        description="Retrieve tickets associated with a user",
        inputSchema={
            "type": "object",
            "properties": {
                "identifier": {"type": "string"},
                "skip": {"type": "integer", "default": 0},
                "limit": {"type": "integer", "default": 100},
                "status": {"type": "string"},
                "filters": {"type": "object"},
            },
            "required": ["identifier"],
            "examples": [
                {"identifier": "user@example.com", "status": "open"}
            ],
        },
        _implementation=_get_tickets_by_user,
    ),
    Tool(
        name="get_open_tickets",
        description="List open tickets with optional filters",
        inputSchema={
            "type": "object",
            "properties": {
                "days": {"type": "integer", "default": 3650},
                "limit": {"type": "integer", "default": 10},
                "skip": {"type": "integer", "default": 0},
                "filters": {"type": "object"},
                "sort": {"type": "array", "items": {"type": "string"}},
            },
            "examples": [{"days": 30, "limit": 20, "skip": 0, "sort": ["Priority_Level"]}],
        },
        _implementation=_get_open_tickets,
    ),
    Tool(
        name="get_analytics",
        description="Retrieve analytics information",
        inputSchema={
            "type": "object",
            "properties": {
                "type": {"type": "string"},
                "params": {"type": "object"},
            },
            "required": ["type"],
            "examples": [
                {"type": "status_counts"},
                {"type": "trends", "params": {"days": 7}}
            ],
        },
        _implementation=_get_analytics,
    ),
    Tool(
        name="get_sla_metrics",
        description="SLA compliance statistics",
        inputSchema={
            "type": "object",
            "properties": {
                "sla_days": {"type": "integer", "default": 2},
                "filters": {"type": "object"},
                "status_ids": {"type": "array", "items": {"type": "integer"}},
            },
        },
        _implementation=_get_sla_metrics,
    ),
    Tool(
        name="list_reference_data",
        description="List reference data like sites or assets",
        inputSchema={
            "type": "object",
            "properties": {
                "type": {"type": "string"},
                "limit": {"type": "integer", "default": 10},
                "filters": {"type": "object"},
                "sort": {"type": "array", "items": {"type": "string"}},
            },
            "required": ["type"],
            "examples": [
                {"type": "sites", "limit": 10, "filters": {}, "sort": ["Label"]}
            ],
        },
        _implementation=_list_reference_data,
    ),
    Tool(
        name="list_priorities",
        description="List available priority levels",
        inputSchema={},
        _implementation=_list_priorities,
    ),
    Tool(
        name="get_ticket_full_context",
        description="Full context for a ticket",
        inputSchema={
            "type": "object",
            "properties": {"ticket_id": {"type": "integer"}},
            "required": ["ticket_id"],
            "examples": [{"ticket_id": 123}],
        },
        _implementation=_ticket_full_context,
    ),
    Tool(
        name="get_system_snapshot",
        description="System snapshot",
        inputSchema={"type": "object", "examples": [{}]},
        _implementation=_system_snapshot,
    ),
    Tool(
        name="advanced_search",
        description="Run a detailed ticket search",
        inputSchema={
            "type": "object",
            "properties": {
                "text_search": {"type": "string"},
                "limit": {"type": "integer", "default": 100},
                "offset": {"type": "integer", "default": 0},
            },
            "examples": [{"text_search": "printer", "limit": 10}],
        },
        _implementation=_advanced_search,
    ),
    Tool(
        name="escalate_ticket",
        description="Escalate a ticket for faster attention",
        inputSchema={
            "type": "object",
            "properties": {
                "ticket_id": {"type": "integer"},
                "priority": {"type": "integer", "default": 1},
            },
            "required": ["ticket_id"],
            "examples": [{"ticket_id": 42}],
        },
        _implementation=_escalate_ticket,
    ),
    Tool(
        name="sla_metrics",
        description="Retrieve SLA performance metrics",
        inputSchema={
            "type": "object",
            "properties": {"days": {"type": "integer", "default": 30}},
            "examples": [{}],
        },
        _implementation=_sla_metrics,
    ),
    Tool(
        name="bulk_update_tickets",
        description="Apply updates to many tickets at once",
        inputSchema={
            "type": "object",
            "properties": {
                "ticket_ids": {"type": "array", "items": {"type": "integer"}},
                "updates": {"type": "object"},
            },
            "required": ["ticket_ids", "updates"],
            "examples": [{"ticket_ids": [1, 2], "updates": {}}],
        },
        _implementation=_bulk_update_tickets,
    ),
]

# Additional reference data tools providing ticket counts
ADDITIONAL_REFERENCE_TOOLS: List[Tool] = [
    Tool(
        name="list_sites_enhanced",
        description="List sites with ticket counts",
        inputSchema={
            "type": "object",
            "properties": {
                "limit": {"type": "integer", "default": 10},
                "skip": {"type": "integer", "default": 0},
                "filters": {"type": "object"},
                "sort": {"type": "array", "items": {"type": "string"}},
            },
        },
        _implementation=_list_sites_enhanced,
    ),
    Tool(
        name="list_assets_enhanced",
        description="List assets with ticket counts",
        inputSchema={
            "type": "object",
            "properties": {
                "limit": {"type": "integer", "default": 10},
                "skip": {"type": "integer", "default": 0},
                "filters": {"type": "object"},
                "sort": {"type": "array", "items": {"type": "string"}},
            },
        },
        _implementation=_list_assets_enhanced,
    ),
    Tool(
        name="list_vendors_enhanced",
        description="List vendors with ticket counts",
        inputSchema={
            "type": "object",
            "properties": {
                "limit": {"type": "integer", "default": 10},
                "skip": {"type": "integer", "default": 0},
                "filters": {"type": "object"},
                "sort": {"type": "array", "items": {"type": "string"}},
            },
        },
        _implementation=_list_vendors_enhanced,
    ),
    Tool(
        name="list_categories_enhanced",
        description="List categories with ticket counts",
        inputSchema={
            "type": "object",
            "properties": {
                "limit": {"type": "integer", "default": 10},
                "skip": {"type": "integer", "default": 0},
                "filters": {"type": "object"},
                "sort": {"type": "array", "items": {"type": "string"}},
            },
        },
        _implementation=_list_categories_enhanced,
    ),
]

# Include new tools in the main tool list
ENHANCED_TOOLS.extend(ADDITIONAL_REFERENCE_TOOLS)


def create_server() -> Server:
    """Instantiate a Server and register tools."""

    server = Server("helpdesk-ai-agent")

    @server.list_tools()
    async def _list_tools() -> List[types.Tool]:
        return [
            types.Tool(
                name=t.name,
                description=t.description,
                inputSchema=t.inputSchema,
            )
            for t in ENHANCED_TOOLS
        ]

    @server.call_tool()
    async def _call_tool(name: str, arguments: dict | None) -> list:
        tool = next((t for t in ENHANCED_TOOLS if t.name == name), None)
        if not tool:
            raise ValueError(f"Unknown tool: {name}")
        args = arguments or {}
        result = await tool._implementation(**args)
        return [types.TextContent(type="text", text=json.dumps(result, default=str))]

    return server


def run_server() -> None:
    """Run the MCP server with stdio transport."""
    async def _main() -> None:
        server = create_server()
        async with stdio_server() as (read, write):
            await server.run(read, write)

    anyio.run(_main)


__all__ = ["MCPServerConfig", "get_config", "set_config", "ENHANCED_TOOLS", "create_server", "run_server"]<|MERGE_RESOLUTION|>--- conflicted
+++ resolved
@@ -700,7 +700,7 @@
         return {"status": "error", "error": str(e)}
 
 
-<<<<<<< HEAD
+
 async def _count_open_tickets_by_field(
     db_session, field_name: str, ids: list[int]
 ) -> dict[int, int]:
@@ -873,7 +873,7 @@
             return {"status": "success", "data": data}
     except Exception as e:
         logger.error(f"Error in list_categories_enhanced: {e}")
-=======
+
 async def _list_priorities() -> _Dict[str, Any]:
     """Return available priority levels ordered by ID."""
     try:
@@ -884,7 +884,7 @@
             return {"status": "success", "data": data}
     except Exception as e:
         logger.error(f"Error in list_priorities: {e}")
->>>>>>> cb20e532
+
         return {"status": "error", "error": str(e)}
 
 
@@ -912,7 +912,6 @@
         return {"status": "error", "error": str(e)}
 
 
-<<<<<<< HEAD
 async def _get_ticket_stats() -> _Dict[str, Any]:
     """Return ticket statistics across multiple dimensions."""
     try:
@@ -943,7 +942,7 @@
             return {"status": "success", "data": data}
     except Exception as e:
         logger.error(f"Error in get_workload_analytics: {e}")
-=======
+
 async def _advanced_search(**query: Any) -> _Dict[str, Any]:
     """Run an advanced ticket search."""
     try:
@@ -996,7 +995,7 @@
             return {"status": "success", "data": {"updated": len(ticket_ids)}}
     except Exception as e:
         logger.error(f"Error in bulk_update_tickets: {e}")
->>>>>>> cb20e532
+
         return {"status": "error", "error": str(e)}
 
 
