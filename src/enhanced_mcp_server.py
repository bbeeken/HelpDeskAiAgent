--- conflicted
+++ resolved
@@ -856,14 +856,8 @@
                 overdue = await mgr._get_overdue_tickets_summary()
             return {"status": "success", "data": overdue}
 
-<<<<<<< HEAD
-        if type == "status_counts":
-            return JSONResponse(status_code=404, content={"detail": "Deprecated analytics type"})
-
-        valid_types = [
-=======
+
         valid_types = {
->>>>>>> 0b248ecc
             "overview",
             "ticket_counts",
             "workload",
@@ -871,15 +865,6 @@
             "trends",
             "overdue_tickets",
             "status_counts",
-<<<<<<< HEAD
-        ]
-        return JSONResponse(
-            status_code=404,
-            content={
-                "detail": f"Unknown analytics type: {type}. Valid types: {', '.join(valid_types)}"
-            },
-        )
-=======
         }
 
         if type in {"status_counts"}:
@@ -890,7 +875,7 @@
             "error": f"Unknown analytics type: {type}. Valid types: {', '.join(sorted(valid_types))}",
         }
 
->>>>>>> 0b248ecc
+
     except Exception as e:
         logger.error(f"Error in get_analytics_unified: {e}")
         return {"status": "error", "error": str(e)}
@@ -1434,11 +1419,9 @@
                         "overdue_tickets",
                         "status_counts",
                     ],
-<<<<<<< HEAD
-                    "description": "Analytics report type",
-=======
+
                     "description": "Analytics report type"
->>>>>>> 0b248ecc
+
                 },
                 "params": {"type": "object", "description": "Optional parameters for the report"},
             },
