"""Configuration management for the MCP server and stub MCP server helpers."""

from __future__ import annotations

import json
import os
import logging
import re
import base64
from dataclasses import dataclass, field
from datetime import datetime, timezone, timedelta
from typing import Any, Dict, List, Optional

import anyio
from fastapi import HTTPException
from mcp.server import Server
from mcp.server.stdio import stdio_server
from mcp import types
from sqlalchemy import select, func
from sklearn.feature_extraction.text import TfidfVectorizer
from sklearn.metrics.pairwise import cosine_similarity

from .mcp_server import Tool, create_enhanced_server
from src.infrastructure import database as db
from src.core.services.ticket_management import (
    TicketManager,
    apply_semantic_filters,
    _PRIORITY_MAP,
    _OPEN_STATE_IDS,
)
from src.core.services.user_services import UserManager
from src.core.services.reference_data import ReferenceDataManager
from src.shared.schemas.ticket import TicketExpandedOut, TicketCreate, TicketUpdate
from pydantic import ValidationError
from src.core.repositories.models import (
    PriorityLevel,
    Ticket,
    TicketStatus,
    VTicketMasterExpanded,
    Asset,
    Site,
    Vendor,
)
from src.core.services.analytics_reporting import (
    tickets_by_status,
    ticket_trend,
    AnalyticsManager,
)
from src.core.services.enhanced_context import EnhancedContextManager
from src.core.services.advanced_query import AdvancedQueryManager
from src.shared.schemas.agent_data import AdvancedQuery

logger = logging.getLogger(__name__)

# ISO 8601 datetime with optional fractional seconds and timezone
_ISO_DT_PATTERN = re.compile(
    r"^\d{4}-\d{2}-\d{2}T\d{2}:\d{2}:\d{2}(?:\.\d+)?(?:Z|[+-]\d{2}:\d{2})$"
)

# ---------------------------------------------------------------------------
# Configuration Classes
# ---------------------------------------------------------------------------

@dataclass
class DatabaseConfig:
    """Database configuration settings."""
    max_retries: int = 3
    retry_base_delay: float = 0.1
    retry_backoff_factor: int = 2
    session_timeout: int = 300  # seconds
    pool_size: int = 10
    max_overflow: int = 20
    pool_pre_ping: bool = True


@dataclass
class ServerConfig:
    """Main server configuration."""
    name: str = "helpdesk-ai-agent"
    version: str = "1.0.0"
    default_limit: int = 10
    max_limit: int = 1000
    enable_metrics: bool = True
    enable_health_check: bool = True


@dataclass
class LoggingConfig:
    """Logging configuration."""
    level: str = "INFO"
    format: str = "%(asctime)s - %(name)s - %(levelname)s - %(message)s"
    file_path: Optional[str] = None
    max_file_size: int = 10 * 1024 * 1024  # 10MB
    backup_count: int = 5


@dataclass
class SecurityConfig:
    """Security and validation configuration."""
    enable_rate_limiting: bool = True
    max_requests_per_minute: int = 100
    max_requests_per_hour: int = 1000
    require_authentication: bool = False
    allowed_origins: List[str] = field(default_factory=list)


@dataclass
class MCPServerConfig:
    """Complete MCP server configuration."""
    database: DatabaseConfig = field(default_factory=DatabaseConfig)
    server: ServerConfig = field(default_factory=ServerConfig)
    logging: LoggingConfig = field(default_factory=LoggingConfig)
    security: SecurityConfig = field(default_factory=SecurityConfig)
    
    @classmethod
    def from_env(cls) -> 'MCPServerConfig':
        """Create configuration from environment variables."""
        config = cls()
        
        # Database settings
        config.database.max_retries = int(os.getenv('DB_MAX_RETRIES', str(config.database.max_retries)))
        config.database.retry_base_delay = float(os.getenv('DB_RETRY_DELAY', str(config.database.retry_base_delay)))
        config.database.session_timeout = int(os.getenv('DB_SESSION_TIMEOUT', str(config.database.session_timeout)))
        config.database.pool_size = int(os.getenv('DB_POOL_SIZE', str(config.database.pool_size)))
        
        # Server settings
        config.server.name = os.getenv('SERVER_NAME', config.server.name)
        config.server.default_limit = int(os.getenv('DEFAULT_LIMIT', str(config.server.default_limit)))
        config.server.max_limit = int(os.getenv('MAX_LIMIT', str(config.server.max_limit)))
        config.server.enable_metrics = os.getenv('ENABLE_METRICS', 'true').lower() == 'true'
        
        # Logging settings
        config.logging.level = os.getenv('LOG_LEVEL', config.logging.level)
        config.logging.file_path = os.getenv('LOG_FILE_PATH')
        
        # Security settings
        config.security.enable_rate_limiting = os.getenv('ENABLE_RATE_LIMITING', 'true').lower() == 'true'
        config.security.max_requests_per_minute = int(os.getenv('MAX_REQUESTS_PER_MINUTE', str(config.security.max_requests_per_minute)))
        config.security.require_authentication = os.getenv('REQUIRE_AUTH', 'false').lower() == 'true'
        
        allowed_origins = os.getenv('ALLOWED_ORIGINS', '')
        if allowed_origins:
            config.security.allowed_origins = [origin.strip() for origin in allowed_origins.split(',')]
        
        return config
    
    def validate(self) -> None:
        """Validate configuration settings."""
        if self.server.max_limit <= 0:
            raise ValueError("max_limit must be positive")
        
        if self.server.default_limit <= 0:
            raise ValueError("default_limit must be positive")
        
        if self.server.default_limit > self.server.max_limit:
            raise ValueError("default_limit cannot exceed max_limit")
        
        if self.database.max_retries <= 0:
            raise ValueError("max_retries must be positive")
        
        if self.database.retry_base_delay <= 0:
            raise ValueError("retry_base_delay must be positive")
        
        if self.logging.level not in ['DEBUG', 'INFO', 'WARNING', 'ERROR', 'CRITICAL']:
            raise ValueError(f"Invalid log level: {self.logging.level}")


# Global configuration instance
_config: Optional[MCPServerConfig] = None


def get_config() -> MCPServerConfig:
    """Get the global configuration instance."""
    global _config
    if _config is None:
        _config = MCPServerConfig.from_env()
        _config.validate()
    return _config


def set_config(config: MCPServerConfig) -> None:
    """Set the global configuration instance."""
    global _config
    config.validate()
    _config = config


def _format_ticket_by_level(ticket: Any) -> dict:
    """Return a dict representation of a ticket with consistent priority labeling."""
    if isinstance(ticket, dict):
        data = ticket.copy()
    else:
        data = TicketExpandedOut.model_validate(ticket).model_dump()

    level = data.get("Priority_Level")
    if level and isinstance(level, str):
        data["Priority_Level"] = level.capitalize()

    return data


def _calculate_similarity_scores(texts: List[str], query: str) -> List[float]:
    """Return cosine similarity scores between the query and each text."""
    if not query or not texts:
        return [0.0] * len(texts)

    docs = [query] + texts
    vectorizer = TfidfVectorizer().fit(docs)
    query_vec = vectorizer.transform([query])
    text_vecs = vectorizer.transform(texts)
    similarities = cosine_similarity(text_vecs, query_vec).flatten()
    return similarities.tolist()


def _generate_search_highlights(ticket: dict, query: str) -> dict:
    """Highlight query terms in the subject and body preview."""
    if not query:
        return {"subject": ticket.get("Subject", ""), "body": ticket.get("body_preview", "")}
        
    pattern = re.compile(re.escape(query), re.IGNORECASE)
    subject = ticket.get("Subject") or ""
    body = ticket.get("body_preview") or ""
    
    return {
        "subject": pattern.sub(lambda m: f"<em>{m.group()}</em>", subject),
        "body": pattern.sub(lambda m: f"<em>{m.group()}</em>", body),
    }


def _ensure_utc(dt: datetime | None) -> datetime:
    """Return a timezone-aware datetime in UTC."""
    if dt is None:
        return datetime.now(timezone.utc)
    return dt if dt.tzinfo else dt.replace(tzinfo=timezone.utc)


def _is_ticket_overdue(ticket) -> bool:
    """Determine if a ticket is overdue based on creation date and status."""
    created = ticket.Created_Date
    if not created:
        return False
    age_hours = (datetime.now(timezone.utc) - _ensure_utc(created)).total_seconds() / 3600
    return age_hours > 24 and ticket.Closed_Date is None


def _estimate_complexity(ticket) -> str:
    """Rough complexity estimate based on subject and body length."""
    subject_length = len(getattr(ticket, "Subject", "") or "")
    body_length = len(getattr(ticket, "Ticket_Body", "") or "")
    if body_length > 500 or subject_length > 100:
        return "high"
    if body_length > 200 or subject_length > 50:
        return "medium"
    return "low"


# ---------------------------------------------------------------------------
# MCP Server Tool Implementations
# ---------------------------------------------------------------------------

async def _get_ticket(ticket_id: int, include_full_context: bool = False) -> Dict[str, Any]:
    """Retrieve a ticket by ID and return full details."""
    try:
        async with db.SessionLocal() as db_session:
            ticket = await TicketManager().get_ticket(db_session, ticket_id)
            if not ticket:
                return {"status": "error", "error": f"Ticket {ticket_id} not found"}
            data = _format_ticket_by_level(ticket)

            if include_full_context:
                mgr = EnhancedContextManager(db_session)
                messages = await mgr._get_ticket_messages(ticket_id)
                attachments = await mgr._get_ticket_attachments(ticket_id)
                history = await mgr._get_user_ticket_history(
                    ticket.Ticket_Contact_Email,
                    limit=5,
                )
                return {
                    "status": "success",
                    "data": data,
                    "messages": messages[-5:],
                    "attachments": attachments[-5:],
                    "user_history": history,
                }

            return {"status": "success", "data": data}
    except Exception as e:
        logger.error(f"Error in get_ticket: {e}")
        return {"status": "error", "error": str(e)}


async def _list_tickets(
    limit: int = 10,
    skip: int = 0,
    filters: Dict[str, Any] | None = None,
    sort: List[str] | None = None,
) -> Dict[str, Any]:
    """List tickets using semantic filters and return serialized results."""
    try:
        async with db.SessionLocal() as db_session:
            # Apply semantic filtering
            applied_filters = apply_semantic_filters(filters or {})
            
            tickets = await TicketManager().list_tickets(
                db_session,
                filters=applied_filters,
                skip=skip,
                limit=limit,
                sort=sort,
            )
            
            data = [_format_ticket_by_level(t) for t in tickets]
            
            return {
                "status": "success", 
                "data": data,
                "count": len(data),
                "skip": skip,
                "limit": limit
            }
    except Exception as e:
        logger.error(f"Error in list_tickets: {e}")
        return {"status": "error", "error": str(e)}


async def _get_tickets_by_user(
    identifier: str,
    skip: int = 0,
    limit: int = 100,
    status: str | None = None,
    filters: Dict[str, Any] | None = None,
) -> Dict[str, Any]:
    """Return tickets associated with a user."""
    try:
        async with db.SessionLocal() as db_session:
            applied_filters = apply_semantic_filters(filters or {})
            tickets = await TicketManager().get_tickets_by_user(
                db_session,
                identifier,
                skip=skip,
                limit=limit,
                status=status,
                filters=applied_filters,
            )
            data = [_format_ticket_by_level(t) for t in tickets]
            return {
                "status": "success",
                "data": data,
                "user": identifier,
                "count": len(data)
            }
    except Exception as e:
        logger.error(f"Error in get_tickets_by_user: {e}")
        return {"status": "error", "error": str(e)}


async def _search_tickets_enhanced(
    text: str | None = None,
    query: str | None = None,  # Backward compatibility alias
    user: str | None = None,
    user_identifier: str | None = None,  # Backward compatibility alias
    days: int | None = None,
    created_after: str | None = None,
    created_before: str | None = None,
    status: str | None = None,
    priority: str | None = None,
    site_id: int | None = None,
    assigned_to: str | None = None,
    unassigned_only: bool = False,
    filters: Dict[str, Any] | None = None,
    limit: int = 10,
    skip: int = 0,
    sort: List[str] | None = None,
    include_relevance_score: bool = True,
    include_highlights: bool = True,
) -> Dict[str, Any]:
    """Enhanced unified ticket search with AI-friendly features and semantic filtering."""
    try:
        # Backward compatibility aliasing
        if text is None and query is not None:
            text = query
        if user is None and user_identifier is not None:
            user = user_identifier
        if days is None and created_after is None and created_before is None:
            days = 30

        if created_after and not _ISO_DT_PATTERN.match(created_after):
            raise HTTPException(status_code=422, detail=f"Invalid created_after: {created_after}")
        if created_before and not _ISO_DT_PATTERN.match(created_before):
            raise HTTPException(status_code=422, detail=f"Invalid created_before: {created_before}")

        async with db.SessionLocal() as db_session:
            records, total_count = await TicketManager().search_tickets(
                db_session,
                text,
                limit=limit,
                params=None,
                user=user,
                days=days,
                created_after=created_after,
                created_before=created_before,
                status=status,
                priority=priority,
                site_id=site_id,
                assigned_to=assigned_to,
                unassigned_only=unassigned_only,
                filters=filters,
                skip=skip,
                sort=sort,
            )

            applied_filters: Dict[str, Any] = {}
            if status is not None:
                applied_filters.update(apply_semantic_filters({"status": status}))
            if priority is not None:
                applied_filters.update(apply_semantic_filters({"priority": priority}))
            if site_id is not None:
                applied_filters["Site_ID"] = site_id
            if assigned_to:
                applied_filters["Assigned_Email"] = assigned_to
            if filters:
                applied_filters.update(apply_semantic_filters(filters))

            summary_filter_keys: set[str] = set()
            if status is not None:
                summary_filter_keys.add("status")
            if priority is not None:
                summary_filter_keys.add("priority")
            if site_id is not None:
                summary_filter_keys.add("site_id")
            if assigned_to:
                summary_filter_keys.add("assigned_to")
            if filters:
                summary_filter_keys.update(filters.keys())

            # Process results with AI-friendly enhancements
            data: List[dict] = []
            text_corpus: List[str] = []
            for r in records:
                item = _format_ticket_by_level(r)
                item["metadata"] = {
                    "age_days": (datetime.now(timezone.utc) - _ensure_utc(r.Created_Date)).days if r.Created_Date else 0,
                    "is_overdue": _is_ticket_overdue(r),
                    "complexity_estimate": _estimate_complexity(r),
                }
                if text:
                    text_corpus.append(" ".join([
                        item.get("Subject", ""),
                        item.get("body_preview", ""),
                        item.get("Category_Name", ""),
                    ]))
                data.append(item)

            # Relevance scoring
            if text and include_relevance_score:
                scores = _calculate_similarity_scores(text_corpus, text)
                for itm, score in zip(data, scores):
                    itm["relevance_score"] = round(float(score), 2)

            # Highlights
            if text and include_highlights:
                for itm in data:
                    itm["highlights"] = _generate_search_highlights(itm, text)

            # Sort by relevance for text searches
            if text and include_relevance_score:
                data.sort(key=lambda d: d.get("relevance_score", 0), reverse=True)

            # Build search summary block
            query_types: List[str] = []
            if text:
                query_types.append("text_search")
            if user:
                query_types.append("user_filter")
            if status or priority or site_id or assigned_to:
                query_types.append("semantic_filter")
            if unassigned_only:
                query_types.append("unassigned_only")

            return {
                "status": "success",
                "data": data,
                "count": len(data),
                "total_count": total_count,
                "skip": skip,
                "limit": limit,
                "search_summary": {
                    "query_type": query_types,
                    "filters_applied": sorted(summary_filter_keys),
                    "search_scope": "all_tickets",
                },
                "execution_metadata": {
                    "text_query": text,
                    "user_filter": user,
                    "time_range_days": days,
                    "semantic_filters_applied": bool(status or priority),
                    "relevance_scoring": include_relevance_score and bool(text),
                    "query_complexity": "simple" if len(query_types) <= 1 else "complex",
                },
            }

    except HTTPException:
        raise
    except Exception as e:
        logger.error(f"Error in enhanced search_tickets: {e}")
        return {"status": "error", "error": {"message": str(e), "code": "SEARCH_EXECUTION_ERROR"}}


async def _create_ticket(**payload: Any) -> Dict[str, Any]:
    """Create a new ticket and return the created record."""
    try:
        try:
            validated = TicketCreate.model_validate(payload)
        except ValidationError as e:
            logger.error("Validation failed for create_ticket: %s", e)
            logger.debug("Invalid create_ticket payload: %s", payload)
            invalid_fields = {
                ".".join(str(loc) for loc in err.get("loc", [])): err.get("msg", "invalid")
                for err in e.errors()
            }
            return {"status": "error", "error": {"message": "Validation failed", "invalid_fields": invalid_fields}}

        data_in = validated.model_dump()
        async with db.SessionLocal() as db_session:
            data_in["LastModfiedBy"] = data_in.get("LastModfiedBy") or "Gil AI"

            result = await TicketManager().create_ticket(db_session, data_in)
            if not result.success:
                await db_session.rollback()
                raise RuntimeError(result.error or "Failed to create ticket")

            await db_session.commit()

            try:
                ticket = await TicketManager().get_ticket(db_session, result.data.Ticket_ID)
                data = _format_ticket_by_level(ticket)
            except Exception as e:
                logger.error("Error formatting created ticket: %s", e)
                data = {**data_in, "Ticket_ID": result.data.Ticket_ID}

            return {"status": "success", "data": data}
    except Exception as e:
        logger.error(f"Error in create_ticket: {e}")
        logger.debug("create_ticket payload: %s", payload)
        return {"status": "error", "error": str(e)}


async def _update_ticket(ticket_id: int, updates: Dict[str, Any]) -> Dict[str, Any]:
    """Update an existing ticket."""
    try:
        async with db.SessionLocal() as db_session:
            try:
                applied_updates = apply_semantic_filters(updates)
            except ValueError as e:
                return {"status": "error", "error": e.args[0]}

            field_aliases = {
                "Ticket_Status_ID": ["status", "ticket_status", "Ticket_Status_ID"],
                "Severity_ID": ["priority", "priority_level", "Severity_ID"],
            }

            for field, value in list(applied_updates.items()):
                if isinstance(value, List):
                    if len(value) == 1:
                        applied_updates[field] = value[0]
                    else:
                        aliases = field_aliases.get(field, [field])
                        provided = next((updates[a] for a in aliases if a in updates), value)
                        opts = ", ".join(str(v) for v in value)
                        label = aliases[0]
                        return {"status": "error", "error": f"Ambiguous {label} value '{provided}'. Valid options: {opts}"}

            message = applied_updates.pop("message", None)
            if not applied_updates:
                return {"status": "error", "error": "No updates provided"}

            try:
                validated = TicketUpdate.model_validate(applied_updates)
            except ValidationError as e:
                logger.error("Validation failed for update_ticket: %s", e)
                logger.debug("Invalid update_ticket payload: %s", updates)
                invalid_fields = {
                    ".".join(str(loc) for loc in err.get("loc", [])): err.get("msg", "invalid")
                    for err in e.errors()
                }
                return {"status": "error", "error": {"message": "Validation failed", "invalid_fields": invalid_fields}}

            applied_updates = validated.model_dump(exclude_unset=True)

            if applied_updates.get("Ticket_Status_ID") == 3 and "Closed_Date" not in applied_updates:
                applied_updates["Closed_Date"] = datetime.now(timezone.utc)

            if "Assigned_Email" in applied_updates and "Assigned_Name" not in applied_updates:
                user_info = await UserManager().get_user_by_email(applied_updates["Assigned_Email"])
                display_name = user_info.get("displayName")
                if display_name and display_name != applied_updates["Assigned_Email"]:
                    applied_updates["Assigned_Name"] = display_name

            try:
                updated = await TicketManager().update_ticket(
                    db_session, ticket_id, applied_updates, modified_by="Gil AI"
                )
                if not updated:
                    return {"status": "error", "error": f"Ticket {ticket_id} not found"}

                if message:
                    await TicketManager().post_message(
                        db_session,
                        ticket_id,
                        message,
                        applied_updates.get("Assigned_Email", "system"),
                        sender_name=applied_updates.get("Assigned_Name"),
                    )

                await db_session.commit()

            except Exception as e:
                await db_session.rollback()
                logger.error(f"Error updating ticket {ticket_id}: {e}")
                return {"status": "error", "error": str(e)}

            ticket = await TicketManager().get_ticket(db_session, ticket_id)
            data = _format_ticket_by_level(ticket)
            return {"status": "success", "data": data}
    except Exception as e:
        logger.error(f"Error in update_ticket: {e}")
        logger.debug("update_ticket payload: %s", updates)
        return {"status": "error", "error": str(e)}


async def _bulk_update_tickets(
    ticket_ids: List[int],
    updates: Dict[str, Any],
    dry_run: bool = False,
) -> Dict[str, Any]:
    """Apply the same updates to multiple tickets."""
    try:
        if not ticket_ids:
            return {"status": "error", "error": "No ticket IDs provided"}
        if not updates:
            return {"status": "error", "error": "No updates provided"}

        async with db.SessionLocal() as db_session:
            mgr = TicketManager()
            try:
                applied_updates = apply_semantic_filters(updates)
            except ValueError as e:
                return {"status": "error", "error": e.args[0]}

            field_aliases = {
                "Ticket_Status_ID": ["status", "ticket_status", "Ticket_Status_ID"],
                "Severity_ID": ["priority", "priority_level", "Severity_ID"],
            }

            for field, value in list(applied_updates.items()):
                if isinstance(value, List):
                    if len(value) == 1:
                        applied_updates[field] = value[0]
                    else:
                        aliases = field_aliases.get(field, [field])
                        provided = next((updates[a] for a in aliases if a in updates), value)
                        opts = ", ".join(str(v) for v in value)
                        label = aliases[0]
                        return {"status": "error", "error": f"Ambiguous {label} value '{provided}'. Valid options: {opts}"}

            updated: List[Dict[str, Any]] = []
            failed: List[Dict[str, Any]] = []

            try:
                for tid in ticket_ids:
                    try:
                        result = await mgr.update_ticket(db_session, tid, applied_updates, modified_by="Gil AI")
                        if result:
                            ticket = await mgr.get_ticket(db_session, tid)
                            updated.append(_format_ticket_by_level(ticket))
                        else:
                            failed.append({"ticket_id": tid, "error": "Not found"})
                    except Exception as e:
                        failed.append({"ticket_id": tid, "error": str(e)})

                if dry_run:
                    await db_session.rollback()
                else:
                    await db_session.commit()

                return {
                    "status": "success",
                    "updated": updated,
                    "failed": failed,
                    "dry_run": dry_run,
                    "total_processed": len(ticket_ids),
                    "total_updated": len(updated),
                    "total_failed": len(failed),
                }

            except Exception as e:
                await db_session.rollback()
                logger.error(f"Error in bulk_update_tickets: {e}")
                return {"status": "error", "error": str(e)}
    except Exception as e:
        logger.error(f"Error in bulk_update_tickets: {e}")
        return {"status": "error", "error": str(e)}


async def _add_ticket_message(
    ticket_id: int,
    message: str,
    sender_name: str,
    sender_code: str | None = None,
) -> Dict[str, Any]:
    """Add a message to a ticket."""
    try:
        async with db.SessionLocal() as db_session:
            created = await TicketManager().post_message(
                db_session,
                ticket_id,
                message,
                sender_code or sender_name,
                sender_name=sender_name,
            )
            await db.SessionLocal.commit  # no-op to preserve structure if changed later

            return {
                "status": "success",
                "data": {
                    "id": created.ID,
                    "ticket_id": created.Ticket_ID,
                    "message": created.Message,
                    "sender_name": created.SenderUserName,
                    "timestamp": created.DateTimeStamp.isoformat() if created.DateTimeStamp else None,
                },
            }
    except Exception as e:
        logger.error(f"Error in add_ticket_message: {e}")
        return {"status": "error", "error": str(e)}


async def _get_ticket_messages(ticket_id: int) -> Dict[str, Any]:
    """Return messages for a ticket with additional metadata."""
    try:
        async with db.SessionLocal() as db_session:
            msgs = await TicketManager().get_messages(db_session, ticket_id)
            data = [
                {
                    "ID": m.ID,
                    "Ticket_ID": m.Ticket_ID,
                    "Message": m.Message,
                    "SenderUserCode": m.SenderUserCode,
                    "SenderUserName": m.SenderUserName,
                    "DateTimeStamp": m.DateTimeStamp.isoformat() if m.DateTimeStamp else None,
                    "message_length": len(m.Message or ""),
                }
                for m in msgs
            ]
            return {"status": "success", "data": data, "count": len(data), "ticket_id": ticket_id}
    except Exception as e:
        logger.error(f"Error in get_ticket_messages: {e}")
        return {"status": "error", "error": str(e)}


async def _get_ticket_attachments(ticket_id: int) -> Dict[str, Any]:
    """Return attachments for a ticket with file metadata."""
    try:
        async with db.SessionLocal() as db_session:
            atts = await TicketManager().get_attachments(db_session, ticket_id)
            data = [
                {
                    "ID": a.ID,
                    "Ticket_ID": a.Ticket_ID,
                    "Name": a.Name,
                    "WebURL": a.WebURl,  # keeping original field name
                    "UploadDateTime": a.UploadDateTime.isoformat() if a.UploadDateTime else None,
                    "FileContent": base64.b64encode(a.FileContent).decode("utf-8") if a.FileContent else None,
                    "Binary": base64.b64encode(a.Binary).decode("utf-8") if a.Binary else None,
                    "ContentBytes": base64.b64encode(a.ContentBytes).decode("utf-8") if a.ContentBytes else None,
                    "file_type": os.path.splitext(a.Name)[1].lstrip(".").lower() if a.Name else "unknown",
                    "file_name_without_extension": os.path.splitext(a.Name)[0] if a.Name else "",
                }
                for a in atts
            ]
            return {"status": "success", "data": data, "count": len(data), "ticket_id": ticket_id}
    except Exception as e:
        logger.error(f"Error in get_ticket_attachments: {e}")
        return {"status": "error", "error": str(e)}


async def _get_open_tickets(
    days: int = 3650,
    limit: int = 10,
    skip: int = 0,
    filters: Dict[str, Any] | None = None,
    sort: List[str] | None = None,
) -> Dict[str, Any]:
    """Return open tickets with optional filters and sorting."""
    try:
        async with db.SessionLocal() as db_session:
            tickets = await TicketManager().get_tickets_by_timeframe(
                db_session,
                status="open",
                days=days,
                limit=(limit + skip) * 2 if limit else None,
            )

            if filters:
                applied_filters = apply_semantic_filters(filters)
                filtered = []
                for t in tickets:
                    match = True
                    for k, v in applied_filters.items():
                        if hasattr(t, k) and getattr(t, k) != v:
                            match = False
                            break
                    if match:
                        filtered.append(t)
                tickets = filtered

            if sort:
                for key in reversed(sort):
                    direction = "asc"
                    column = key
                    if key.startswith("-"):
                        column = key[1:]
                        direction = "desc"
                    elif " " in key:
                        column, dir_part = key.rsplit(" ", 1)
                        if dir_part.lower() in {"asc", "desc"}:
                            direction = dir_part.lower()
                    if tickets and hasattr(tickets[0], column):
                        tickets.sort(
                            key=lambda t: getattr(t, column, None) or "",
                            reverse=direction == "desc",
                        )

            total_count = len(tickets)
            if skip:
                tickets = tickets[skip:]
            if limit:
                tickets = tickets[:limit]

            data = [_format_ticket_by_level(t) for t in tickets]
            return {
                "status": "success",
                "data": data,
                "count": len(data),
                "total_count": total_count,
                "skip": skip,
                "limit": limit,
                "days": days,
            }
    except Exception as e:
        logger.error(f"Error in get_open_tickets: {e}")
        return {"status": "error", "error": str(e)}


async def _get_analytics_unified(
    type: str, params: Dict[str, Any] | None = None
) -> Dict[str, Any]:
    """Unified analytics endpoint supporting multiple report types."""
    try:
        params = params or {}

        if type == "overview":
            return await _system_snapshot()

        if type == "ticket_counts":
            return await _get_ticket_stats()

        if type == "workload":
            return await _get_workload_analytics()

        if type == "sla_performance":
            days = params.get("days", 30)
            return await _sla_metrics(days=days)

        if type == "trends":
            days = params.get("days", 7)
            async with db.SessionLocal() as db_session:
                trend_result = await ticket_trend(db_session, days)
            if not trend_result.success:
                return {"status": "error", "error": trend_result.error}
            return {"status": "success", "data": trend_result.data, "days": days}

        if type == "overdue_tickets":
            async with db.SessionLocal() as db_session:
                mgr = EnhancedContextManager(db_session)
                overdue = await mgr._get_overdue_tickets_summary()
            return {"status": "success", "data": overdue}

        if type == "status_counts":
            async with db.SessionLocal() as db_session:
                result = await tickets_by_status(db_session)
            if not result.success:
                return {"status": "error", "error": result.error}
            return {"status": "success", "data": [item.model_dump() for item in result.data]}

        valid_types = {
            "overview",
            "ticket_counts",
            "workload",
            "sla_performance",
            "trends",
            "overdue_tickets",
            "status_counts",
        }
        return {"status": "error", "error": f"Unknown analytics type: {type}. Valid types: {', '.join(sorted(valid_types))}"}

    except Exception as e:
        logger.error(f"Error in get_analytics_unified: {e}")
        return {"status": "error", "error": str(e)}


async def _get_reference_data_unified(
    type: str,
    limit: int = 10,
    skip: int = 0,
    filters: Dict[str, Any] | None = None,
    sort: List[str] | None = None,
    include_counts: bool = False,
) -> Dict[str, Any]:
    """Return reference data records with optional ticket counts."""
    try:
        async with db.SessionLocal() as db_session:
            mgr = ReferenceDataManager()

            records: List[Any]
            field = None
            if type == "sites":
                records = await mgr.list_sites(db_session, skip=skip, limit=limit, filters=filters, sort=sort)
                field = "Site_ID"
                ids = [r.ID for r in records]
                count_stmt = select(func.count(Site.ID))
                if filters:
                    for key, value in filters.items():
                        if hasattr(Site, key):
                            count_stmt = count_stmt.filter(getattr(Site, key) == value)
                total_count = await db_session.scalar(count_stmt) or 0
            elif type == "assets":
                records = await mgr.list_assets(db_session, skip=skip, limit=limit, filters=filters, sort=sort)
                field = "Asset_ID"
                ids = [r.ID for r in records]
                count_stmt = select(func.count(Asset.ID))
                if filters:
                    for key, value in filters.items():
                        if hasattr(Asset, key):
                            count_stmt = count_stmt.filter(getattr(Asset, key) == value)
                total_count = await db_session.scalar(count_stmt) or 0
            elif type == "vendors":
                records = await mgr.list_vendors(db_session, skip=skip, limit=limit, filters=filters, sort=sort)
                field = "Assigned_Vendor_ID"
                ids = [r.ID for r in records]
                count_stmt = select(func.count(Vendor.ID))
                if filters:
                    for key, value in filters.items():
                        if hasattr(Vendor, key):
                            count_stmt = count_stmt.filter(getattr(Vendor, key) == value)
                total_count = await db_session.scalar(count_stmt) or 0
            elif type == "categories":
                records = await mgr.list_categories(db_session, filters=filters, sort=sort)
                total_count = len(records)
                if skip:
                    records = records[skip:]
                if limit:
                    records = records[:limit]
                field = "Ticket_Category_ID"
                ids = [r.ID for r in records]
            elif type == "priorities":
                result = await db_session.execute(select(PriorityLevel).order_by(PriorityLevel.ID))
                records = result.scalars().all()
                total_count = len(records)
                if skip:
                    records = records[skip:]
                if limit:
                    records = records[:limit]
                field = "Priority_Level"
                ids = [r.Label for r in records]
            elif type == "statuses":
                result = await db_session.execute(select(TicketStatus).order_by(TicketStatus.ID))
                records = result.scalars().all()
                total_count = len(records)
                if skip:
                    records = records[skip:]
                if limit:
                    records = records[:limit]
                field = "Ticket_Status_ID"
                ids = [r.ID for r in records]
            else:
                return {"status": "error", "error": f"Unknown reference data type: {type}"}

            if include_counts and field:
                open_counts = await _count_open_tickets_by_field(db_session, field, ids)
                total_counts = await _count_total_tickets_by_field(db_session, field, ids)
            else:
                open_counts = {}
                total_counts = {}

            data = []
            for r in records:
                item = r.__dict__.copy()
                item.pop("_sa_instance_state", None)
                if type == "priorities":
                    item = {
                        "id": r.ID,
                        "level": r.Label,
                        "semantic_name": _PRIORITY_MAP.get(r.Label.lower(), r.Label) if r.Label else None,
                    }
                    key = r.Label
                else:
                    key = r.ID

                if include_counts:
                    item["open_tickets"] = open_counts.get(key, 0)
                    item["total_tickets"] = total_counts.get(key, 0)
                    item["closed_tickets"] = item["total_tickets"] - item["open_tickets"]

                data.append(item)

            return {
                "status": "success",
                "data": data,
                "type": type,
                "count": len(data),
                "skip": skip,
                "limit": limit,
                "total_count": total_count,
            }
    except Exception as e:
        logger.error(f"Error in get_reference_data: {e}")
        return {"status": "error", "error": str(e)}


async def _count_open_tickets_by_field(
    db_session, field_name: str, ids: List[int]
) -> Dict[int, int]:
    """Return open ticket counts grouped by the specified field."""
    if not ids:
        return {}
    if not hasattr(VTicketMasterExpanded, field_name):
        logger.warning(f"Field {field_name} not found in VTicketMasterExpanded")
        return {}
    column = getattr(VTicketMasterExpanded, field_name)
    result = await db_session.execute(
        select(column, func.count(VTicketMasterExpanded.Ticket_ID))
        .join(TicketStatus, VTicketMasterExpanded.Ticket_Status_ID == TicketStatus.ID, isouter=True)
        .filter(column.in_(ids))
        .filter(TicketStatus.ID.in_(_OPEN_STATE_IDS))
        .group_by(column)
    )
    return {row[0]: row[1] for row in result.all()}


async def _count_total_tickets_by_field(
    db_session, field_name: str, ids: List[int]
) -> Dict[int, int]:
    """Return total ticket counts grouped by a field."""
    if not ids:
        return {}
    if not hasattr(VTicketMasterExpanded, field_name):
        logger.warning(f"Field {field_name} not found in VTicketMasterExpanded")
        return {}
    column = getattr(VTicketMasterExpanded, field_name)
    result = await db_session.execute(
        select(column, func.count(VTicketMasterExpanded.Ticket_ID))
        .filter(column.in_(ids))
        .group_by(column)
    )
    return {row[0]: row[1] for row in result.all()}


async def _ticket_full_context(ticket_id: int) -> Dict[str, Any]:
    """Return extended context for a ticket."""
    try:
        async with db.SessionLocal() as db_session:
            mgr = EnhancedContextManager(db_session)
            context = await mgr.get_ticket_full_context(
                ticket_id,
                include_user_history=False,
                include_related_tickets=False,
            )
            return {"status": "success", "data": context, "ticket_id": ticket_id}
    except Exception as e:
        logger.error(f"Error in get_ticket_full_context: {e}")
        return {"status": "error", "error": str(e)}


async def _system_snapshot() -> Dict[str, Any]:
    """Return overall system snapshot."""
    try:
        async with db.SessionLocal() as db_session:
            mgr = EnhancedContextManager(db_session)
            snapshot = await mgr.get_system_snapshot()
            return {"status": "success", "data": snapshot, "timestamp": datetime.now(timezone.utc).isoformat()}
    except Exception as e:
        logger.error(f"Error in get_system_snapshot: {e}")
        return {"status": "error", "error": str(e)}


async def _get_ticket_stats() -> Dict[str, Any]:
    """Return ticket statistics across multiple dimensions."""
    try:
        async with db.SessionLocal() as db_session:
            mgr = EnhancedContextManager(db_session)
<<<<<<< HEAD

            # Retrieve ticket counts grouped by various dimensions
            status_counts = await mgr._get_ticket_counts_by_status()
            priority_counts = await mgr._get_ticket_counts_by_priority()
            site_counts = await mgr._get_ticket_counts_by_site()
            category_counts = await mgr._get_ticket_counts_by_category()

            # Calculate totals from status counts
            total_tickets = sum(status_counts.values())
            open_tickets = sum(
                count
                for label, count in status_counts.items()
                if "open" in label.lower() or "progress" in label.lower()
            )

            data = {
                "by_status": status_counts,
                "by_priority": priority_counts,
                "by_site": site_counts,
                "by_category": category_counts,
                "summary": {
                    "timestamp": datetime.now(timezone.utc).isoformat(),
                    "total_tickets": total_tickets,
                    "open_tickets": open_tickets,
                    "closed_tickets": total_tickets - open_tickets,
                },
            }

=======
            data = {
                "by_status": await mgr._get_ticket_counts_by_status(),
                "by_priority": await mgr._get_ticket_counts_by_priority(),
                "by_site": await mgr._get_ticket_counts_by_site(),
                "by_category": await mgr._get_ticket_counts_by_category(),
                "summary": {"timestamp": datetime.now(timezone.utc).isoformat()},
            }
            total_tickets = sum(item["count"] for item in data["by_status"])
            open_tickets = sum(
                item["count"] for item in data["by_status"]
                if "open" in item["status"].lower() or "progress" in item["status"].lower()
            )
            data["summary"]["total_tickets"] = total_tickets
            data["summary"]["open_tickets"] = open_tickets
            data["summary"]["closed_tickets"] = total_tickets - open_tickets
>>>>>>> d332fd66
            return {"status": "success", "data": data}
    except Exception as e:
        logger.error(f"Error in get_ticket_stats: {e}")
        return {"status": "error", "error": str(e)}


async def _get_workload_analytics() -> Dict[str, Any]:
    """Return workload analytics for technicians and queues."""
    try:
        async with db.SessionLocal() as db_session:
            mgr = EnhancedContextManager(db_session)
            data = {
                "technician_workloads": await mgr._get_all_technician_workloads(),
                "unassigned_tickets": await mgr._get_unassigned_tickets_summary(),
                "overdue_tickets": await mgr._get_overdue_tickets_summary(),
                "timestamp": datetime.now(timezone.utc).isoformat(),
            }
            technician_workloads = data.get("technician_workloads", [])
            total_assigned = sum(w.get("open_tickets", 0) for w in technician_workloads)
            total_unassigned = len(data["unassigned_tickets"])
            total_overdue = len(data["overdue_tickets"])
            data["summary"] = {
                "total_open_tickets": total_assigned + total_unassigned,
                "total_assigned": total_assigned,
                "total_unassigned": total_unassigned,
                "total_overdue": total_overdue,
                "technicians_count": len(technician_workloads),
            }
            return {"status": "success", "data": data}
    except Exception as e:
        logger.error(f"Error in get_workload_analytics: {e}")
        return {"status": "error", "error": str(e)}


async def _advanced_search(**query: Any) -> Dict[str, Any]:
    """Run an advanced ticket search."""
    try:
        async with db.SessionLocal() as db_session:
            manager = AdvancedQueryManager(db_session)
            q = AdvancedQuery(**query)
            result = await manager.query_tickets_advanced(q)
            return {"status": "success", "data": result.model_dump(), "query": query}
    except Exception as e:
        logger.error(f"Error in advanced_search: {e}")
        return {"status": "error", "error": str(e)}


async def _sla_metrics(days: int = 30) -> Dict[str, Any]:
    """Retrieve comprehensive SLA metrics dashboard."""
    try:
        async with db.SessionLocal() as db_session:
            mgr = AnalyticsManager(db_session)
            dashboard = await mgr.get_comprehensive_dashboard(time_range_days=days)
            return {
                "status": "success",
                "data": dashboard,
                "time_range_days": days,
                "generated_at": datetime.now(timezone.utc).isoformat(),
            }
    except Exception as e:
        logger.error(f"Error in sla_metrics: {e}")
        return {"status": "error", "error": str(e)}


# ---------------------------------------------------------------------------
# Tool Definitions
# ---------------------------------------------------------------------------

ENHANCED_TOOLS: List[Tool] = [
    Tool(
        name="get_ticket",
        description="Get a ticket by ID with optional context",
        inputSchema={
            "type": "object",
            "properties": {
                "ticket_id": {"type": "integer", "description": "The ticket ID"},
                "include_full_context": {
                    "type": "boolean",
                    "default": False,
                    "description": "Include recent messages and history",
                },
            },
            "required": ["ticket_id"],
            "examples": [{"ticket_id": 123}, {"ticket_id": 123, "include_full_context": True}],
        },
        _implementation=_get_ticket,
    ),
    Tool(
        name="create_ticket",
        description="Create a new ticket",
        inputSchema=TicketCreate.model_json_schema(),
        _implementation=_create_ticket,
    ),
    Tool(
        name="update_ticket",
        description=(
            "Update an existing ticket using either semantic field names or raw "
            "IDs; see the field mapping table for supported values"
        ),
        inputSchema={
            "type": "object",
            "properties": {
                "ticket_id": {"type": "integer", "description": "The ticket ID to update"},
                "updates": {
                    "type": "object",
                    "description": (
                        "Fields to change. Accepts semantic keys like 'status' or raw columns such as "
                        "'Ticket_Status_ID' (see mapping table)"
                    ),
                },
            },
            "required": ["ticket_id", "updates"],
            "examples": [
                {"ticket_id": 1, "updates": {"Subject": "Updated subject"}},
                {"ticket_id": 2, "updates": {"status": "closed", "priority": "high"}},
            ],
        },
        _implementation=_update_ticket,
    ),
    Tool(
        name="bulk_update_tickets",
        description=("Update multiple tickets at once using semantic fields or raw IDs as defined in the field mapping table"),
        inputSchema={
            "type": "object",
            "properties": {
                "ticket_ids": {"type": "array", "items": {"type": "integer"}, "description": "List of ticket IDs"},
                "updates": {
                    "type": "object",
                    "description": "Fields to apply to each ticket; accepts semantic names or raw columns (see mapping table)",
                },
                "dry_run": {"type": "boolean", "default": False, "description": "Preview changes without saving"},
            },
            "required": ["ticket_ids", "updates"],
            "examples": [
                {"ticket_ids": [1, 2, 3], "updates": {"status": "closed"}},
                {"ticket_ids": [4, 5], "updates": {"assignee": "tech@example.com"}, "dry_run": True},
            ],
        },
        _implementation=_bulk_update_tickets,
    ),
    Tool(
        name="add_ticket_message",
        description="Add a message/comment to a ticket",
        inputSchema={
            "type": "object",
            "properties": {
                "ticket_id": {"type": "integer", "description": "The ticket ID"},
                "message": {"type": "string", "description": "Message content"},
                "sender_name": {"type": "string", "description": "Sender's name"},
                "sender_code": {"type": "string", "description": "Sender's code/ID"},
            },
            "required": ["ticket_id", "message", "sender_name"],
            "examples": [{"ticket_id": 1, "message": "Working on this issue", "sender_name": "Tech Support"}],
        },
        _implementation=_add_ticket_message,
    ),
    Tool(
        name="get_ticket_messages",
        description="Retrieve all messages for a ticket",
        inputSchema={
            "type": "object",
            "properties": {"ticket_id": {"type": "integer", "description": "The ticket ID"}},
            "required": ["ticket_id"],
            "examples": [{"ticket_id": 123}],
        },
        _implementation=_get_ticket_messages,
    ),
    Tool(
        name="get_ticket_attachments",
        description="Retrieve all attachments for a ticket",
        inputSchema={
            "type": "object",
            "properties": {"ticket_id": {"type": "integer", "description": "The ticket ID"}},
            "required": ["ticket_id"],
            "examples": [{"ticket_id": 123}],
        },
        _implementation=_get_ticket_attachments,
    ),
    Tool(
        name="search_tickets",
        description=(
            "Universal ticket search tool supporting text queries, user filtering, date ranges, and advanced filters. "
            "Automatically handles semantic filtering (e.g. 'open' status includes multiple states). Designed for AI agents."
        ),
        inputSchema={
            "type": "object",
            "properties": {
                "text": {"type": "string", "description": "Free-text query for ticket subject and body"},
                "query": {"type": "string", "description": "Alias for 'text' (backward compatibility)"},
                "user": {"type": "string", "description": "Filter by user email or name"},
                "user_identifier": {"type": "string", "description": "Alias for 'user' (backward compatibility)"},
                "days": {
                    "type": "integer",
                    "default": 30,
                    "minimum": 0,
                    "description": "Limit to tickets created in the last N days (0 = all time). Ignored when created_after or created_before are provided",
                },
                "created_after": {"type": "string", "format": "date-time", "description": "ISO 8601 datetime inclusive"},
                "created_before": {"type": "string", "format": "date-time", "description": "ISO 8601 datetime inclusive"},
                "status": {"type": "string", "enum": ["open", "in_progress", "resolved", "closed"], "description": "Ticket status"},
                "priority": {"type": "string", "enum": ["critical", "high", "medium", "low"], "description": "Priority level"},
                "site_id": {"type": "integer", "description": "Filter by specific site ID"},
                "assigned_to": {"type": "string", "description": "Filter by assignee email"},
                "unassigned_only": {"type": "boolean", "default": False, "description": "If true, only return unassigned tickets"},
                "filters": {"type": "object", "description": "Additional key/value filters for advanced use"},
                "limit": {"type": "integer", "default": 10, "minimum": 1, "maximum": 100, "description": "Max results"},
                "skip": {"type": "integer", "default": 0, "minimum": 0, "description": "Offset for pagination"},
                "sort": {"type": "array", "items": {"type": "string"}, "description": "Sort fields (prefix with '-' for desc)", "default": ["-Created_Date"]},
                "include_relevance_score": {"type": "boolean", "default": True},
                "include_highlights": {"type": "boolean", "default": True},
            },
            "examples": [
                {"text": "printer error", "status": "open", "days": 7, "limit": 5},
                {"user": "tech@example.com", "status": "open", "sort": ["-Created_Date"]},
                {"text": "network issues", "user": "alice@example.com", "priority": "high", "days": 30},
                {"status": "open", "unassigned_only": True, "sort": ["-Priority_Level"], "limit": 20},
                {"site_id": 1, "status": "open", "assigned_to": "tech@heinzcorps.com"},
                {"text": "email", "created_after": "2024-01-01T00:00:00Z", "created_before": "2024-12-31T23:59:59Z"},
            ],
        },
        _implementation=_search_tickets_enhanced,
    ),
    Tool(
        name="get_analytics",
        description="Retrieve analytics reports",
        inputSchema={
            "type": "object",
            "properties": {
                "type": {
                    "type": "string",
                    "enum": [
                        "overview",
                        "ticket_counts",
                        "workload",
                        "sla_performance",
                        "trends",
                        "overdue_tickets",
                        "status_counts",
                    ],
                    "description": "Analytics report type",
                },
                "params": {"type": "object", "description": "Optional parameters for the report"},
            },
            "required": ["type"],
            "examples": [{"type": "overview"}, {"type": "trends", "params": {"days": 7}}, {"type": "sla_performance", "params": {"days": 30}}],
        },
        _implementation=_get_analytics_unified,
    ),
    Tool(
        name="get_reference_data",
        description="Retrieve reference data with optional ticket counts",
        inputSchema={
            "type": "object",
            "properties": {
                "type": {
                    "type": "string",
                    "enum": ["sites", "assets", "vendors", "categories", "priorities", "statuses"],
                    "description": "Type of reference data",
                },
                "limit": {"type": "integer", "default": 10},
                "skip": {"type": "integer", "default": 0},
                "filters": {"type": "object"},
                "sort": {"type": "array", "items": {"type": "string"}},
                "include_counts": {"type": "boolean", "default": False},
            },
            "required": ["type"],
            "examples": [{"type": "sites", "include_counts": True}, {"type": "priorities"}],
        },
        _implementation=_get_reference_data_unified,
    ),
    Tool(
        name="get_ticket_full_context",
        description="Get comprehensive context for a ticket including related data",
        inputSchema={
            "type": "object",
            "properties": {"ticket_id": {"type": "integer", "description": "The ticket ID"}},
            "required": ["ticket_id"],
            "examples": [{"ticket_id": 123}],
        },
        _implementation=_ticket_full_context,
    ),
    Tool(
        name="advanced_search",
        description="Run a detailed ticket search with advanced options",
        inputSchema={
            "type": "object",
            "properties": {
                "text_search": {"type": "string", "description": "Text to search for"},
                "search_fields": {"type": "array", "items": {"type": "string"}, "default": ["Subject", "Ticket_Body"]},
                "created_after": {"type": "string", "format": "date-time"},
                "created_before": {"type": "string", "format": "date-time"},
                "status_filter": {"type": "array", "items": {"type": "string"}},
                "priority_filter": {"type": "array", "items": {"type": "integer"}},
                "assigned_to": {"type": "array", "items": {"type": "string"}},
                "unassigned_only": {"type": "boolean", "default": False},
                "site_filter": {"type": "array", "items": {"type": "integer"}},
                "limit": {"type": "integer", "default": 100},
                "offset": {"type": "integer", "default": 0},
            },
            "examples": [{"text_search": "printer issue", "limit": 10}, {"text_search": "network", "limit": 50, "offset": 20}],
        },
        _implementation=_advanced_search,
    ),
    Tool(
        name="get_system_snapshot",
        description="Get current system overview and statistics",
        inputSchema={"type": "object", "properties": {}, "examples": [{}]},
        _implementation=_system_snapshot,
    ),
    Tool(
        name="get_ticket_stats",
        description="Get ticket statistics grouped by status, priority, site, and category",
        inputSchema={"type": "object", "properties": {}, "examples": [{}]},
        _implementation=_get_ticket_stats,
    ),
    Tool(
        name="get_workload_analytics",
        description="Get workload analytics for technicians and ticket queues",
        inputSchema={"type": "object", "properties": {}, "examples": [{}]},
        _implementation=_get_workload_analytics,
    ),
    Tool(
        name="sla_metrics",
        description="Retrieve comprehensive SLA performance metrics dashboard",
        inputSchema={
            "type": "object",
            "properties": {"days": {"type": "integer", "default": 30, "description": "Time range in days"}},
            "examples": [{"days": 30}, {"days": 7}],
        },
        _implementation=_sla_metrics,
    ),
]


# ---------------------------------------------------------------------------
# Server Creation and Running
# ---------------------------------------------------------------------------

def create_server() -> Server:
    """Instantiate a Server and register tools."""
    server = Server("helpdesk-ai-agent")

    @server.list_tools()
    async def _list_tools() -> List[types.Tool]:
        return [
            types.Tool(
                name=t.name,
                description=t.description,
                inputSchema=t.inputSchema,
            )
            for t in ENHANCED_TOOLS
        ]

    @server.call_tool()
    async def _call_tool(name: str, arguments: dict | None) -> list:
        tool = next((t for t in ENHANCED_TOOLS if t.name == name), None)
        if not tool:
            raise ValueError(f"Unknown tool: {name}")
        args = arguments or {}
        result = await tool._implementation(**args)
        return [types.TextContent(type="text", text=json.dumps(result, default=str))]

    return server


def run_server() -> None:
    """Run the MCP server with stdio transport."""
    async def _main() -> None:
        # Set up logging
        config = get_config()
        logging.basicConfig(level=config.logging.level, format=config.logging.format)
        server = create_server()
        async with stdio_server() as (read, write):
            await server.run(read, write)

    anyio.run(_main)


def create_app():
    from fastapi import FastAPI
    app = FastAPI()
    server = create_enhanced_server()
    app.state.mcp_server = server
    app.state.mcp_ready = True

    @app.on_event("startup")
    async def startup_mcp():
        app.state.mcp_server = create_enhanced_server()
        app.state.mcp_ready = True

    return app


__all__ = [
    "MCPServerConfig",
    "get_config",
    "set_config",
    "ENHANCED_TOOLS",
    "create_server",
    "run_server",
    "create_app",
]<|MERGE_RESOLUTION|>--- conflicted
+++ resolved
@@ -298,9 +298,7 @@
     """List tickets using semantic filters and return serialized results."""
     try:
         async with db.SessionLocal() as db_session:
-            # Apply semantic filtering
             applied_filters = apply_semantic_filters(filters or {})
-            
             tickets = await TicketManager().list_tickets(
                 db_session,
                 filters=applied_filters,
@@ -308,9 +306,7 @@
                 limit=limit,
                 sort=sort,
             )
-            
             data = [_format_ticket_by_level(t) for t in tickets]
-            
             return {
                 "status": "success", 
                 "data": data,
@@ -718,8 +714,8 @@
                 sender_code or sender_name,
                 sender_name=sender_name,
             )
-            await db.SessionLocal.commit  # no-op to preserve structure if changed later
-
+            # Commit the new message to persist it
+            await db_session.commit()
             return {
                 "status": "success",
                 "data": {
@@ -1099,36 +1095,6 @@
     try:
         async with db.SessionLocal() as db_session:
             mgr = EnhancedContextManager(db_session)
-<<<<<<< HEAD
-
-            # Retrieve ticket counts grouped by various dimensions
-            status_counts = await mgr._get_ticket_counts_by_status()
-            priority_counts = await mgr._get_ticket_counts_by_priority()
-            site_counts = await mgr._get_ticket_counts_by_site()
-            category_counts = await mgr._get_ticket_counts_by_category()
-
-            # Calculate totals from status counts
-            total_tickets = sum(status_counts.values())
-            open_tickets = sum(
-                count
-                for label, count in status_counts.items()
-                if "open" in label.lower() or "progress" in label.lower()
-            )
-
-            data = {
-                "by_status": status_counts,
-                "by_priority": priority_counts,
-                "by_site": site_counts,
-                "by_category": category_counts,
-                "summary": {
-                    "timestamp": datetime.now(timezone.utc).isoformat(),
-                    "total_tickets": total_tickets,
-                    "open_tickets": open_tickets,
-                    "closed_tickets": total_tickets - open_tickets,
-                },
-            }
-
-=======
             data = {
                 "by_status": await mgr._get_ticket_counts_by_status(),
                 "by_priority": await mgr._get_ticket_counts_by_priority(),
@@ -1144,7 +1110,6 @@
             data["summary"]["total_tickets"] = total_tickets
             data["summary"]["open_tickets"] = open_tickets
             data["summary"]["closed_tickets"] = total_tickets - open_tickets
->>>>>>> d332fd66
             return {"status": "success", "data": data}
     except Exception as e:
         logger.error(f"Error in get_ticket_stats: {e}")
