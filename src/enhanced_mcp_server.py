--- conflicted
+++ resolved
@@ -167,20 +167,14 @@
     AnalyticsManager,
 )
 from src.core.services.enhanced_context import EnhancedContextManager
-<<<<<<< HEAD
+
 from src.core.services.advanced_query import AdvancedQueryManager
 from src.shared.schemas.agent_data import AdvancedQuery
-=======
+
 from src.core.repositories.models import Ticket, TicketStatus
 from sqlalchemy import select, func, or_
 
-from src.core.repositories.models import Ticket, TicketStatus
-from sqlalchemy import select, func, or_
-
-from src.core.services.advanced_query import AdvancedQueryManager
-from src.shared.schemas.agent_data import AdvancedQuery
-
->>>>>>> f49c7779
+
 
 
 async def _get_ticket(ticket_id: int) -> _Dict[str, Any]:
@@ -931,8 +925,7 @@
         _implementation=_add_ticket_message,
     ),
     Tool(
-<<<<<<< HEAD
-=======
+
         name="get_ticket_messages",
         description="Retrieve messages for a ticket",
         inputSchema={
@@ -972,7 +965,7 @@
         _implementation=_search_tickets_advanced,
     ),
     Tool(
->>>>>>> f49c7779
+
         name="get_tickets_by_user",
         description="Retrieve tickets associated with a user",
         inputSchema={
