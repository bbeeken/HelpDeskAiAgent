from __future__ import annotations

<<<<<<< HEAD
from datetime import datetime, date, timezone
=======
from datetime import date, datetime, timezone, time
>>>>>>> aa3d4903

DB_DATETIME_FORMAT = "%Y-%m-%d %H:%M:%S.%f"


def format_db_datetime(dt: datetime) -> str:
    """Return ``dt`` formatted for database storage."""
    if dt.tzinfo is not None:
        dt = dt.astimezone(timezone.utc).replace(tzinfo=None)
    # Trim microseconds to milliseconds for consistent DB precision
    return dt.strftime(DB_DATETIME_FORMAT)[:-3]


def parse_db_datetime(text: str) -> datetime:
    """Parse a database datetime string into an aware ``datetime``."""
    try:
        base, frac = text.split(".")
    except ValueError:
        raise ValueError(f"Invalid datetime format: {text}")

    dt = datetime.strptime(base, "%Y-%m-%d %H:%M:%S")

    if len(frac) == 6:
        micro = int(frac)
    elif len(frac) == 3:
        micro = int(frac) * 1000
    else:
        raise ValueError(f"Invalid fractional second precision: {frac}")

    dt = dt.replace(microsecond=micro, tzinfo=timezone.utc)
    return dt


def normalize_to_utc_minute(value: datetime | date) -> datetime:
    """Normalize ``value`` to a UTC ``datetime`` with minute precision.

    If ``value`` is a :class:`~datetime.date`, it is combined with midnight and
    treated as UTC. Seconds and microseconds are removed from the result.
    """

    if isinstance(value, datetime):
        dt = value.astimezone(timezone.utc) if value.tzinfo else value.replace(tzinfo=timezone.utc)
    elif isinstance(value, date):
        dt = datetime.combine(value, time(), tzinfo=timezone.utc)
    else:  # pragma: no cover - defensive; function is typed
        raise TypeError(f"Unsupported type for normalize_to_utc_minute: {type(value)}")

    return dt.replace(second=0, microsecond=0)


try:
    from sqlalchemy.types import TypeDecorator, String
except Exception:  # pragma: no cover - SQLAlchemy not available
    TypeDecorator = object
    String = object


class FormattedDateTime(TypeDecorator):
    """Store ``datetime`` values using :data:`DB_DATETIME_FORMAT`."""

    impl = String
    cache_ok = True

    def process_bind_param(self, value, dialect):  # type: ignore[override]
        if value is None:
            return value

        if isinstance(value, datetime):
            dt = value
        elif isinstance(value, date):
            dt = normalize_to_utc_minute(value)
        elif isinstance(value, str):
            text = value
            try:
                dt = parse_db_datetime(text)
            except ValueError:
                if text.endswith("Z"):
                    text = text[:-1] + "+00:00"
                dt = datetime.fromisoformat(text)
        else:
            raise TypeError(f"Unsupported type for FormattedDateTime: {type(value)}")

        return format_db_datetime(dt)

    def process_result_value(self, value, dialect):  # type: ignore[override]
        if value is None:
            return None
        if isinstance(value, datetime):
            return value
        if isinstance(value, date) and not isinstance(value, datetime):
            return datetime.combine(value, datetime.min.time(), tzinfo=timezone.utc)
        if isinstance(value, str):
            return parse_db_datetime(value)
        raise TypeError(f"Unexpected DB value type: {type(value)}")
<|MERGE_RESOLUTION|>--- conflicted
+++ resolved
@@ -1,10 +1,7 @@
 from __future__ import annotations
 
-<<<<<<< HEAD
-from datetime import datetime, date, timezone
-=======
+
 from datetime import date, datetime, timezone, time
->>>>>>> aa3d4903
 
 DB_DATETIME_FORMAT = "%Y-%m-%d %H:%M:%S.%f"
 
