from pydantic import BaseModel, EmailStr, Field, ConfigDict, field_validator, model_validator
from typing import Annotated, Optional, Any
from datetime import datetime, date


class TicketBase(BaseModel):
    Subject: Annotated[str, Field(max_length=255)]
    Ticket_Body: Annotated[str, Field()]
    Ticket_Status_ID: Optional[int] = 1
    Ticket_Contact_Name: Annotated[str, Field(max_length=255)]
    Ticket_Contact_Email: EmailStr
    Asset_ID: Optional[int] = None
    Site_ID: Optional[int] = None
    Ticket_Category_ID: Optional[int] = None
    Assigned_Name: Optional[Annotated[str, Field(max_length=255)]] = None
    Assigned_Email: Optional[EmailStr] = None
    Severity_ID: Optional[int] = None
    Assigned_Vendor_ID: Optional[int] = None
    Most_Recent_Service_Scheduled_ID: Optional[int] = None
    Watchers: Optional[str] = None
    MetaData: Optional[str] = None
<<<<<<< HEAD
    HasServiceRequest: Optional[bool] = None
    Private: Optional[bool] = None
=======
    EstimatedCompletionDate: Optional[date] = None
    CustomCompletionDate: Optional[date] = None
>>>>>>> 0bede564
    ValidFrom: Optional[datetime] = None
    ValidTo: Optional[datetime] = None
    Resolution: Optional[Annotated[str, Field()]] = None

    @field_validator("Assigned_Email", mode="before")
    def _clean_assigned_email(cls, v):
        if isinstance(v, str) and not v.strip():
            return None
        return v

<<<<<<< HEAD
    @field_validator("HasServiceRequest", "Private", mode="before")
    def _parse_yn_bool(cls, v):
        if isinstance(v, str):
            if v.upper() == "Y":
                return True
            if v.upper() == "N":
                return False
=======
    @field_validator("EstimatedCompletionDate", "CustomCompletionDate", mode="before")
    def _coerce_date(cls, v: Any):
        if isinstance(v, datetime):
            return v.date()
        if isinstance(v, str):
            v = v.strip()
            if not v:
                return None
            if "T" in v:
                v = v.split("T", 1)[0]
            if " " in v:
                v = v.split(" ", 1)[0]
>>>>>>> 0bede564
        return v

    model_config = ConfigDict(str_max_length=None)


class TicketCreate(TicketBase):
    """Schema used when creating a new ticket."""

    LastModified: Optional[datetime] = None
    Version: Optional[int] = 1

    model_config = ConfigDict(
        str_max_length=None,
        json_schema_extra={
            "examples": [
                {
                    "Subject": "Printer not working",
                    "Ticket_Body": "The office printer is jammed and displays error code 34.",
                    "Ticket_Contact_Name": "Jane Doe",
                    "Ticket_Contact_Email": "jane@example.com",
                    "Asset_ID": 5,
                    "Site_ID": 2,
                    "Ticket_Category_ID": 1,
                },
                {
                    "Subject": "Website down",
                    "Ticket_Body": "The main website returns a 500 Internal Server Error.",
                    "Ticket_Contact_Name": "Alice Admin",
                    "Ticket_Contact_Email": "alice@example.com",
                    "Assigned_Name": "Bob Ops",
                    "Assigned_Email": "bob.ops@example.com",
                    "Ticket_Status_ID": 1,
                    "Site_ID": 3,
                    "Severity_ID": 3,
                },
            ]
        }
    )


class TicketUpdate(BaseModel):
    """Schema used when updating an existing ticket."""

    Subject: Optional[str] = None
    Ticket_Body: Optional[str] = None
    Ticket_Status_ID: Optional[int] = None
    Ticket_Contact_Name: Optional[str] = None
    Ticket_Contact_Email: Optional[EmailStr] = None
    Asset_ID: Optional[int] = None
    Site_ID: Optional[int] = None
    Ticket_Category_ID: Optional[int] = None
    Assigned_Name: Optional[str] = None
    Assigned_Email: Optional[EmailStr] = None
    Severity_ID: Optional[int] = None
    Assigned_Vendor_ID: Optional[int] = None
    Most_Recent_Service_Scheduled_ID: Optional[int] = None
    Watchers: Optional[str] = None
    MetaData: Optional[str] = None
<<<<<<< HEAD
    HasServiceRequest: Optional[bool] = None
    Private: Optional[bool] = None
=======
    EstimatedCompletionDate: Optional[date] = None
    CustomCompletionDate: Optional[date] = None
>>>>>>> 0bede564
    ValidFrom: Optional[datetime] = None
    ValidTo: Optional[datetime] = None
    Resolution: Optional[str] = None

    @model_validator(mode="after")
    def _ensure_fields_present(cls, values: "TicketUpdate") -> "TicketUpdate":
        if not values.model_fields_set:
            raise ValueError("At least one field must be supplied")
        return values

    @field_validator("HasServiceRequest", "Private", mode="before")
    def _parse_yn_bool(cls, v):
        if isinstance(v, str):
            if v.upper() == "Y":
                return True
            if v.upper() == "N":
                return False
        return v

    model_config = ConfigDict(
        extra="forbid",
        str_max_length=None,
        json_schema_extra={
            "examples": [
                {"Subject": "Updated"},
                {"Assigned_Name": "Agent", "Ticket_Status_ID": 2},
                {"Ticket_Status_ID": 3},
            ]
        },
    )

    @field_validator("EstimatedCompletionDate", "CustomCompletionDate", mode="before")
    def _coerce_date(cls, v: Any):
        if isinstance(v, datetime):
            return v.date()
        if isinstance(v, str):
            v = v.strip()
            if not v:
                return None
            if "T" in v:
                v = v.split("T", 1)[0]
            if " " in v:
                v = v.split(" ", 1)[0]
        return v


class TicketIn(TicketBase):
    Subject: Optional[Annotated[str, Field(max_length=255)]] = None
    Ticket_Body: Optional[Annotated[str, Field()]] = None
    Ticket_Status_ID: Optional[int] = None
    Ticket_Contact_Name: Optional[Annotated[str, Field(max_length=255)]] = None
    Ticket_Contact_Email: Optional[EmailStr] = None
    Asset_ID: Optional[int] = None
    Site_ID: Optional[int] = None
    Ticket_Category_ID: Optional[int] = None
    Created_Date: Optional[datetime] = None
    Assigned_Name: Optional[Annotated[str, Field(max_length=255)]] = None
    Assigned_Email: Optional[EmailStr] = None
    Severity_ID: Optional[int] = None
    Assigned_Vendor_ID: Optional[int] = None
    Most_Recent_Service_Scheduled_ID: Optional[int] = None
    Watchers: Optional[str] = None
    MetaData: Optional[str] = None
    EstimatedCompletionDate: Optional[date] = None
    CustomCompletionDate: Optional[date] = None
    ValidFrom: Optional[datetime] = None
    ValidTo: Optional[datetime] = None
    Resolution: Optional[Annotated[str, Field()]] = None
    Version: Optional[int] = None

    model_config = ConfigDict(extra="forbid", str_max_length=None)

    @field_validator("EstimatedCompletionDate", "CustomCompletionDate", mode="before")
    def _coerce_date(cls, v: Any):
        if isinstance(v, datetime):
            return v.date()
        if isinstance(v, str):
            v = v.strip()
            if not v:
                return None
            if "T" in v:
                v = v.split("T", 1)[0]
            if " " in v:
                v = v.split(" ", 1)[0]
        return v


class TicketOut(TicketIn):
    Ticket_ID: int
    Version: int

    @field_validator("Ticket_Contact_Email", mode="before")
    def _clean_contact_email(cls, v):
        if isinstance(v, str) and not v.strip():
            return None
        return v

    model_config = ConfigDict(
        str_max_length=None,
        from_attributes=True,
        json_schema_extra={
            "example": {
                "Ticket_ID": 1,
                "Subject": "Printer not working",
                "Ticket_Body": "The office printer is jammed",
                "Ticket_Status_ID": 1,
                "Ticket_Contact_Name": "Jane Doe",
                "Ticket_Contact_Email": "jane@example.com",
                "Created_Date": "2024-01-01T12:00:00Z",
            }
        },
    )


class TicketExpandedOut(TicketOut):

    """Ticket output schema that includes related labels."""

    status_label: Optional[str] = Field(None, alias="Ticket_Status_Label")
    site_label: Optional[str] = Field(None, alias="Site_Label")
    asset_label: Optional[str] = Field(None, alias="Asset_Label")
    category_label: Optional[str] = Field(None, alias="Ticket_Category_Label")
    vendor_name: Optional[str] = Field(None, alias="Assigned_Vendor_Name")
    priority_level: Optional[str] = Field(None, alias="Priority_Level")
    Most_Recent_Service_Scheduled_ID: Optional[int] = None
    Watchers: Optional[str] = None
    MetaData: Optional[str] = None
    ValidFrom: Optional[datetime] = None
    ValidTo: Optional[datetime] = None
    Site_ID: Optional[int] = None
    Closed_Date: Optional[datetime] = None
    LastModified: Optional[datetime] = None
    LastModfiedBy: Optional[str] = None
    Version: int

    model_config = ConfigDict(from_attributes=True, populate_by_name=True)<|MERGE_RESOLUTION|>--- conflicted
+++ resolved
@@ -19,13 +19,10 @@
     Most_Recent_Service_Scheduled_ID: Optional[int] = None
     Watchers: Optional[str] = None
     MetaData: Optional[str] = None
-<<<<<<< HEAD
     HasServiceRequest: Optional[bool] = None
     Private: Optional[bool] = None
-=======
     EstimatedCompletionDate: Optional[date] = None
     CustomCompletionDate: Optional[date] = None
->>>>>>> 0bede564
     ValidFrom: Optional[datetime] = None
     ValidTo: Optional[datetime] = None
     Resolution: Optional[Annotated[str, Field()]] = None
@@ -36,7 +33,7 @@
             return None
         return v
 
-<<<<<<< HEAD
+
     @field_validator("HasServiceRequest", "Private", mode="before")
     def _parse_yn_bool(cls, v):
         if isinstance(v, str):
@@ -44,7 +41,7 @@
                 return True
             if v.upper() == "N":
                 return False
-=======
+
     @field_validator("EstimatedCompletionDate", "CustomCompletionDate", mode="before")
     def _coerce_date(cls, v: Any):
         if isinstance(v, datetime):
@@ -57,7 +54,7 @@
                 v = v.split("T", 1)[0]
             if " " in v:
                 v = v.split(" ", 1)[0]
->>>>>>> 0bede564
+
         return v
 
     model_config = ConfigDict(str_max_length=None)
@@ -116,13 +113,10 @@
     Most_Recent_Service_Scheduled_ID: Optional[int] = None
     Watchers: Optional[str] = None
     MetaData: Optional[str] = None
-<<<<<<< HEAD
     HasServiceRequest: Optional[bool] = None
     Private: Optional[bool] = None
-=======
     EstimatedCompletionDate: Optional[date] = None
     CustomCompletionDate: Optional[date] = None
->>>>>>> 0bede564
     ValidFrom: Optional[datetime] = None
     ValidTo: Optional[datetime] = None
     Resolution: Optional[str] = None
