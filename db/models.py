from sqlalchemy import Column, DateTime, Integer, String, Text
from sqlalchemy.orm import DeclarativeBase


class Base(DeclarativeBase):
    pass


class Ticket(Base):
    __tablename__ = "Tickets_Master"
    Ticket_ID = Column(Integer, primary_key=True, index=True)
    Subject = Column(String)
    Ticket_Body = Column(Text)
    Ticket_Status_ID = Column(Integer)
    Ticket_Contact_Name = Column(String)
    Ticket_Contact_Email = Column(String)
    Asset_ID = Column(Integer)
    Site_ID = Column(Integer)
    Ticket_Category_ID = Column(Integer)
    Created_Date = Column(DateTime)
    Assigned_Name = Column(String)
    Assigned_Email = Column(String)
    Severity_ID = Column(Integer)
    Assigned_Vendor_ID = Column(Integer)
    Resolution = Column(Text)


class Asset(Base):
    __tablename__ = "Assets"
    ID = Column(Integer, primary_key=True, index=True)
    Label = Column(String)
    Asset_Category_ID = Column(Integer)
    Serial_Number = Column(String)
    Model = Column(String)
    Manufacturer = Column(String)
    Site_ID = Column(Integer)


class Vendor(Base):
    __tablename__ = "Vendors"
    ID = Column(Integer, primary_key=True, index=True)
    Name = Column(String)
    Site_ID = Column(Integer)
    Asset_Category_ID = Column(Integer)


class TicketAttachment(Base):
    __tablename__ = "Ticket_Attachments"
    ID = Column(Integer, primary_key=True, index=True)
    Ticket_ID = Column(Integer)
    Name = Column(String)
    WebURl = Column(String)
    UploadDateTime = Column(DateTime)


class TicketMessage(Base):
    __tablename__ = "Ticket_Messages"
    ID = Column(Integer, primary_key=True, index=True)
    Ticket_ID = Column(Integer)
    Message = Column(Text)
    SenderUserCode = Column(String)
    SenderUserName = Column(String)
    DateTimeStamp = Column(DateTime)


class Site(Base):
    __tablename__ = "Sites"
    ID = Column(Integer, primary_key=True, index=True)
    Label = Column(String)
    City = Column(String)
    State = Column(String)


class TicketCategory(Base):
    __tablename__ = "Ticket_Categories"
    ID = Column(Integer, primary_key=True, index=True)
    Label = Column(String)


class TicketStatus(Base):
    __tablename__ = "Ticket_Status"
    ID = Column(Integer, primary_key=True, index=True)
    Label = Column(String)


<<<<<<< HEAD
class OnCallShift(Base):
    __tablename__ = "OnCall_Shifts"

    id = Column(Integer, primary_key=True, index=True)
    user_email = Column(String, nullable=False, index=True)
    start_time = Column(DateTime, nullable=False)
    end_time = Column(DateTime, nullable=False)
=======
class ViewBase(DeclarativeBase):
    """Declarative base for database views."""
    pass


class VTicketMasterExpanded(ViewBase):
    """Mapped class for the V_Ticket_Master_Expanded view."""

    __tablename__ = "V_Ticket_Master_Expanded"

    Ticket_ID = Column(Integer, primary_key=True, index=True)
    Subject = Column(String)
    Ticket_Body = Column(Text)
    Ticket_Status_ID = Column(Integer)
    Ticket_Status_Label = Column(String)
    Ticket_Contact_Name = Column(String)
    Ticket_Contact_Email = Column(String)
    Asset_ID = Column(Integer)
    Asset_Label = Column(String)
    Site_ID = Column(Integer)
    Site_Label = Column(String)
    Ticket_Category_ID = Column(Integer)
    Ticket_Category_Label = Column(String)
    Created_Date = Column(DateTime)
    Assigned_Name = Column(String)
    Assigned_Email = Column(String)
    Severity_ID = Column(Integer)
    Assigned_Vendor_ID = Column(Integer)
    Assigned_Vendor_Name = Column(String)
    Resolution = Column(Text)
>>>>>>> b4efbd05
<|MERGE_RESOLUTION|>--- conflicted
+++ resolved
@@ -83,7 +83,7 @@
     Label = Column(String)
 
 
-<<<<<<< HEAD
+
 class OnCallShift(Base):
     __tablename__ = "OnCall_Shifts"
 
@@ -91,7 +91,7 @@
     user_email = Column(String, nullable=False, index=True)
     start_time = Column(DateTime, nullable=False)
     end_time = Column(DateTime, nullable=False)
-=======
+
 class ViewBase(DeclarativeBase):
     """Declarative base for database views."""
     pass
@@ -122,4 +122,3 @@
     Assigned_Vendor_ID = Column(Integer)
     Assigned_Vendor_Name = Column(String)
     Resolution = Column(Text)
->>>>>>> b4efbd05
