from sqlalchemy.ext.asyncio import create_async_engine, async_sessionmaker, AsyncSession
from config import DB_CONN_STRING

engine_args = {}
if DB_CONN_STRING and DB_CONN_STRING.startswith("mssql"):
    engine_args["fast_executemany"] = True

<<<<<<< HEAD
engine = create_async_engine(
    DB_CONN_STRING or "sqlite+aiosqlite:///:memory:",
    **engine_args,
)
SessionLocal = async_sessionmaker(bind=engine, expire_on_commit=False, class_=AsyncSession)
=======
engine = (
    create_engine(DB_CONN_STRING, **engine_args) if DB_CONN_STRING else None
)
SessionLocal = (
    sessionmaker(autocommit=False, autoflush=False, bind=engine)
    if engine
    else None
)
>>>>>>> dda3d461
<|MERGE_RESOLUTION|>--- conflicted
+++ resolved
@@ -5,19 +5,9 @@
 if DB_CONN_STRING and DB_CONN_STRING.startswith("mssql"):
     engine_args["fast_executemany"] = True
 
-<<<<<<< HEAD
+
 engine = create_async_engine(
     DB_CONN_STRING or "sqlite+aiosqlite:///:memory:",
     **engine_args,
 )
 SessionLocal = async_sessionmaker(bind=engine, expire_on_commit=False, class_=AsyncSession)
-=======
-engine = (
-    create_engine(DB_CONN_STRING, **engine_args) if DB_CONN_STRING else None
-)
-SessionLocal = (
-    sessionmaker(autocommit=False, autoflush=False, bind=engine)
-    if engine
-    else None
-)
->>>>>>> dda3d461
