from sqlalchemy.ext.asyncio import (
    AsyncSession,
    async_sessionmaker,
    create_async_engine,
)
from config import DB_CONN_STRING
import logging

<<<<<<< HEAD
engine_args: dict[str, object] = {}

if DB_CONN_STRING and DB_CONN_STRING.startswith("mssql"):
    if DB_CONN_STRING.startswith("mssql+pyodbc"):
        logging.error("Synchronous driver detected in DB_CONN_STRING: %s", DB_CONN_STRING)
        raise RuntimeError("Use an async SQLAlchemy driver such as 'mssql+aioodbc'.")
    engine_args["fast_executemany"] = True
=======
    if DB_CONN_STRING.startswith("mssql+pyodbc"):
        logging.error("Synchronous driver detected in DB_CONN_STRING: %s", DB_CONN_STRING)
        raise RuntimeError("Use an async SQLAlchemy driver such as 'mssql+aioodbc'.")
    if DB_CONN_STRING.startswith("mssql"):
        engine_args["fast_executemany"] = True
>>>>>>> 2eb38915

engine = create_async_engine(
    DB_CONN_STRING or "sqlite+aiosqlite:///:memory:",
    **engine_args,
)

SessionLocal = async_sessionmaker(bind=engine, expire_on_commit=False, class_=AsyncSession)
<|MERGE_RESOLUTION|>--- conflicted
+++ resolved
@@ -6,7 +6,7 @@
 from config import DB_CONN_STRING
 import logging
 
-<<<<<<< HEAD
+
 engine_args: dict[str, object] = {}
 
 if DB_CONN_STRING and DB_CONN_STRING.startswith("mssql"):
@@ -14,13 +14,7 @@
         logging.error("Synchronous driver detected in DB_CONN_STRING: %s", DB_CONN_STRING)
         raise RuntimeError("Use an async SQLAlchemy driver such as 'mssql+aioodbc'.")
     engine_args["fast_executemany"] = True
-=======
-    if DB_CONN_STRING.startswith("mssql+pyodbc"):
-        logging.error("Synchronous driver detected in DB_CONN_STRING: %s", DB_CONN_STRING)
-        raise RuntimeError("Use an async SQLAlchemy driver such as 'mssql+aioodbc'.")
-    if DB_CONN_STRING.startswith("mssql"):
-        engine_args["fast_executemany"] = True
->>>>>>> 2eb38915
+
 
 engine = create_async_engine(
     DB_CONN_STRING or "sqlite+aiosqlite:///:memory:",
