from sqlalchemy.ext.asyncio import (
    AsyncSession,
    async_sessionmaker,
    create_async_engine,
)
from config import DB_CONN_STRING
import logging
import pyodbc
<<<<<<< HEAD

print(pyodbc.drivers())

engine_args: dict[str, object] = {}

if DB_CONN_STRING and DB_CONN_STRING.startswith("mssql"):
    from pathlib import Path

    if not Path(".env").exists():
        print("❌ .env file not found!")
        print("Create one by copying .env.example:")
        print("  cp .env.example .env")

    if DB_CONN_STRING.startswith("mssql+pyodbc"):
        logging.error("Synchronous driver detected in DB_CONN_STRING: %s", DB_CONN_STRING)
        raise RuntimeError("Use an async SQLAlchemy driver such as 'mssql+aioodbc'.")

    engine_args["fast_executemany"] = True
=======
from pathlib import Path

engine_args = {}
if DB_CONN_STRING and DB_CONN_STRING.startswith("mssql"):
    import os

# Check if .env exists
if Path(".env").exists():
    with open(".env", "r") as f:
        content = f.read()
        if "DB_CONN_STRING" not in content:
            logging.warning("DB_CONN_STRING not found in .env")
else:
    logging.warning(".env file not found! Create one by copying .env.example")
    if DB_CONN_STRING.startswith("mssql+pyodbc"):
        logging.error("Synchronous driver detected in DB_CONN_STRING: %s", DB_CONN_STRING)
        raise RuntimeError("Use an async SQLAlchemy driver such as 'mssql+aioodbc'.")
    if DB_CONN_STRING.startswith("mssql"):
        engine_args["fast_executemany"] = True
>>>>>>> a2f00392


engine = create_async_engine(
    DB_CONN_STRING or "mssql+aioodbc://${DB_USERNAME}:${DB_PASSWORD}@${DB_SERVER}/${DB_DATABASE}?driver=ODBC+Driver+18+for+SQL+Server",
    **engine_args,
)
SessionLocal = async_sessionmaker(bind=engine, expire_on_commit=False, class_=AsyncSession)
<|MERGE_RESOLUTION|>--- conflicted
+++ resolved
@@ -6,7 +6,7 @@
 from config import DB_CONN_STRING
 import logging
 import pyodbc
-<<<<<<< HEAD
+
 
 print(pyodbc.drivers())
 
@@ -25,7 +25,7 @@
         raise RuntimeError("Use an async SQLAlchemy driver such as 'mssql+aioodbc'.")
 
     engine_args["fast_executemany"] = True
-=======
+
 from pathlib import Path
 
 engine_args = {}
@@ -45,7 +45,6 @@
         raise RuntimeError("Use an async SQLAlchemy driver such as 'mssql+aioodbc'.")
     if DB_CONN_STRING.startswith("mssql"):
         engine_args["fast_executemany"] = True
->>>>>>> a2f00392
 
 
 engine = create_async_engine(
