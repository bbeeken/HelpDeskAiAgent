--- conflicted
+++ resolved
@@ -1,9 +1,6 @@
-<<<<<<< HEAD
+
 from fastapi import APIRouter, Depends, HTTPException, Request
-=======
-
-from fastapi import APIRouter, Depends
->>>>>>> 13e8a36d
+
 from sqlalchemy.orm import Session
 
 import logging
@@ -30,17 +27,7 @@
 from tools.status_tools import list_statuses
 from tools.message_tools import get_ticket_messages, post_ticket_message
 from tools.ai_tools import ai_suggest_response
-<<<<<<< HEAD
-from limiter import limiter
-from tools.analysis_tools import (
-    tickets_by_status,
-    open_tickets_by_site,
-    sla_breaches,
-    open_tickets_by_user,
-    tickets_waiting_on_user,
-)
-=======
->>>>>>> 13e8a36d
+
 
 from pydantic import BaseModel
 from typing import List
@@ -276,15 +263,10 @@
 
 
 @router.post("/ai/suggest_response")
-<<<<<<< HEAD
+
 @limiter.limit("10/minute")
 def api_ai_suggest_response(request: Request, ticket: TicketOut, context: str = ""):
-=======
-
-def api_ai_suggest_response(ticket: TicketOut, context: str = ""):
-    logger.info("API AI suggest response")
-
->>>>>>> 13e8a36d
+
     return {"response": ai_suggest_response(ticket.dict(), context)}
 
 
