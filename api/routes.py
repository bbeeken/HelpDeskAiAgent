
from typing import Any, AsyncGenerator, List

from fastapi import APIRouter, Depends, HTTPException

from sqlalchemy.ext.asyncio import AsyncSession
from sqlalchemy.orm import Session

import logging

from db.mssql import SessionLocal


from tools.ticket_tools import (
    get_ticket,
    list_tickets,
    create_ticket,
    update_ticket,
    delete_ticket,
    search_tickets,
    _escape_wildcards,
)


from tools.asset_tools import get_asset, list_assets
from tools.vendor_tools import get_vendor, list_vendors
from tools.attachment_tools import get_ticket_attachments
from tools.site_tools import get_site, list_sites
from tools.category_tools import list_categories
from tools.status_tools import list_statuses
from tools.message_tools import get_ticket_messages, post_ticket_message
from tools.analysis_tools import (
    tickets_by_status,
    open_tickets_by_site,
    sla_breaches,
    open_tickets_by_user,
    tickets_waiting_on_user,
)
from tools.ai_tools import ai_suggest_response
from services.ticket_service import TicketService
from services.analytics_service import AnalyticsService


from pydantic import BaseModel

from schemas.ticket import TicketCreate, TicketOut
from db.models import (
    Asset,
    Site,
    Vendor,
    Ticket,
    TicketAttachment,
    TicketMessage,
    TicketCategory,
    TicketStatus,
)


from datetime import datetime




router = APIRouter()
logger = logging.getLogger(__name__)




async def get_db() -> AsyncGenerator[AsyncSession, None]:
    async with SessionLocal() as db:
<<<<<<< HEAD
        yield db
=======
        try:
            yield db
        finally:
            await db.close()
>>>>>>> 565e303b

def get_ticket_service(db: AsyncSession = Depends(get_db)) -> TicketService:
    return TicketService(db)


def get_analytics_service(db: AsyncSession = Depends(get_db)) -> AnalyticsService:
    return AnalyticsService(db)


class MessageIn(BaseModel):
    message: str
    sender_code: str
    sender_name: str

    class Config:
        schema_extra = {
            "example": {
                "message": "Thanks for the update",
                "sender_code": "USR123",
                "sender_name": "John Doe",
            }
        }


@router.get("/ticket/{ticket_id}", response_model=TicketOut)
async def api_get_ticket(ticket_id: int, db: AsyncSession = Depends(get_db)) -> Ticket:
    ticket = await get_ticket(db, ticket_id)
    if not ticket:
        logger.warning("Ticket %s not found", ticket_id)
        raise HTTPException(status_code=404, detail="Ticket not found")

    return ticket



@router.get("/tickets", response_model=list[TicketOut])
async def api_list_tickets(
    skip: int = 0, limit: int = 10, db: AsyncSession = Depends(get_db)
) -> list[Ticket]:
    return await list_tickets(db, skip, limit)





@router.get("/tickets/search", response_model=List[TicketOut])

async def api_search_tickets(
    q: str, limit: int = 10, db: AsyncSession = Depends(get_db)

) -> list[Ticket]:
    logger.info("API search tickets query=%s limit=%s", q, limit)
    return await search_tickets(db, q, limit)



@router.post("/ticket", response_model=TicketOut)
async def api_create_ticket(ticket: TicketCreate, db: AsyncSession = Depends(get_db)) -> Ticket:
    obj = Ticket(**ticket.dict(), Created_Date=datetime.utcnow())
    logger.info("API create ticket")
    created = await create_ticket(db, obj)
    return created


@router.put("/ticket/{ticket_id}", response_model=TicketOut)
async def api_update_ticket(
    ticket_id: int, updates: dict, db: AsyncSession = Depends(get_db)
) -> Ticket:
    ticket = await update_ticket(db, ticket_id, updates)
    if not ticket:
        logger.warning("Ticket %s not found for update", ticket_id)
        raise HTTPException(status_code=404, detail="Ticket not found")

    return ticket



@router.delete("/ticket/{ticket_id}")
async def api_delete_ticket(ticket_id: int, db: AsyncSession = Depends(get_db)) -> dict:
    if not await delete_ticket(db, ticket_id):

        logger.warning("Ticket %s not found for delete", ticket_id)
        raise HTTPException(status_code=404, detail="Ticket not found")

    return {"deleted": True}



@router.get("/asset/{asset_id}")

def api_get_asset(asset_id: int, db: Session = Depends(get_db)) -> Any:

    asset = get_asset(db, asset_id)
    if not asset:
        logger.warning("Asset %s not found", asset_id)
        raise HTTPException(status_code=404, detail="Asset not found")

    return asset



@router.get("/assets")

def api_list_assets(
    skip: int = 0, limit: int = 10, db: Session = Depends(get_db)
) -> list[Any]:

    return list_assets(db, skip, limit)


@router.get("/vendor/{vendor_id}")

def api_get_vendor(vendor_id: int, db: Session = Depends(get_db)) -> Any:

    vendor = get_vendor(db, vendor_id)
    if not vendor:
        logger.warning("Vendor %s not found", vendor_id)
        raise HTTPException(status_code=404, detail="Vendor not found")

    return vendor



@router.get("/vendors")

def api_list_vendors(
    skip: int = 0, limit: int = 10, db: Session = Depends(get_db)
) -> list[Any]:

    return list_vendors(db, skip, limit)


@router.get("/site/{site_id}")

def api_get_site(site_id: int, db: Session = Depends(get_db)) -> Any:

    site = get_site(db, site_id)
    if not site:
        logger.warning("Site %s not found", site_id)
        raise HTTPException(status_code=404, detail="Site not found")

    return site



@router.get("/sites")

def api_list_sites(
    skip: int = 0, limit: int = 10, db: Session = Depends(get_db)
) -> list[Any]:

    return list_sites(db, skip, limit)


@router.get("/categories")

def api_list_categories(db: Session = Depends(get_db)) -> list[Any]:

    return list_categories(db)


@router.get("/statuses")

def api_list_statuses(db: Session = Depends(get_db)) -> list[Any]:

    return list_statuses(db)



@router.get("/ticket/{ticket_id}/attachments")

def api_get_ticket_attachments(
    ticket_id: int, db: Session = Depends(get_db)
) -> list[Any]:

    return get_ticket_attachments(db, ticket_id)



@router.get("/ticket/{ticket_id}/messages")

def api_get_ticket_messages(
    ticket_id: int, db: Session = Depends(get_db)
) -> list[Any]:

    return get_ticket_messages(db, ticket_id)



@router.post("/ticket/{ticket_id}/messages")
async def api_post_ticket_message(

    ticket_id: int,
    msg: MessageIn,

    db: Session = Depends(get_db),
) -> Any:

    return post_ticket_message(

        db, ticket_id, msg.message, msg.sender_code, msg.sender_name
    )




@router.post("/ai/suggest_response")

def api_ai_suggest_response(ticket: TicketOut, context: str = "") -> dict:

    return {"response": ai_suggest_response(ticket.dict(), context)}


# Analysis endpoints



@router.get("/analytics/status")
async def api_tickets_by_status(
    db: AsyncSession = Depends(get_db)
) -> list[tuple[int | None, int]]:
    return await tickets_by_status(db)


@router.get("/analytics/open_by_site")
async def api_open_tickets_by_site(
    db: AsyncSession = Depends(get_db)
) -> list[tuple[int | None, int]]:
    return await open_tickets_by_site(db)


@router.get("/analytics/sla_breaches")
async def api_sla_breaches(
    sla_days: int = 2, db: AsyncSession = Depends(get_db)
) -> dict:
    breaches = await sla_breaches(db, sla_days)
    return {"breaches": breaches}


@router.get("/analytics/open_by_user")
async def api_open_tickets_by_user(
    db: AsyncSession = Depends(get_db)
) -> list[tuple[str | None, int]]:
    return await open_tickets_by_user(db)


@router.get("/analytics/waiting_on_user")
async def api_tickets_waiting_on_user(
    db: AsyncSession = Depends(get_db)
) -> list[tuple[str | None, int]]:
    return await tickets_waiting_on_user(db)

<|MERGE_RESOLUTION|>--- conflicted
+++ resolved
@@ -69,14 +69,12 @@
 
 async def get_db() -> AsyncGenerator[AsyncSession, None]:
     async with SessionLocal() as db:
-<<<<<<< HEAD
-        yield db
-=======
+
         try:
             yield db
         finally:
             await db.close()
->>>>>>> 565e303b
+
 
 def get_ticket_service(db: AsyncSession = Depends(get_db)) -> TicketService:
     return TicketService(db)
