--- conflicted
+++ resolved
@@ -1,12 +1,8 @@
-<<<<<<< HEAD
+
 from typing import Any, Generator, List
 
 from fastapi import APIRouter, Depends, HTTPException
-=======
-
-from fastapi import APIRouter, Depends, HTTPException, Request
-
->>>>>>> 7548ffcf
+
 from sqlalchemy.orm import Session
 
 import logging
@@ -36,7 +32,7 @@
 
 
 from pydantic import BaseModel
-<<<<<<< HEAD
+
 from schemas.ticket import TicketCreate, TicketOut
 from db.models import (
     Asset,
@@ -48,15 +44,7 @@
     TicketCategory,
     TicketStatus,
 )
-=======
-from typing import List
-
-from errors import NotFoundError
-
-
-
-from schemas.ticket import TicketOut, TicketCreate, TicketUpdate
->>>>>>> 7548ffcf
+
 
 from datetime import datetime
 
@@ -67,14 +55,11 @@
 logger = logging.getLogger(__name__)
 
 
-<<<<<<< HEAD
+
 def get_db() -> Generator[Session, None, None]:
     db = SessionLocal()
     try:
-=======
-async def get_db():
-    async with SessionLocal() as db:
->>>>>>> 7548ffcf
+
         yield db
 
 
@@ -102,13 +87,9 @@
 
 
 @router.get("/ticket/{ticket_id}", response_model=TicketOut)
-<<<<<<< HEAD
+
 def api_get_ticket(ticket_id: int, db: Session = Depends(get_db)) -> Ticket:
-=======
-
-def api_get_ticket(ticket_id: int, db: Session = Depends(get_db)):
-    logger.info("API get ticket %s", ticket_id)
->>>>>>> 7548ffcf
+
     ticket = get_ticket(db, ticket_id)
     if not ticket:
         logger.warning("Ticket %s not found", ticket_id)
@@ -119,17 +100,11 @@
 
 
 @router.get("/tickets", response_model=list[TicketOut])
-<<<<<<< HEAD
+
 def api_list_tickets(
     skip: int = 0, limit: int = 10, db: Session = Depends(get_db)
 ) -> list[Ticket]:
-=======
-async def api_list_tickets(
-    skip: int = 0, limit: int = 10, db: AsyncSession = Depends(get_db)
-):
-
-    logger.info("API list tickets skip=%s limit=%s", skip, limit)
->>>>>>> 7548ffcf
+
     return list_tickets(db, skip, limit)
 
 
@@ -137,12 +112,11 @@
 
 
 @router.get("/tickets/search", response_model=List[TicketOut])
-<<<<<<< HEAD
+
 def api_search_tickets(
     q: str, limit: int = 10, db: Session = Depends(get_db)
 ) -> list[Ticket]:
-=======
->>>>>>> 7548ffcf
+
 
 def api_search_tickets(q: str, limit: int = 10, db: Session = Depends(get_db)):
     logger.info("API search tickets query=%s limit=%s", q, limit)
@@ -151,13 +125,9 @@
 
 
 @router.post("/ticket", response_model=TicketOut)
-<<<<<<< HEAD
+
 def api_create_ticket(ticket: TicketCreate, db: Session = Depends(get_db)) -> Ticket:
-=======
-async def api_create_ticket(ticket: TicketCreate, db: AsyncSession = Depends(get_db)):
-    from db.models import Ticket
-
->>>>>>> 7548ffcf
+
     obj = Ticket(**ticket.dict(), Created_Date=datetime.utcnow())
 
     logger.info("API create ticket")
@@ -169,16 +139,10 @@
 @router.put("/ticket/{ticket_id}", response_model=TicketOut)
 
 def api_update_ticket(
-<<<<<<< HEAD
+
     ticket_id: int, updates: dict, db: Session = Depends(get_db)
 ) -> Ticket:
-=======
-    ticket_id: int, updates: TicketUpdate, db: Session = Depends(get_db)
-
-):
-
-    logger.info("API update ticket %s", ticket_id)
->>>>>>> 7548ffcf
+
     ticket = update_ticket(db, ticket_id, updates)
     if not ticket:
         logger.warning("Ticket %s not found for update", ticket_id)
@@ -189,13 +153,9 @@
 
 
 @router.delete("/ticket/{ticket_id}")
-<<<<<<< HEAD
+
 def api_delete_ticket(ticket_id: int, db: Session = Depends(get_db)) -> dict:
-=======
-
-def api_delete_ticket(ticket_id: int, db: Session = Depends(get_db)):
-    logger.info("API delete ticket %s", ticket_id)
->>>>>>> 7548ffcf
+
     if not delete_ticket(db, ticket_id):
 
         logger.warning("Ticket %s not found for delete", ticket_id)
@@ -206,13 +166,9 @@
 
 
 @router.get("/asset/{asset_id}")
-<<<<<<< HEAD
+
 def api_get_asset(asset_id: int, db: Session = Depends(get_db)) -> Any:
-=======
-
-def api_get_asset(asset_id: int, db: Session = Depends(get_db)):
-    logger.info("API get asset %s", asset_id)
->>>>>>> 7548ffcf
+
     asset = get_asset(db, asset_id)
     if not asset:
         logger.warning("Asset %s not found", asset_id)
@@ -223,27 +179,18 @@
 
 
 @router.get("/assets")
-<<<<<<< HEAD
+
 def api_list_assets(
     skip: int = 0, limit: int = 10, db: Session = Depends(get_db)
 ) -> list[Any]:
-=======
-async def api_list_assets(
-    skip: int = 0, limit: int = 10, db: AsyncSession = Depends(get_db)
-):
-
-    logger.info("API list assets skip=%s limit=%s", skip, limit)
->>>>>>> 7548ffcf
+
     return list_assets(db, skip, limit)
 
 
 @router.get("/vendor/{vendor_id}")
-<<<<<<< HEAD
+
 def api_get_vendor(vendor_id: int, db: Session = Depends(get_db)) -> Any:
-=======
-def api_get_vendor(vendor_id: int, db: Session = Depends(get_db)):
-    logger.info("API get vendor %s", vendor_id)
->>>>>>> 7548ffcf
+
     vendor = get_vendor(db, vendor_id)
     if not vendor:
         logger.warning("Vendor %s not found", vendor_id)
@@ -254,27 +201,18 @@
 
 
 @router.get("/vendors")
-<<<<<<< HEAD
+
 def api_list_vendors(
     skip: int = 0, limit: int = 10, db: Session = Depends(get_db)
 ) -> list[Any]:
-=======
-async def api_list_vendors(
-    skip: int = 0, limit: int = 10, db: AsyncSession = Depends(get_db)
-):
-
-    logger.info("API list vendors skip=%s limit=%s", skip, limit)
->>>>>>> 7548ffcf
+
     return list_vendors(db, skip, limit)
 
 
 @router.get("/site/{site_id}")
-<<<<<<< HEAD
+
 def api_get_site(site_id: int, db: Session = Depends(get_db)) -> Any:
-=======
-def api_get_site(site_id: int, db: Session = Depends(get_db)):
-    logger.info("API get site %s", site_id)
->>>>>>> 7548ffcf
+
     site = get_site(db, site_id)
     if not site:
         logger.warning("Site %s not found", site_id)
@@ -285,69 +223,45 @@
 
 
 @router.get("/sites")
-<<<<<<< HEAD
+
 def api_list_sites(
     skip: int = 0, limit: int = 10, db: Session = Depends(get_db)
 ) -> list[Any]:
-=======
-async def api_list_sites(
-    skip: int = 0, limit: int = 10, db: AsyncSession = Depends(get_db)
-):
-
-    logger.info("API list sites skip=%s limit=%s", skip, limit)
->>>>>>> 7548ffcf
+
     return list_sites(db, skip, limit)
 
 
 @router.get("/categories")
-<<<<<<< HEAD
+
 def api_list_categories(db: Session = Depends(get_db)) -> list[Any]:
-=======
-def api_list_categories(db: Session = Depends(get_db)):
-    logger.info("API list categories")
->>>>>>> 7548ffcf
+
     return list_categories(db)
 
 
 @router.get("/statuses")
-<<<<<<< HEAD
+
 def api_list_statuses(db: Session = Depends(get_db)) -> list[Any]:
-=======
-def api_list_statuses(db: Session = Depends(get_db)):
-    logger.info("API list statuses")
->>>>>>> 7548ffcf
+
     return list_statuses(db)
 
 
 
 @router.get("/ticket/{ticket_id}/attachments")
-<<<<<<< HEAD
+
 def api_get_ticket_attachments(
     ticket_id: int, db: Session = Depends(get_db)
 ) -> list[Any]:
-=======
-async def api_get_ticket_attachments(
-    ticket_id: int, db: AsyncSession = Depends(get_db)
-):
-
-    logger.info("API get attachments for ticket %s", ticket_id)
->>>>>>> 7548ffcf
+
     return get_ticket_attachments(db, ticket_id)
 
 
 
 @router.get("/ticket/{ticket_id}/messages")
-<<<<<<< HEAD
+
 def api_get_ticket_messages(
     ticket_id: int, db: Session = Depends(get_db)
 ) -> list[Any]:
-=======
-async def api_get_ticket_messages(
-    ticket_id: int, db: AsyncSession = Depends(get_db)
-):
-
-    logger.info("API get messages for ticket %s", ticket_id)
->>>>>>> 7548ffcf
+
     return get_ticket_messages(db, ticket_id)
 
 
@@ -357,15 +271,10 @@
 
     ticket_id: int,
     msg: MessageIn,
-<<<<<<< HEAD
+
     db: Session = Depends(get_db),
 ) -> Any:
-=======
-    db: AsyncSession = Depends(get_db),
-):
-
-    logger.info("API post message to ticket %s", ticket_id)
->>>>>>> 7548ffcf
+
     return post_ticket_message(
 
         db, ticket_id, msg.message, msg.sender_code, msg.sender_name
@@ -375,14 +284,9 @@
 
 
 @router.post("/ai/suggest_response")
-<<<<<<< HEAD
+
 def api_ai_suggest_response(ticket: TicketOut, context: str = "") -> dict:
-=======
-
-@limiter.limit("10/minute")
-def api_ai_suggest_response(request: Request, ticket: TicketOut, context: str = ""):
-
->>>>>>> 7548ffcf
+
     return {"response": ai_suggest_response(ticket.dict(), context)}
 
 
@@ -391,53 +295,36 @@
 
 
 @router.get("/analytics/status")
-<<<<<<< HEAD
+
 def api_tickets_by_status(db: Session = Depends(get_db)) -> list[tuple[int | None, int]]:
-=======
-
-def api_tickets_by_status(db: Session = Depends(get_db)):
-    logger.info("API analytics tickets by status")
->>>>>>> 7548ffcf
+
     return tickets_by_status(db)
 
 
 @router.get("/analytics/open_by_site")
-<<<<<<< HEAD
+
 def api_open_tickets_by_site(db: Session = Depends(get_db)) -> list[tuple[int | None, int]]:
-=======
-def api_open_tickets_by_site(db: Session = Depends(get_db)):
-    logger.info("API analytics open tickets by site")
->>>>>>> 7548ffcf
+
     return open_tickets_by_site(db)
 
 
 @router.get("/analytics/sla_breaches")
-<<<<<<< HEAD
+
 def api_sla_breaches(sla_days: int = 2, db: Session = Depends(get_db)) -> dict:
-=======
-def api_sla_breaches(sla_days: int = 2, db: Session = Depends(get_db)):
-    logger.info("API analytics SLA breaches sla_days=%s", sla_days)
->>>>>>> 7548ffcf
+
     return {"breaches": sla_breaches(db, sla_days)}
 
 
 @router.get("/analytics/open_by_user")
-<<<<<<< HEAD
+
 def api_open_tickets_by_user(db: Session = Depends(get_db)) -> list[tuple[str | None, int]]:
-=======
-def api_open_tickets_by_user(db: Session = Depends(get_db)):
-    logger.info("API analytics open tickets by user")
->>>>>>> 7548ffcf
+
     return open_tickets_by_user(db)
 
 
 @router.get("/analytics/waiting_on_user")
-<<<<<<< HEAD
+
 def api_tickets_waiting_on_user(db: Session = Depends(get_db)) -> list[tuple[str | None, int]]:
+
     return tickets_waiting_on_user(db)
-=======
-def api_tickets_waiting_on_user(db: Session = Depends(get_db)):
-    logger.info("API analytics tickets waiting on user")
-    return tickets_waiting_on_user(db)
-
->>>>>>> 7548ffcf
+
