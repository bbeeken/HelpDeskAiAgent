import logging
from datetime import datetime, timezone
from typing import Any, AsyncGenerator, Dict, List, Optional, Sequence

from fastapi import APIRouter, Depends, FastAPI, HTTPException, Query, Request
from pydantic import BaseModel, Field, ValidationError
from sqlalchemy import select, func
from sqlalchemy.ext.asyncio import AsyncSession

from db.mssql import SessionLocal
from db.models import VTicketMasterExpanded


# Tools
from tools.ticket_tools import (
    create_ticket,
    update_ticket,
    get_ticket_expanded,
    list_tickets_expanded,
    search_tickets_expanded,
    get_tickets_by_user,
)
from tools.asset_tools import get_asset, list_assets
from tools.vendor_tools import get_vendor, list_vendors
from tools.site_tools import get_site, list_sites
from tools.category_tools import list_categories
from tools.status_tools import list_statuses
from tools.attachment_tools import get_ticket_attachments
from tools.message_tools import get_ticket_messages, post_ticket_message
from tools.analysis_tools import (
    tickets_by_status,
    open_tickets_by_site,
    open_tickets_by_user,
    get_staff_ticket_report,
    sla_breaches,
    tickets_waiting_on_user,
    ticket_trend,
)
from tools.oncall_tools import get_current_oncall

# Schemas
# Ticket schemas
from schemas import (
    TicketCreate,
    TicketOut,
    TicketUpdate,
    TicketExpandedOut,
    TicketSearchOut,
)
from schemas.search_params import TicketSearchParams
from schemas.basic import (
    AssetOut,
    VendorOut,
    SiteOut,
    TicketCategoryOut,
    TicketStatusOut,
    TicketAttachmentOut,
    TicketMessageOut,
)
from schemas.analytics import (
    StatusCount,
    SiteOpenCount,
    UserOpenCount,
    WaitingOnUserCount,
    TrendCount,
    StaffTicketReport,
)
from schemas.oncall import OnCallShiftOut
from schemas.paginated import PaginatedResponse

logger = logging.getLogger(__name__)

# ─── Database Dependency ──────────────────────────────────────────────────────


async def get_db() -> AsyncGenerator[AsyncSession, None]:
    """
    Yield a SQLAlchemy AsyncSession, ensuring proper cleanup.
    """
    async with SessionLocal() as session:
        try:
            yield session
            await session.commit()
        except Exception:
            await session.rollback()
            raise
        finally:
            await session.close()


# ─── Utility ──────────────────────────────────────────────────────────────────


def extract_filters(
    request: Request,
    exclude: Sequence[str] = (
        "skip",
        "limit",
        "sort",
        "sla_days",
        "status_id",
    ),
) -> Dict[str, Any]:
    """
    Extract arbitrary query parameters for filtering, excluding reserved keys.
    """
    return {
        key: value
        for key, value in request.query_params.multi_items()
        if key not in exclude
    }


# ─── Tickets Sub-Router ───────────────────────────────────────────────────────
ticket_router = APIRouter(prefix="/ticket", tags=["tickets"])
tickets_router = APIRouter(prefix="/tickets", tags=["tickets"])


class MessageIn(BaseModel):
    message: str = Field(..., example="Thanks for the update")
    sender_code: str = Field(..., example="USR123")
    sender_name: str = Field(..., example="John Doe")


@ticket_router.get(
    "/search",
    response_model=List[TicketSearchOut],
    operation_id="search_tickets",
)
async def search_tickets(
    q: str = Query(..., min_length=1),
    params: TicketSearchParams = Depends(),
    limit: int = Query(10, ge=1, le=100),
    db: AsyncSession = Depends(get_db),
) -> List[TicketSearchOut]:
    logger.info("Searching tickets for '%s' (limit=%d)", q, limit)
    results = await search_tickets_expanded(db, q, limit, params)
    validated: List[TicketSearchOut] = []
    for r in results:
        try:
            validated.append(TicketSearchOut.model_validate(r))
        except ValidationError as exc:
            logger.error("Invalid search result %s: %s", r.get("Ticket_ID", "?"), exc)
    return validated


@ticket_router.get(
    "/{ticket_id}",
    response_model=TicketExpandedOut,
    operation_id="get_ticket",
)
async def get_ticket(ticket_id: int, db: AsyncSession = Depends(get_db)) -> TicketExpandedOut:
    ticket = await get_ticket_expanded(db, ticket_id)
    if not ticket:
        logger.warning("Ticket %s not found", ticket_id)
        raise HTTPException(status_code=404, detail="Ticket not found")
    return TicketExpandedOut.model_validate(ticket)

<<<<<<< HEAD
@ticket_router.get(
    "",
    response_model=PaginatedResponse[TicketExpandedOut],
    operation_id="list_tickets",
)
=======

@ticket_router.get("", response_model=PaginatedResponse[TicketExpandedOut])
>>>>>>> c8c05345
async def list_tickets(
    request: Request,
    skip: int = Query(0, ge=0),
    limit: int = Query(10, ge=1),
    db: AsyncSession = Depends(get_db),
) -> PaginatedResponse[TicketExpandedOut]:
    filters = extract_filters(request)
    sort = request.query_params.getlist("sort") or None
    items = await list_tickets_expanded(db, skip, limit, filters=filters or None, sort=sort)
    count_q = select(func.count(VTicketMasterExpanded.Ticket_ID))
    for k, v in filters.items():
        if hasattr(VTicketMasterExpanded, k):
            count_q = count_q.filter(getattr(VTicketMasterExpanded, k) == v)
    total = await db.scalar(count_q) or 0

    validated: List[TicketExpandedOut] = []
    for t in items:
        try:
            validated.append(TicketExpandedOut.model_validate(t))
        except ValidationError as exc:
            logger.error("Invalid ticket %s: %s", getattr(t, "Ticket_ID", "?"), exc)

    return PaginatedResponse(items=validated, total=total, skip=skip, limit=limit)


@tickets_router.get(
    "/expanded",
    response_model=PaginatedResponse[TicketExpandedOut],
    operation_id="list_expanded_tickets",
)
async def list_tickets_expanded_alias(
    request: Request,
    skip: int = Query(0, ge=0),
    limit: int = Query(10, ge=1),
    db: AsyncSession = Depends(get_db),
) -> PaginatedResponse[TicketExpandedOut]:
    return await list_tickets(request, skip, limit, db)

<<<<<<< HEAD
@tickets_router.get(
    "/search",
    response_model=List[TicketSearchOut],
    operation_id="search_tickets_alias",
)
=======

@tickets_router.get("/search", response_model=List[TicketSearchOut])
>>>>>>> c8c05345
async def search_tickets_alias(
    q: str = Query(..., min_length=1),
    params: TicketSearchParams = Depends(),
    limit: int = Query(10, ge=1, le=100),
    db: AsyncSession = Depends(get_db),
) -> List[TicketSearchOut]:
    return await search_tickets(q=q, params=params, limit=limit, db=db)


@tickets_router.get(
    "/by_user",
    response_model=PaginatedResponse[TicketExpandedOut],
    operation_id="tickets_by_user",
)
async def tickets_by_user_endpoint(
    identifier: str = Query(..., min_length=1),
    skip: int = Query(0, ge=0),
    limit: int = Query(100, ge=1),
    db: AsyncSession = Depends(get_db),
) -> PaginatedResponse[TicketExpandedOut]:
    items = await get_tickets_by_user(db, identifier, skip=skip, limit=limit)
    total = len(await get_tickets_by_user(db, identifier, skip=0, limit=None))
    validated: List[TicketExpandedOut] = [
        TicketExpandedOut.model_validate(t) for t in items
    ]
    return PaginatedResponse(items=validated, total=total, skip=skip, limit=limit)

<<<<<<< HEAD
@ticket_router.post(
    "",
    response_model=TicketOut,
    status_code=201,
    operation_id="create_ticket",
)
=======

@ticket_router.post("", response_model=TicketOut, status_code=201)
>>>>>>> c8c05345
async def create_ticket_endpoint(
    ticket: TicketCreate, db: AsyncSession = Depends(get_db)
) -> TicketOut:
    payload = ticket.model_dump()
    payload["Created_Date"] = datetime.now(timezone.utc)
    result = await create_ticket(db, payload)
    if not result.success:
        logger.error("Ticket creation failed: %s", result.error)
        raise HTTPException(status_code=500, detail=result.error or "ticket create failed")
    return TicketOut.model_validate(result.data)

<<<<<<< HEAD
@ticket_router.put(
    "/{ticket_id}",
    response_model=TicketOut,
    operation_id="update_ticket",
)
=======

@ticket_router.put("/{ticket_id}", response_model=TicketOut)
>>>>>>> c8c05345
async def update_ticket_endpoint(
    ticket_id: int,
    updates: TicketUpdate,
    db: AsyncSession = Depends(get_db),
) -> TicketOut:
    updated = await update_ticket(db, ticket_id, updates.model_dump(exclude_unset=True))
    if not updated:
        logger.warning("Ticket %s not found or no changes applied", ticket_id)
        raise HTTPException(status_code=404, detail="Ticket not found or no changes")
    return TicketOut.model_validate(updated)


@ticket_router.get(
    "/{ticket_id}/messages",
    response_model=List[TicketMessageOut],
    operation_id="list_ticket_messages",
)
async def list_ticket_messages(
    ticket_id: int, db: AsyncSession = Depends(get_db)
) -> List[TicketMessageOut]:
    msgs = await get_ticket_messages(db, ticket_id)
    return [TicketMessageOut.model_validate(m) for m in msgs]


@ticket_router.post(
    "/{ticket_id}/messages",
    response_model=TicketMessageOut,
    operation_id="add_ticket_message",
)
async def add_ticket_message(
    ticket_id: int,
    msg: MessageIn,
    db: AsyncSession = Depends(get_db),
) -> TicketMessageOut:
    created = await post_ticket_message(
        db, ticket_id, msg.message, msg.sender_code, msg.sender_name
    )
    return TicketMessageOut.model_validate(created)

# ─── Lookup Sub-Router ────────────────────────────────────────────────────────
lookup_router = APIRouter(prefix="/lookup", tags=["lookup"])

<<<<<<< HEAD
@lookup_router.get(
    "/assets",
    response_model=List[AssetOut],
    operation_id="list_assets",
)
=======

@lookup_router.get("/assets", response_model=List[AssetOut])
>>>>>>> c8c05345
async def list_assets_endpoint(
    skip: int = Query(0, ge=0),
    limit: int = Query(10, ge=1),
    db: AsyncSession = Depends(get_db),
) -> List[AssetOut]:
    assets = await list_assets(db, skip, limit)
    return [AssetOut.model_validate(a) for a in assets]

<<<<<<< HEAD
@lookup_router.get(
    "/asset/{asset_id}",
    response_model=AssetOut,
    operation_id="get_asset",
)
=======

@lookup_router.get("/asset/{asset_id}", response_model=AssetOut)
>>>>>>> c8c05345
async def get_asset_endpoint(asset_id: int, db: AsyncSession = Depends(get_db)) -> AssetOut:
    a = await get_asset(db, asset_id)
    if not a:
        raise HTTPException(status_code=404, detail="Asset not found")
    return AssetOut.model_validate(a)

<<<<<<< HEAD
@lookup_router.get(
    "/vendors",
    response_model=List[VendorOut],
    operation_id="list_vendors",
)
=======

@lookup_router.get("/vendors", response_model=List[VendorOut])
>>>>>>> c8c05345
async def list_vendors_endpoint(
    skip: int = Query(0, ge=0),
    limit: int = Query(10, ge=1),
    db: AsyncSession = Depends(get_db),
) -> List[VendorOut]:
    vs = await list_vendors(db, skip, limit)
    return [VendorOut.model_validate(v) for v in vs]

<<<<<<< HEAD
@lookup_router.get(
    "/vendor/{vendor_id}",
    response_model=VendorOut,
    operation_id="get_vendor",
)
=======

@lookup_router.get("/vendor/{vendor_id}", response_model=VendorOut)
>>>>>>> c8c05345
async def get_vendor_endpoint(vendor_id: int, db: AsyncSession = Depends(get_db)) -> VendorOut:
    v = await get_vendor(db, vendor_id)
    if not v:
        raise HTTPException(status_code=404, detail="Vendor not found")
    return VendorOut.model_validate(v)

<<<<<<< HEAD
@lookup_router.get(
    "/sites",
    response_model=List[SiteOut],
    operation_id="list_sites",
)
=======

@lookup_router.get("/sites", response_model=List[SiteOut])
>>>>>>> c8c05345
async def list_sites_endpoint(
    skip: int = Query(0, ge=0),
    limit: int = Query(10, ge=1),
    db: AsyncSession = Depends(get_db),
) -> List[SiteOut]:
    ss = await list_sites(db, skip, limit)
    return [SiteOut.model_validate(s) for s in ss]

<<<<<<< HEAD
@lookup_router.get(
    "/site/{site_id}",
    response_model=SiteOut,
    operation_id="get_site",
)
=======

@lookup_router.get("/site/{site_id}", response_model=SiteOut)
>>>>>>> c8c05345
async def get_site_endpoint(site_id: int, db: AsyncSession = Depends(get_db)) -> SiteOut:
    s = await get_site(db, site_id)
    if not s:
        raise HTTPException(status_code=404, detail="Site not found")
    return SiteOut.model_validate(s)

<<<<<<< HEAD
@lookup_router.get(
    "/categories",
    response_model=List[TicketCategoryOut],
    operation_id="list_categories",
)
=======

@lookup_router.get("/categories", response_model=List[TicketCategoryOut])
>>>>>>> c8c05345
async def list_categories_endpoint(db: AsyncSession = Depends(get_db)) -> List[TicketCategoryOut]:
    cats = await list_categories(db)
    return [TicketCategoryOut.model_validate(c) for c in cats]

<<<<<<< HEAD
@lookup_router.get(
    "/statuses",
    response_model=List[TicketStatusOut],
    operation_id="list_statuses",
)
=======

@lookup_router.get("/statuses", response_model=List[TicketStatusOut])
>>>>>>> c8c05345
async def list_statuses_endpoint(db: AsyncSession = Depends(get_db)) -> List[TicketStatusOut]:
    stats = await list_statuses(db)

    return [TicketStatusOut.model_validate(s) for s in stats]


@lookup_router.get(
    "/ticket/{ticket_id}/attachments",
    response_model=List[TicketAttachmentOut],
    operation_id="get_ticket_attachments",
)
async def get_ticket_attachments_endpoint(
    ticket_id: int, db: AsyncSession = Depends(get_db)
) -> List[TicketAttachmentOut]:
    atts = await get_ticket_attachments(db, ticket_id)
    return [TicketAttachmentOut.model_validate(a) for a in atts]

# ─── Analytics Sub-Router ────────────────────────────────────────────────────

analytics_router = APIRouter(prefix="/analytics", tags=["analytics"])

<<<<<<< HEAD
@analytics_router.get(
    "/status",
    response_model=List[StatusCount],
    operation_id="tickets_by_status",
)
=======

@analytics_router.get("/status", response_model=List[StatusCount])
>>>>>>> c8c05345
async def tickets_by_status_endpoint(db: AsyncSession = Depends(get_db)) -> List[StatusCount]:
    result = await tickets_by_status(db)
    if not result.success:
        logger.error("tickets_by_status failed: %s", result.error)
        raise HTTPException(status_code=500, detail=result.error or "analytics failure")
    return result.data

<<<<<<< HEAD
@analytics_router.get(
    "/open_by_site",
    response_model=List[SiteOpenCount],
    operation_id="open_by_site",
)
async def open_by_site_endpoint(db: AsyncSession = Depends(get_db)) -> List[SiteOpenCount]:
    return await open_tickets_by_site(db)

@analytics_router.get(
    "/open_by_assigned_user",
    response_model=List[UserOpenCount],
    operation_id="open_by_assigned_user",
)
=======

@analytics_router.get("/open_by_site", response_model=List[SiteOpenCount])
async def open_by_site_endpoint(db: AsyncSession = Depends(get_db)) -> List[SiteOpenCount]:
    return await open_tickets_by_site(db)


@analytics_router.get("/open_by_assigned_user", response_model=List[UserOpenCount])
>>>>>>> c8c05345
async def open_by_assigned_user_endpoint(
    request: Request, db: AsyncSession = Depends(get_db)
) -> List[UserOpenCount]:
    filters = extract_filters(request)
    return await open_tickets_by_user(db, filters or None)


@analytics_router.get(
    "/staff_report",
    response_model=StaffTicketReport,
    operation_id="staff_report",
)
async def staff_report_endpoint(
    assigned_email: str = Query(...),
    start_date: Optional[datetime] = Query(None),
    end_date: Optional[datetime] = Query(None),
    db: AsyncSession = Depends(get_db),
) -> StaffTicketReport:
    return await get_staff_ticket_report(
        db,
        assigned_email,
        start_date=start_date,
        end_date=end_date,
    )


@analytics_router.get(
    "/waiting_on_user",
    response_model=List[WaitingOnUserCount],

    operation_id="waiting_on_user",

)
async def waiting_on_user_endpoint(db: AsyncSession = Depends(get_db)) -> List[WaitingOnUserCount]:
    return await tickets_waiting_on_user(db)

<<<<<<< HEAD
@analytics_router.get(
    "/sla_breaches",
    operation_id="sla_breaches",
)
=======

@analytics_router.get("/sla_breaches")
>>>>>>> c8c05345
async def sla_breaches_endpoint(
    request: Request,
    sla_days: int = Query(2, ge=0),
    status_id: List[int] = Query(default_factory=list),
    db: AsyncSession = Depends(get_db),
) -> Dict[str, int]:
    filters = extract_filters(request)
    breaches = await sla_breaches(
        db, sla_days, filters=filters or None, status_ids=status_id or None
    )
    return {"breaches": breaches}

<<<<<<< HEAD
@analytics_router.get(
    "/trend",
    response_model=List[TrendCount],
    operation_id="ticket_trend",
)
async def ticket_trend_endpoint(days: int = Query(7, ge=1), db: AsyncSession = Depends(get_db)) -> List[TrendCount]:
=======

@analytics_router.get("/trend", response_model=List[TrendCount])
async def ticket_trend_endpoint(
    days: int = Query(7, ge=1),
    db: AsyncSession = Depends(get_db),
) -> List[TrendCount]:
>>>>>>> c8c05345
    return await ticket_trend(db, days)


# ─── On-Call Sub-Router ───────────────────────────────────────────────────────
oncall_router = APIRouter(prefix="/oncall", tags=["oncall"])

<<<<<<< HEAD
@oncall_router.get(
    "",
    response_model=Optional[OnCallShiftOut],
    operation_id="get_oncall_shift",
)
=======

@oncall_router.get("", response_model=Optional[OnCallShiftOut])
>>>>>>> c8c05345
async def get_oncall_shift(db: AsyncSession = Depends(get_db)) -> Optional[OnCallShiftOut]:
    shift = await get_current_oncall(db)
    return OnCallShiftOut.model_validate(shift) if shift else None


# ─── Application Registration ─────────────────────────────────────────────────


def register_routes(app: FastAPI) -> None:
    app.include_router(ticket_router)
    app.include_router(tickets_router)
    app.include_router(lookup_router)
    app.include_router(analytics_router)
    app.include_router(oncall_router)<|MERGE_RESOLUTION|>--- conflicted
+++ resolved
@@ -156,16 +156,12 @@
         raise HTTPException(status_code=404, detail="Ticket not found")
     return TicketExpandedOut.model_validate(ticket)
 
-<<<<<<< HEAD
+
 @ticket_router.get(
     "",
     response_model=PaginatedResponse[TicketExpandedOut],
     operation_id="list_tickets",
 )
-=======
-
-@ticket_router.get("", response_model=PaginatedResponse[TicketExpandedOut])
->>>>>>> c8c05345
 async def list_tickets(
     request: Request,
     skip: int = Query(0, ge=0),
@@ -204,16 +200,12 @@
 ) -> PaginatedResponse[TicketExpandedOut]:
     return await list_tickets(request, skip, limit, db)
 
-<<<<<<< HEAD
+
 @tickets_router.get(
     "/search",
     response_model=List[TicketSearchOut],
     operation_id="search_tickets_alias",
 )
-=======
-
-@tickets_router.get("/search", response_model=List[TicketSearchOut])
->>>>>>> c8c05345
 async def search_tickets_alias(
     q: str = Query(..., min_length=1),
     params: TicketSearchParams = Depends(),
@@ -241,17 +233,13 @@
     ]
     return PaginatedResponse(items=validated, total=total, skip=skip, limit=limit)
 
-<<<<<<< HEAD
+
 @ticket_router.post(
     "",
     response_model=TicketOut,
     status_code=201,
     operation_id="create_ticket",
 )
-=======
-
-@ticket_router.post("", response_model=TicketOut, status_code=201)
->>>>>>> c8c05345
 async def create_ticket_endpoint(
     ticket: TicketCreate, db: AsyncSession = Depends(get_db)
 ) -> TicketOut:
@@ -263,16 +251,12 @@
         raise HTTPException(status_code=500, detail=result.error or "ticket create failed")
     return TicketOut.model_validate(result.data)
 
-<<<<<<< HEAD
+
 @ticket_router.put(
     "/{ticket_id}",
     response_model=TicketOut,
     operation_id="update_ticket",
 )
-=======
-
-@ticket_router.put("/{ticket_id}", response_model=TicketOut)
->>>>>>> c8c05345
 async def update_ticket_endpoint(
     ticket_id: int,
     updates: TicketUpdate,
@@ -315,16 +299,12 @@
 # ─── Lookup Sub-Router ────────────────────────────────────────────────────────
 lookup_router = APIRouter(prefix="/lookup", tags=["lookup"])
 
-<<<<<<< HEAD
+
 @lookup_router.get(
     "/assets",
     response_model=List[AssetOut],
     operation_id="list_assets",
 )
-=======
-
-@lookup_router.get("/assets", response_model=List[AssetOut])
->>>>>>> c8c05345
 async def list_assets_endpoint(
     skip: int = Query(0, ge=0),
     limit: int = Query(10, ge=1),
@@ -333,32 +313,24 @@
     assets = await list_assets(db, skip, limit)
     return [AssetOut.model_validate(a) for a in assets]
 
-<<<<<<< HEAD
+
 @lookup_router.get(
     "/asset/{asset_id}",
     response_model=AssetOut,
     operation_id="get_asset",
 )
-=======
-
-@lookup_router.get("/asset/{asset_id}", response_model=AssetOut)
->>>>>>> c8c05345
 async def get_asset_endpoint(asset_id: int, db: AsyncSession = Depends(get_db)) -> AssetOut:
     a = await get_asset(db, asset_id)
     if not a:
         raise HTTPException(status_code=404, detail="Asset not found")
     return AssetOut.model_validate(a)
 
-<<<<<<< HEAD
+
 @lookup_router.get(
     "/vendors",
     response_model=List[VendorOut],
     operation_id="list_vendors",
 )
-=======
-
-@lookup_router.get("/vendors", response_model=List[VendorOut])
->>>>>>> c8c05345
 async def list_vendors_endpoint(
     skip: int = Query(0, ge=0),
     limit: int = Query(10, ge=1),
@@ -367,32 +339,24 @@
     vs = await list_vendors(db, skip, limit)
     return [VendorOut.model_validate(v) for v in vs]
 
-<<<<<<< HEAD
+
 @lookup_router.get(
     "/vendor/{vendor_id}",
     response_model=VendorOut,
     operation_id="get_vendor",
 )
-=======
-
-@lookup_router.get("/vendor/{vendor_id}", response_model=VendorOut)
->>>>>>> c8c05345
 async def get_vendor_endpoint(vendor_id: int, db: AsyncSession = Depends(get_db)) -> VendorOut:
     v = await get_vendor(db, vendor_id)
     if not v:
         raise HTTPException(status_code=404, detail="Vendor not found")
     return VendorOut.model_validate(v)
 
-<<<<<<< HEAD
+
 @lookup_router.get(
     "/sites",
     response_model=List[SiteOut],
     operation_id="list_sites",
 )
-=======
-
-@lookup_router.get("/sites", response_model=List[SiteOut])
->>>>>>> c8c05345
 async def list_sites_endpoint(
     skip: int = Query(0, ge=0),
     limit: int = Query(10, ge=1),
@@ -401,49 +365,36 @@
     ss = await list_sites(db, skip, limit)
     return [SiteOut.model_validate(s) for s in ss]
 
-<<<<<<< HEAD
+
 @lookup_router.get(
     "/site/{site_id}",
     response_model=SiteOut,
     operation_id="get_site",
 )
-=======
-
-@lookup_router.get("/site/{site_id}", response_model=SiteOut)
->>>>>>> c8c05345
 async def get_site_endpoint(site_id: int, db: AsyncSession = Depends(get_db)) -> SiteOut:
     s = await get_site(db, site_id)
     if not s:
         raise HTTPException(status_code=404, detail="Site not found")
     return SiteOut.model_validate(s)
 
-<<<<<<< HEAD
+
 @lookup_router.get(
     "/categories",
     response_model=List[TicketCategoryOut],
     operation_id="list_categories",
 )
-=======
-
-@lookup_router.get("/categories", response_model=List[TicketCategoryOut])
->>>>>>> c8c05345
 async def list_categories_endpoint(db: AsyncSession = Depends(get_db)) -> List[TicketCategoryOut]:
     cats = await list_categories(db)
     return [TicketCategoryOut.model_validate(c) for c in cats]
 
-<<<<<<< HEAD
+
 @lookup_router.get(
     "/statuses",
     response_model=List[TicketStatusOut],
     operation_id="list_statuses",
 )
-=======
-
-@lookup_router.get("/statuses", response_model=List[TicketStatusOut])
->>>>>>> c8c05345
 async def list_statuses_endpoint(db: AsyncSession = Depends(get_db)) -> List[TicketStatusOut]:
     stats = await list_statuses(db)
-
     return [TicketStatusOut.model_validate(s) for s in stats]
 
 
@@ -462,16 +413,12 @@
 
 analytics_router = APIRouter(prefix="/analytics", tags=["analytics"])
 
-<<<<<<< HEAD
+
 @analytics_router.get(
     "/status",
     response_model=List[StatusCount],
     operation_id="tickets_by_status",
 )
-=======
-
-@analytics_router.get("/status", response_model=List[StatusCount])
->>>>>>> c8c05345
 async def tickets_by_status_endpoint(db: AsyncSession = Depends(get_db)) -> List[StatusCount]:
     result = await tickets_by_status(db)
     if not result.success:
@@ -479,7 +426,7 @@
         raise HTTPException(status_code=500, detail=result.error or "analytics failure")
     return result.data
 
-<<<<<<< HEAD
+
 @analytics_router.get(
     "/open_by_site",
     response_model=List[SiteOpenCount],
@@ -488,20 +435,12 @@
 async def open_by_site_endpoint(db: AsyncSession = Depends(get_db)) -> List[SiteOpenCount]:
     return await open_tickets_by_site(db)
 
+
 @analytics_router.get(
     "/open_by_assigned_user",
     response_model=List[UserOpenCount],
     operation_id="open_by_assigned_user",
 )
-=======
-
-@analytics_router.get("/open_by_site", response_model=List[SiteOpenCount])
-async def open_by_site_endpoint(db: AsyncSession = Depends(get_db)) -> List[SiteOpenCount]:
-    return await open_tickets_by_site(db)
-
-
-@analytics_router.get("/open_by_assigned_user", response_model=List[UserOpenCount])
->>>>>>> c8c05345
 async def open_by_assigned_user_endpoint(
     request: Request, db: AsyncSession = Depends(get_db)
 ) -> List[UserOpenCount]:
@@ -531,22 +470,16 @@
 @analytics_router.get(
     "/waiting_on_user",
     response_model=List[WaitingOnUserCount],
-
     operation_id="waiting_on_user",
-
 )
 async def waiting_on_user_endpoint(db: AsyncSession = Depends(get_db)) -> List[WaitingOnUserCount]:
     return await tickets_waiting_on_user(db)
 
-<<<<<<< HEAD
+
 @analytics_router.get(
     "/sla_breaches",
     operation_id="sla_breaches",
 )
-=======
-
-@analytics_router.get("/sla_breaches")
->>>>>>> c8c05345
 async def sla_breaches_endpoint(
     request: Request,
     sla_days: int = Query(2, ge=0),
@@ -559,37 +492,28 @@
     )
     return {"breaches": breaches}
 
-<<<<<<< HEAD
+
 @analytics_router.get(
     "/trend",
     response_model=List[TrendCount],
     operation_id="ticket_trend",
 )
-async def ticket_trend_endpoint(days: int = Query(7, ge=1), db: AsyncSession = Depends(get_db)) -> List[TrendCount]:
-=======
-
-@analytics_router.get("/trend", response_model=List[TrendCount])
 async def ticket_trend_endpoint(
     days: int = Query(7, ge=1),
     db: AsyncSession = Depends(get_db),
 ) -> List[TrendCount]:
->>>>>>> c8c05345
     return await ticket_trend(db, days)
 
 
 # ─── On-Call Sub-Router ───────────────────────────────────────────────────────
 oncall_router = APIRouter(prefix="/oncall", tags=["oncall"])
 
-<<<<<<< HEAD
+
 @oncall_router.get(
     "",
     response_model=Optional[OnCallShiftOut],
     operation_id="get_oncall_shift",
 )
-=======
-
-@oncall_router.get("", response_model=Optional[OnCallShiftOut])
->>>>>>> c8c05345
 async def get_oncall_shift(db: AsyncSession = Depends(get_db)) -> Optional[OnCallShiftOut]:
     shift = await get_current_oncall(db)
     return OnCallShiftOut.model_validate(shift) if shift else None
