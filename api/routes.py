from src.api.v1 import get_db, register_routes
from src.core.services.ticket_management import TicketManager

<<<<<<< HEAD
# Re-export TicketManager for backward compatibility in tests
=======



__all__ = ["get_db", "register_routes", "TicketManager"]
>>>>>>> 11b3952c
<|MERGE_RESOLUTION|>--- conflicted
+++ resolved
@@ -1,11 +1,6 @@
 from src.api.v1 import get_db, register_routes
 from src.core.services.ticket_management import TicketManager
 
-<<<<<<< HEAD
-# Re-export TicketManager for backward compatibility in tests
-=======
 
 
-
-__all__ = ["get_db", "register_routes", "TicketManager"]
->>>>>>> 11b3952c
+__all__ = ["get_db", "register_routes", "TicketManager"]