--- conflicted
+++ resolved
@@ -1,11 +1,9 @@
 
 from fastapi import APIRouter, Depends
 from sqlalchemy.orm import Session
-<<<<<<< HEAD
+
 import logging
-=======
-
->>>>>>> f667ed74
+
 from db.mssql import SessionLocal
 
 
@@ -76,21 +74,14 @@
 
 
 @router.get("/ticket/{ticket_id}", response_model=TicketOut)
-<<<<<<< HEAD
+
 def api_get_ticket(ticket_id: int, db: Session = Depends(get_db)):
     logger.info("API get ticket %s", ticket_id)
     ticket = get_ticket(db, ticket_id)
     if not ticket:
         logger.warning("Ticket %s not found", ticket_id)
         raise HTTPException(status_code=404, detail="Ticket not found")
-=======
-
-async def api_get_ticket(ticket_id: int, db: AsyncSession = Depends(get_db)):
-    ticket = await get_ticket(db, ticket_id)
-
-    if not ticket:
-        raise NotFoundError("Ticket not found")
->>>>>>> f667ed74
+
     return ticket
 
 
@@ -99,28 +90,20 @@
 async def api_list_tickets(
     skip: int = 0, limit: int = 10, db: AsyncSession = Depends(get_db)
 ):
-<<<<<<< HEAD
+
     logger.info("API list tickets skip=%s limit=%s", skip, limit)
     return list_tickets(db, skip, limit)
-=======
-    return await list_tickets(db, skip, limit)
-
->>>>>>> f667ed74
+
 
 
 
 
 @router.get("/tickets/search", response_model=List[TicketOut])
-<<<<<<< HEAD
+
 def api_search_tickets(q: str, limit: int = 10, db: Session = Depends(get_db)):
     logger.info("API search tickets query=%s limit=%s", q, limit)
     return search_tickets(db, q, limit)
-=======
-
-async def api_search_tickets(q: str, limit: int = 10, db: AsyncSession = Depends(get_db)):
-
-    return await search_tickets(db, q, limit)
->>>>>>> f667ed74
+
 
 
 @router.post("/ticket", response_model=TicketOut)
@@ -128,12 +111,10 @@
     from db.models import Ticket
 
     obj = Ticket(**ticket.dict(), Created_Date=datetime.utcnow())
-<<<<<<< HEAD
+
     logger.info("API create ticket")
     created = create_ticket(db, obj)
-=======
-    created = await create_ticket(db, obj)
->>>>>>> f667ed74
+
     return created
 
 
@@ -141,18 +122,13 @@
 async def api_update_ticket(
     ticket_id: int, updates: dict, db: AsyncSession = Depends(get_db)
 ):
-<<<<<<< HEAD
+
     logger.info("API update ticket %s", ticket_id)
     ticket = update_ticket(db, ticket_id, updates)
     if not ticket:
         logger.warning("Ticket %s not found for update", ticket_id)
         raise HTTPException(status_code=404, detail="Ticket not found")
-=======
-    ticket = await update_ticket(db, ticket_id, updates)
-
-    if not ticket:
-        raise NotFoundError("Ticket not found")
->>>>>>> f667ed74
+
     return ticket
 
 
@@ -162,32 +138,23 @@
 def api_delete_ticket(ticket_id: int, db: Session = Depends(get_db)):
     logger.info("API delete ticket %s", ticket_id)
     if not delete_ticket(db, ticket_id):
-<<<<<<< HEAD
+
         logger.warning("Ticket %s not found for delete", ticket_id)
         raise HTTPException(status_code=404, detail="Ticket not found")
-=======
-        raise NotFoundError("Ticket not found")
-
->>>>>>> f667ed74
+
     return {"deleted": True}
 
 
 
 @router.get("/asset/{asset_id}")
-<<<<<<< HEAD
+
 def api_get_asset(asset_id: int, db: Session = Depends(get_db)):
     logger.info("API get asset %s", asset_id)
     asset = get_asset(db, asset_id)
     if not asset:
         logger.warning("Asset %s not found", asset_id)
         raise HTTPException(status_code=404, detail="Asset not found")
-=======
-async def api_get_asset(asset_id: int, db: AsyncSession = Depends(get_db)):
-    asset = await get_asset(db, asset_id)
-
-    if not asset:
-        raise NotFoundError("Asset not found")
->>>>>>> f667ed74
+
     return asset
 
 
@@ -196,7 +163,7 @@
 async def api_list_assets(
     skip: int = 0, limit: int = 10, db: AsyncSession = Depends(get_db)
 ):
-<<<<<<< HEAD
+
     logger.info("API list assets skip=%s limit=%s", skip, limit)
     return list_assets(db, skip, limit)
 
@@ -208,17 +175,7 @@
     if not vendor:
         logger.warning("Vendor %s not found", vendor_id)
         raise HTTPException(status_code=404, detail="Vendor not found")
-=======
-    return await list_assets(db, skip, limit)
-
-
-@router.get("/vendor/{vendor_id}")
-async def api_get_vendor(vendor_id: int, db: AsyncSession = Depends(get_db)):
-    vendor = await get_vendor(db, vendor_id)
-
-    if not vendor:
-        raise NotFoundError("Vendor not found")
->>>>>>> f667ed74
+
     return vendor
 
 
@@ -227,7 +184,7 @@
 async def api_list_vendors(
     skip: int = 0, limit: int = 10, db: AsyncSession = Depends(get_db)
 ):
-<<<<<<< HEAD
+
     logger.info("API list vendors skip=%s limit=%s", skip, limit)
     return list_vendors(db, skip, limit)
 
@@ -239,17 +196,7 @@
     if not site:
         logger.warning("Site %s not found", site_id)
         raise HTTPException(status_code=404, detail="Site not found")
-=======
-    return await list_vendors(db, skip, limit)
-
-
-@router.get("/site/{site_id}")
-async def api_get_site(site_id: int, db: AsyncSession = Depends(get_db)):
-    site = await get_site(db, site_id)
-
-    if not site:
-        raise NotFoundError("Site not found")
->>>>>>> f667ed74
+
     return site
 
 
@@ -258,7 +205,7 @@
 async def api_list_sites(
     skip: int = 0, limit: int = 10, db: AsyncSession = Depends(get_db)
 ):
-<<<<<<< HEAD
+
     logger.info("API list sites skip=%s limit=%s", skip, limit)
     return list_sites(db, skip, limit)
 
@@ -273,43 +220,27 @@
 def api_list_statuses(db: Session = Depends(get_db)):
     logger.info("API list statuses")
     return list_statuses(db)
-=======
-    return await list_sites(db, skip, limit)
-
-
-@router.get("/categories")
-async def api_list_categories(db: AsyncSession = Depends(get_db)):
-    return await list_categories(db)
-
-
-@router.get("/statuses")
-async def api_list_statuses(db: AsyncSession = Depends(get_db)):
-    return await list_statuses(db)
->>>>>>> f667ed74
+
 
 
 @router.get("/ticket/{ticket_id}/attachments")
 async def api_get_ticket_attachments(
     ticket_id: int, db: AsyncSession = Depends(get_db)
 ):
-<<<<<<< HEAD
+
     logger.info("API get attachments for ticket %s", ticket_id)
     return get_ticket_attachments(db, ticket_id)
-=======
-    return await get_ticket_attachments(db, ticket_id)
->>>>>>> f667ed74
+
 
 
 @router.get("/ticket/{ticket_id}/messages")
 async def api_get_ticket_messages(
     ticket_id: int, db: AsyncSession = Depends(get_db)
 ):
-<<<<<<< HEAD
+
     logger.info("API get messages for ticket %s", ticket_id)
     return get_ticket_messages(db, ticket_id)
-=======
-    return await get_ticket_messages(db, ticket_id)
->>>>>>> f667ed74
+
 
 
 @router.post("/ticket/{ticket_id}/messages")
@@ -319,14 +250,10 @@
     msg: MessageIn,
     db: AsyncSession = Depends(get_db),
 ):
-<<<<<<< HEAD
+
     logger.info("API post message to ticket %s", ticket_id)
     return post_ticket_message(
-=======
-
-    return await post_ticket_message(
-
->>>>>>> f667ed74
+
         db, ticket_id, msg.message, msg.sender_code, msg.sender_name
     )
 
@@ -334,13 +261,10 @@
 
 
 @router.post("/ai/suggest_response")
-<<<<<<< HEAD
+
 def api_ai_suggest_response(ticket: TicketOut, context: str = ""):
     logger.info("API AI suggest response")
-=======
-async def api_ai_suggest_response(ticket: TicketOut, context: str = ""):
-
->>>>>>> f667ed74
+
     return {"response": ai_suggest_response(ticket.dict(), context)}
 
 
@@ -349,7 +273,7 @@
 
 
 @router.get("/analytics/status")
-<<<<<<< HEAD
+
 def api_tickets_by_status(db: Session = Depends(get_db)):
     logger.info("API analytics tickets by status")
     return tickets_by_status(db)
@@ -377,28 +301,4 @@
 def api_tickets_waiting_on_user(db: Session = Depends(get_db)):
     logger.info("API analytics tickets waiting on user")
     return tickets_waiting_on_user(db)
-=======
-
-async def api_tickets_by_status(db: AsyncSession = Depends(get_db)):
-    return await tickets_by_status(db)
-
-
-@router.get("/analytics/open_by_site")
-async def api_open_tickets_by_site(db: AsyncSession = Depends(get_db)):
-    return await open_tickets_by_site(db)
-
-
-@router.get("/analytics/sla_breaches")
-async def api_sla_breaches(sla_days: int = 2, db: AsyncSession = Depends(get_db)):
-    return {"breaches": await sla_breaches(db, sla_days)}
-
-
-@router.get("/analytics/open_by_user")
-async def api_open_tickets_by_user(db: AsyncSession = Depends(get_db)):
-    return await open_tickets_by_user(db)
-
-
-@router.get("/analytics/waiting_on_user")
-async def api_tickets_waiting_on_user(db: AsyncSession = Depends(get_db)):
-    return await tickets_waiting_on_user(db)
->>>>>>> f667ed74
+
