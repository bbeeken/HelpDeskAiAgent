import logging
from datetime import datetime, timezone
from typing import Any, AsyncGenerator, Dict, List, Optional, Sequence

from fastapi import APIRouter, Depends, FastAPI, HTTPException, Query, Request, Body
from pydantic import BaseModel, Field, ValidationError
from sqlalchemy import select, func
from sqlalchemy.ext.asyncio import AsyncSession

from db.mssql import SessionLocal
from db.models import VTicketMasterExpanded


# Tools
from tools.ticket_tools import (
    create_ticket,
    update_ticket,
    get_ticket_expanded,
    list_tickets_expanded,
    search_tickets_expanded,
    get_tickets_by_user,
)
from tools.asset_tools import get_asset, list_assets
from tools.vendor_tools import get_vendor, list_vendors
from tools.site_tools import get_site, list_sites
from tools.category_tools import list_categories
from tools.status_tools import list_statuses
from tools.attachment_tools import get_ticket_attachments
from tools.message_tools import get_ticket_messages, post_ticket_message
from tools.analysis_tools import (
    tickets_by_status,
    open_tickets_by_site,
    open_tickets_by_user,
    get_staff_ticket_report,
    sla_breaches,
    tickets_waiting_on_user,
    ticket_trend,
)
from tools.oncall_tools import get_current_oncall
from tools import TicketManager

# Schemas
# Ticket schemas
from schemas import (
    TicketCreate,
    TicketOut,
    TicketUpdate,
    TicketExpandedOut,
    TicketSearchOut,
    TicketSearchRequest,
)
from schemas.search_params import TicketSearchParams
from schemas.basic import (
    AssetOut,
    VendorOut,
    SiteOut,
    TicketCategoryOut,
    TicketStatusOut,
    TicketAttachmentOut,
    TicketMessageOut,
)
from schemas.analytics import (
    StatusCount,
    SiteOpenCount,
    UserOpenCount,
    WaitingOnUserCount,
    TrendCount,
    StaffTicketReport,
)
from schemas.oncall import OnCallShiftOut
from schemas.paginated import PaginatedResponse
from schemas.agent_data import (
    TicketFullContext,
    SystemSnapshot,
    UserCompleteProfile,
    AdvancedQuery,
    QueryResult,
    OperationResult,
    ValidationResult,
)

from tools.enhanced_context import EnhancedContextManager
from tools.advanced_query import AdvancedQueryManager
from tools.enhanced_operations import EnhancedOperationsManager

logger = logging.getLogger(__name__)

# ─── Database Dependency ──────────────────────────────────────────────────────


async def get_db() -> AsyncGenerator[AsyncSession, None]:
    """
    Yield a SQLAlchemy AsyncSession, ensuring proper cleanup.
    """
    async with SessionLocal() as session:
        try:
            yield session
            await session.commit()
        except Exception:
            await session.rollback()
            raise
        finally:
            await session.close()


# ─── Utility ──────────────────────────────────────────────────────────────────


def extract_filters(
    request: Request,
    exclude: Sequence[str] = (
        "skip",
        "limit",
        "sort",
        "sla_days",
        "status_id",
    ),
) -> Dict[str, Any]:
    """
    Extract arbitrary query parameters for filtering, excluding reserved keys.
    """
    return {
        key: value
        for key, value in request.query_params.multi_items()
        if key not in exclude
    }


# ─── Tickets Sub-Router ───────────────────────────────────────────────────────
ticket_router = APIRouter(prefix="/ticket", tags=["tickets"])
tickets_router = APIRouter(prefix="/tickets", tags=["tickets"])


class MessageIn(BaseModel):
    message: str = Field(..., example="Thanks for the update")
    sender_code: str = Field(..., example="USR123")
    sender_name: str = Field(..., example="John Doe")


class SearchBody(BaseModel):
    """Request body for JSON ticket search."""

    q: str = Field(..., min_length=1)
    limit: int = Field(10, ge=1, le=100)
    params: TicketSearchParams = Field(default_factory=TicketSearchParams)


@ticket_router.get(
    "/search",
    response_model=List[TicketSearchOut],
    operation_id="search_tickets",
)
async def search_tickets(
    q: str = Query(..., min_length=1),
    params: TicketSearchParams = Depends(),
    limit: int = Query(10, ge=1, le=100),
    db: AsyncSession = Depends(get_db),
) -> List[TicketSearchOut]:
    logger.info("Searching tickets for '%s' (limit=%d)", q, limit)
    results = await search_tickets_expanded(db, q, limit, params)
    validated: List[TicketSearchOut] = []
    for r in results:
        try:
            validated.append(TicketSearchOut.model_validate(r))
        except ValidationError as exc:
            logger.error("Invalid search result %s: %s", r.get("Ticket_ID", "?"), exc)
    return validated


@ticket_router.post(
    "/search",
    response_model=List[TicketSearchOut],
    operation_id="search_tickets_json",
)
async def search_tickets_json(
    payload: TicketSearchRequest,
    db: AsyncSession = Depends(get_db),
) -> List[TicketSearchOut]:
    return await search_tickets(
        q=payload.q,
        params=payload.params or TicketSearchParams(),
        limit=payload.limit,
        db=db,
    )


@ticket_router.get(
    "/{ticket_id}",
    response_model=TicketExpandedOut,
    operation_id="get_ticket",
)
async def get_ticket(ticket_id: int, db: AsyncSession = Depends(get_db)) -> TicketExpandedOut:
    ticket = await get_ticket_expanded(db, ticket_id)
    if not ticket:
        logger.warning("Ticket %s not found", ticket_id)
        raise HTTPException(status_code=404, detail="Ticket not found")
    return TicketExpandedOut.model_validate(ticket)


@ticket_router.get(
    "",
    response_model=PaginatedResponse[TicketExpandedOut],
    operation_id="list_tickets",
)
async def list_tickets(
    request: Request,
    skip: int = Query(0, ge=0),
    limit: int = Query(10, ge=1),
    db: AsyncSession = Depends(get_db),
) -> PaginatedResponse[TicketExpandedOut]:
    filters = extract_filters(request)
    sort = request.query_params.getlist("sort") or None
    items = await list_tickets_expanded(db, skip, limit, filters=filters or None, sort=sort)
    count_q = select(func.count(VTicketMasterExpanded.Ticket_ID))
    for k, v in filters.items():
        if hasattr(VTicketMasterExpanded, k):
            count_q = count_q.filter(getattr(VTicketMasterExpanded, k) == v)
    total = await db.scalar(count_q) or 0

    validated: List[TicketExpandedOut] = []
    for t in items:
        try:
            validated.append(TicketExpandedOut.model_validate(t))
        except ValidationError as exc:
            logger.error("Invalid ticket %s: %s", getattr(t, "Ticket_ID", "?"), exc)

    return PaginatedResponse(items=validated, total=total, skip=skip, limit=limit)


@tickets_router.get(
    "/expanded",
    response_model=PaginatedResponse[TicketExpandedOut],
    operation_id="list_expanded_tickets",
)
async def list_tickets_expanded_alias(
    request: Request,
    skip: int = Query(0, ge=0),
    limit: int = Query(10, ge=1),
    db: AsyncSession = Depends(get_db),
) -> PaginatedResponse[TicketExpandedOut]:
    return await list_tickets(request, skip, limit, db)


@tickets_router.get(
    "/search",
    response_model=List[TicketSearchOut],
    operation_id="search_tickets_alias",
)
async def search_tickets_alias(
    q: str = Query(..., min_length=1),
    params: TicketSearchParams = Depends(),
    limit: int = Query(10, ge=1, le=100),
    db: AsyncSession = Depends(get_db),
) -> List[TicketSearchOut]:
    return await search_tickets(q=q, params=params, limit=limit, db=db)


@tickets_router.post(
<<<<<<< HEAD
    "/search/json",
    response_model=List[TicketSearchOut],
    operation_id="search_tickets_json",
    description="Search tickets with JSON 🔍",
    tags=["tickets", "🔍"],
)
async def search_tickets_json(
    body: SearchBody,
    db: AsyncSession = Depends(get_db),
) -> List[TicketSearchOut]:
    results = await TicketManager().search_tickets(
        db,
        query=body.q,
        limit=body.limit,
        params=body.params,
    )
    return [TicketSearchOut.model_validate(r) for r in results]
=======
    "/search",
    response_model=List[TicketSearchOut],
    operation_id="search_tickets_alias_json",
)
async def search_tickets_alias_json(
    payload: TicketSearchRequest,
    db: AsyncSession = Depends(get_db),
) -> List[TicketSearchOut]:
    return await search_tickets(
        q=payload.q,
        params=payload.params or TicketSearchParams(),
        limit=payload.limit,
        db=db,
    )
>>>>>>> dc077d00


@tickets_router.get(
    "/by_user",
    response_model=PaginatedResponse[TicketExpandedOut],
    operation_id="tickets_by_user",
)
async def tickets_by_user_endpoint(
    request: Request,
    identifier: str = Query(..., min_length=1),
    skip: int = Query(0, ge=0),
    limit: int = Query(100, ge=1),
    status: str | None = Query(None),
    db: AsyncSession = Depends(get_db),
) -> PaginatedResponse[TicketExpandedOut]:
    filters = extract_filters(
        request, exclude=["identifier", "skip", "limit", "status"]
    )
    items = await get_tickets_by_user(
        db,
        identifier,
        skip=skip,
        limit=limit,
        status=status,
        filters=filters or None,
    )
    total = len(
        await get_tickets_by_user(
            db,
            identifier,
            skip=0,
            limit=None,
            status=status,
            filters=filters or None,
        )
    )
    validated: List[TicketExpandedOut] = [
        TicketExpandedOut.model_validate(t) for t in items
    ]
    return PaginatedResponse(items=validated, total=total, skip=skip, limit=limit)


@ticket_router.post(
    "",
    response_model=TicketOut,
    status_code=201,
    operation_id="create_ticket",
)
async def create_ticket_endpoint(
    ticket: TicketCreate, db: AsyncSession = Depends(get_db)
) -> TicketOut:
    payload = ticket.model_dump()
    payload["Created_Date"] = datetime.now(timezone.utc)
    result = await create_ticket(db, payload)
    if not result.success:
        logger.error("Ticket creation failed: %s", result.error)
        raise HTTPException(status_code=500, detail=result.error or "ticket create failed")
    return TicketOut.model_validate(result.data)


@ticket_router.post(
    "/json",
    response_model=TicketExpandedOut,
    status_code=201,
    operation_id="create_ticket_json",
    description="Create a ticket from JSON 📨",
    tags=["tickets", "📝"],
)
async def create_ticket_json(
    payload: TicketCreate = Body(...),
    db: AsyncSession = Depends(get_db),
) -> TicketExpandedOut:
    data = payload.model_dump()
    data["Created_Date"] = datetime.now(timezone.utc)
    result = await TicketManager().create_ticket(db, data)
    if not result.success:
        logger.error("Ticket creation failed: %s", result.error)
        raise HTTPException(status_code=500, detail=result.error or "ticket create failed")
    ticket = await TicketManager().get_ticket(db, result.data.Ticket_ID)
    return TicketExpandedOut.model_validate(ticket)


@ticket_router.put(
    "/{ticket_id}",
    response_model=TicketOut,
    operation_id="update_ticket",
)
async def update_ticket_endpoint(
    ticket_id: int,
    updates: TicketUpdate,
    db: AsyncSession = Depends(get_db),
) -> TicketOut:
    updated = await update_ticket(db, ticket_id, updates.model_dump(exclude_unset=True))
    if not updated:
        logger.warning("Ticket %s not found or no changes applied", ticket_id)
        raise HTTPException(status_code=404, detail="Ticket not found or no changes")
    return TicketOut.model_validate(updated)


@ticket_router.put(
    "/json/{ticket_id}",
    response_model=TicketExpandedOut,
    operation_id="update_ticket_json",
    description="Update a ticket with JSON ✏️",
    tags=["tickets", "📝"],
)
async def update_ticket_json(
    ticket_id: int,
    updates: TicketUpdate = Body(...),
    db: AsyncSession = Depends(get_db),
) -> TicketExpandedOut:
    updated = await TicketManager().update_ticket(db, ticket_id, updates)
    if not updated:
        logger.warning("Ticket %s not found or no changes applied", ticket_id)
        raise HTTPException(status_code=404, detail="Ticket not found or no changes")
    ticket = await TicketManager().get_ticket(db, ticket_id)
    return TicketExpandedOut.model_validate(ticket)


@ticket_router.get(
    "/{ticket_id}/messages",
    response_model=List[TicketMessageOut],
    operation_id="list_ticket_messages",
)
async def list_ticket_messages(
    ticket_id: int, db: AsyncSession = Depends(get_db)
) -> List[TicketMessageOut]:
    msgs = await get_ticket_messages(db, ticket_id)
    return [TicketMessageOut.model_validate(m) for m in msgs]


@ticket_router.post(
    "/{ticket_id}/messages",
    response_model=TicketMessageOut,
    operation_id="add_ticket_message",
)
async def add_ticket_message(
    ticket_id: int,
    msg: MessageIn,
    db: AsyncSession = Depends(get_db),
) -> TicketMessageOut:
    created = await post_ticket_message(
        db, ticket_id, msg.message, msg.sender_code, msg.sender_name
    )
    return TicketMessageOut.model_validate(created)

# ─── Lookup Sub-Router ────────────────────────────────────────────────────────
lookup_router = APIRouter(prefix="/lookup", tags=["lookup"])


@lookup_router.get(
    "/assets",
    response_model=List[AssetOut],
    operation_id="list_assets",
)
async def list_assets_endpoint(
    skip: int = Query(0, ge=0),
    limit: int = Query(10, ge=1),
    db: AsyncSession = Depends(get_db),
) -> List[AssetOut]:
    assets = await list_assets(db, skip, limit)
    return [AssetOut.model_validate(a) for a in assets]


@lookup_router.get(
    "/asset/{asset_id}",
    response_model=AssetOut,
    operation_id="get_asset",
)
async def get_asset_endpoint(asset_id: int, db: AsyncSession = Depends(get_db)) -> AssetOut:
    a = await get_asset(db, asset_id)
    if not a:
        raise HTTPException(status_code=404, detail="Asset not found")
    return AssetOut.model_validate(a)


@lookup_router.get(
    "/vendors",
    response_model=List[VendorOut],
    operation_id="list_vendors",
)
async def list_vendors_endpoint(
    skip: int = Query(0, ge=0),
    limit: int = Query(10, ge=1),
    db: AsyncSession = Depends(get_db),
) -> List[VendorOut]:
    vs = await list_vendors(db, skip, limit)
    return [VendorOut.model_validate(v) for v in vs]


@lookup_router.get(
    "/vendor/{vendor_id}",
    response_model=VendorOut,
    operation_id="get_vendor",
)
async def get_vendor_endpoint(vendor_id: int, db: AsyncSession = Depends(get_db)) -> VendorOut:
    v = await get_vendor(db, vendor_id)
    if not v:
        raise HTTPException(status_code=404, detail="Vendor not found")
    return VendorOut.model_validate(v)


@lookup_router.get(
    "/sites",
    response_model=List[SiteOut],
    operation_id="list_sites",
)
async def list_sites_endpoint(
    skip: int = Query(0, ge=0),
    limit: int = Query(10, ge=1),
    db: AsyncSession = Depends(get_db),
) -> List[SiteOut]:
    ss = await list_sites(db, skip, limit)
    return [SiteOut.model_validate(s) for s in ss]


@lookup_router.get(
    "/site/{site_id}",
    response_model=SiteOut,
    operation_id="get_site",
)
async def get_site_endpoint(site_id: int, db: AsyncSession = Depends(get_db)) -> SiteOut:
    s = await get_site(db, site_id)
    if not s:
        raise HTTPException(status_code=404, detail="Site not found")
    return SiteOut.model_validate(s)


@lookup_router.get(
    "/categories",
    response_model=List[TicketCategoryOut],
    operation_id="list_categories",
)
async def list_categories_endpoint(db: AsyncSession = Depends(get_db)) -> List[TicketCategoryOut]:
    cats = await list_categories(db)
    return [TicketCategoryOut.model_validate(c) for c in cats]


@lookup_router.get(
    "/statuses",
    response_model=List[TicketStatusOut],
    operation_id="list_statuses",
)
async def list_statuses_endpoint(db: AsyncSession = Depends(get_db)) -> List[TicketStatusOut]:
    stats = await list_statuses(db)
    return [TicketStatusOut.model_validate(s) for s in stats]


@lookup_router.get(
    "/ticket/{ticket_id}/attachments",
    response_model=List[TicketAttachmentOut],
    operation_id="get_ticket_attachments",
)
async def get_ticket_attachments_endpoint(
    ticket_id: int, db: AsyncSession = Depends(get_db)
) -> List[TicketAttachmentOut]:
    atts = await get_ticket_attachments(db, ticket_id)
    return [TicketAttachmentOut.model_validate(a) for a in atts]

# ─── Analytics Sub-Router ────────────────────────────────────────────────────

analytics_router = APIRouter(prefix="/analytics", tags=["analytics"])


@analytics_router.get(
    "/status",
    response_model=List[StatusCount],
    operation_id="tickets_by_status",
)
async def tickets_by_status_endpoint(db: AsyncSession = Depends(get_db)) -> List[StatusCount]:
    result = await tickets_by_status(db)
    if not result.success:
        logger.error("tickets_by_status failed: %s", result.error)
        raise HTTPException(status_code=500, detail=result.error or "analytics failure")
    return result.data


@analytics_router.get(
    "/open_by_site",
    response_model=List[SiteOpenCount],
    operation_id="open_by_site",
)
async def open_by_site_endpoint(db: AsyncSession = Depends(get_db)) -> List[SiteOpenCount]:
    return await open_tickets_by_site(db)


@analytics_router.get(
    "/open_by_assigned_user",
    response_model=List[UserOpenCount],
    operation_id="open_by_assigned_user",
)
async def open_by_assigned_user_endpoint(
    request: Request, db: AsyncSession = Depends(get_db)
) -> List[UserOpenCount]:
    filters = extract_filters(request)
    return await open_tickets_by_user(db, filters or None)


@analytics_router.get(
    "/staff_report",
    response_model=StaffTicketReport,
    operation_id="staff_report",
)
async def staff_report_endpoint(
    assigned_email: str = Query(...),
    start_date: Optional[datetime] = Query(None),
    end_date: Optional[datetime] = Query(None),
    db: AsyncSession = Depends(get_db),
) -> StaffTicketReport:
    return await get_staff_ticket_report(
        db,
        assigned_email,
        start_date=start_date,
        end_date=end_date,
    )


@analytics_router.get(
    "/waiting_on_user",
    response_model=List[WaitingOnUserCount],
    operation_id="waiting_on_user",
)
async def waiting_on_user_endpoint(db: AsyncSession = Depends(get_db)) -> List[WaitingOnUserCount]:
    return await tickets_waiting_on_user(db)


@analytics_router.get(
    "/sla_breaches",
    operation_id="sla_breaches",
)
async def sla_breaches_endpoint(
    request: Request,
    sla_days: int = Query(2, ge=0),
    status_id: List[int] = Query(default_factory=list),
    db: AsyncSession = Depends(get_db),
) -> Dict[str, int]:
    filters = extract_filters(request)
    breaches = await sla_breaches(
        db, sla_days, filters=filters or None, status_ids=status_id or None
    )
    return {"breaches": breaches}


@analytics_router.get(
    "/trend",
    response_model=List[TrendCount],
    operation_id="ticket_trend",
)
async def ticket_trend_endpoint(
    days: int = Query(7, ge=1),
    db: AsyncSession = Depends(get_db),
) -> List[TrendCount]:
    return await ticket_trend(db, days)


# ─── On-Call Sub-Router ───────────────────────────────────────────────────────
oncall_router = APIRouter(prefix="/oncall", tags=["oncall"])

# ─── Agent Enhanced Router ─────────────────────────────────────────────────
agent_router = APIRouter(prefix="/agent", tags=["agent-enhanced"])


@agent_router.get(
    "/ticket/{ticket_id}/full-context",
    response_model=TicketFullContext,
    tags=["agent-enhanced"],
)
async def get_ticket_full_context_endpoint(
    ticket_id: int,
    include_deep_history: bool = True,
    db: AsyncSession = Depends(get_db),
) -> TicketFullContext:
    """🤖 Get comprehensive ticket context for agent analysis."""
    context_manager = EnhancedContextManager(db)
    return await context_manager.get_ticket_full_context(ticket_id, include_deep_history)


@agent_router.get(
    "/system/snapshot",
    response_model=SystemSnapshot,
    tags=["agent-enhanced"],
)
async def get_system_snapshot_endpoint(db: AsyncSession = Depends(get_db)) -> SystemSnapshot:
    """🤖 Get complete system state snapshot for agent situational awareness."""
    context_manager = EnhancedContextManager(db)
    return await context_manager.get_system_snapshot()


@agent_router.get(
    "/user/{user_email}/complete-profile",
    response_model=UserCompleteProfile,
    tags=["agent-enhanced"],
)
async def get_user_complete_profile_endpoint(
    user_email: str,
    db: AsyncSession = Depends(get_db),
) -> UserCompleteProfile:
    """🤖 Get comprehensive user profile for agent analysis."""
    context_manager = EnhancedContextManager(db)
    return await context_manager.get_user_complete_profile(user_email)


@agent_router.post(
    "/tickets/query-advanced",
    response_model=QueryResult,
    tags=["agent-enhanced"],
)
async def query_tickets_advanced_endpoint(
    query: AdvancedQuery,
    db: AsyncSession = Depends(get_db),
) -> QueryResult:
    """🤖 Execute advanced ticket queries with rich results."""
    query_manager = AdvancedQueryManager(db)
    return await query_manager.query_tickets_advanced(query)


@agent_router.post(
    "/operation/validate",
    response_model=ValidationResult,
    tags=["agent-enhanced"],
)
async def validate_operation_endpoint(
    operation_type: str,
    target_id: int,
    parameters: Dict[str, Any] = Body(...),
    db: AsyncSession = Depends(get_db),
) -> ValidationResult:
    """🤖 Pre-validate operations before execution."""
    ops_manager = EnhancedOperationsManager(db)
    return await ops_manager.validate_operation_before_execution(operation_type, target_id, parameters)


@agent_router.post(
    "/ticket/{ticket_id}/execute-operation",
    response_model=OperationResult,
    tags=["agent-enhanced"],
)
async def execute_ticket_operation_endpoint(
    ticket_id: int,
    operation_type: str,
    parameters: Dict[str, Any] = Body(...),
    skip_validation: bool = False,
    db: AsyncSession = Depends(get_db),
) -> OperationResult:
    """🤖 Execute ticket operations with rich result context."""
    ops_manager = EnhancedOperationsManager(db)
    return await ops_manager.execute_ticket_operation(operation_type, ticket_id, parameters, skip_validation)


@oncall_router.get(
    "",
    response_model=Optional[OnCallShiftOut],
    operation_id="get_oncall_shift",
)
async def get_oncall_shift(db: AsyncSession = Depends(get_db)) -> Optional[OnCallShiftOut]:
    shift = await get_current_oncall(db)
    return OnCallShiftOut.model_validate(shift) if shift else None


# ─── Application Registration ─────────────────────────────────────────────────


def register_routes(app: FastAPI) -> None:
    app.include_router(ticket_router)
    app.include_router(tickets_router)
    app.include_router(lookup_router)
    app.include_router(analytics_router)
    app.include_router(oncall_router)
    app.include_router(agent_router)<|MERGE_RESOLUTION|>--- conflicted
+++ resolved
@@ -256,25 +256,7 @@
 
 
 @tickets_router.post(
-<<<<<<< HEAD
-    "/search/json",
-    response_model=List[TicketSearchOut],
-    operation_id="search_tickets_json",
-    description="Search tickets with JSON 🔍",
-    tags=["tickets", "🔍"],
-)
-async def search_tickets_json(
-    body: SearchBody,
-    db: AsyncSession = Depends(get_db),
-) -> List[TicketSearchOut]:
-    results = await TicketManager().search_tickets(
-        db,
-        query=body.q,
-        limit=body.limit,
-        params=body.params,
-    )
-    return [TicketSearchOut.model_validate(r) for r in results]
-=======
+
     "/search",
     response_model=List[TicketSearchOut],
     operation_id="search_tickets_alias_json",
@@ -289,7 +271,7 @@
         limit=payload.limit,
         db=db,
     )
->>>>>>> dc077d00
+
 
 
 @tickets_router.get(
