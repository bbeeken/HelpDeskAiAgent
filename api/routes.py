--- conflicted
+++ resolved
@@ -1,21 +1,13 @@
-<<<<<<< HEAD
-from typing import Any, AsyncGenerator, List
+# routers.py
+
+import logging
 import json
-
-from fastapi import APIRouter, Depends, HTTPException, Request
-from pydantic import BaseModel, ValidationError
-from fastapi.responses import StreamingResponse
-=======
-# routers.py
-
-import logging
 from datetime import datetime, timezone
 from typing import Any, AsyncGenerator, Dict, List, Optional, Union
->>>>>>> f7a0c7b9
 
 from fastapi import APIRouter, Depends, FastAPI, HTTPException, Query, Request
 from fastapi.responses import StreamingResponse
-from pydantic import BaseModel, Field
+from pydantic import BaseModel, Field, ValidationError
 from sqlalchemy import func, select
 from sqlalchemy.ext.asyncio import AsyncSession
 
@@ -113,9 +105,7 @@
     sender_name: str = Field(..., example="John Doe")
 
 @ticket_router.get("/{ticket_id}", response_model=TicketExpandedOut)
-async def get_ticket(
-    ticket_id: int, db: AsyncSession = Depends(get_db)
-) -> TicketExpandedOut:
+async def get_ticket(ticket_id: int, db: AsyncSession = Depends(get_db)) -> TicketExpandedOut:
     ticket = await get_ticket_expanded(db, ticket_id)
     if not ticket:
         logger.warning("Ticket %s not found", ticket_id)
@@ -123,17 +113,17 @@
     return TicketExpandedOut.model_validate(ticket)
 
 @ticket_router.post("", response_model=TicketOut)
-async def create_ticket_endpoint(
-    data: TicketCreate, db: AsyncSession = Depends(get_db)
-) -> TicketOut:
-    obj = data.model_copy()
-    obj["Created_Date"] = datetime.now(timezone.utc)
-    created = await create_ticket(db, obj)
+async def create_ticket_endpoint(data: TicketCreate, db: AsyncSession = Depends(get_db)) -> TicketOut:
+    payload = data.model_copy()
+    payload["Created_Date"] = datetime.now(timezone.utc)
+    created = await create_ticket(db, payload)
     return TicketOut.model_validate(created)
 
 @ticket_router.put("/{ticket_id}", response_model=TicketOut)
 async def update_ticket_endpoint(
-    ticket_id: int, updates: TicketUpdate, db: AsyncSession = Depends(get_db)
+    ticket_id: int,
+    updates: TicketUpdate,
+    db: AsyncSession = Depends(get_db)
 ) -> TicketOut:
     updated = await update_ticket(db, ticket_id, updates.model_dump(exclude_unset=True))
     if not updated:
@@ -142,33 +132,23 @@
     return TicketOut.model_validate(updated)
 
 @ticket_router.delete("/{ticket_id}", status_code=204)
-async def delete_ticket_endpoint(
-    ticket_id: int, db: AsyncSession = Depends(get_db)
-):
+async def delete_ticket_endpoint(ticket_id: int, db: AsyncSession = Depends(get_db)):
     success = await delete_ticket(db, ticket_id)
     if not success:
         logger.warning("Failed to delete ticket %s", ticket_id)
         raise HTTPException(status_code=404, detail="Ticket not found")
     return
 
-# Messages
 @ticket_router.get("/{ticket_id}/messages", response_model=List[TicketMessageOut])
-async def list_ticket_messages(
-    ticket_id: int, db: AsyncSession = Depends(get_db)
-) -> List[TicketMessageOut]:
+async def list_ticket_messages(ticket_id: int, db: AsyncSession = Depends(get_db)) -> List[TicketMessageOut]:
     msgs = await get_ticket_messages(db, ticket_id)
     return [TicketMessageOut.model_validate(m) for m in msgs]
 
 @ticket_router.post("/{ticket_id}/messages", response_model=TicketMessageOut)
-async def add_ticket_message(
-    ticket_id: int, msg: MessageIn, db: AsyncSession = Depends(get_db)
-) -> TicketMessageOut:
-    created = await post_ticket_message(
-        db, ticket_id, msg.message, msg.sender_code, msg.sender_name
-    )
+async def add_ticket_message(ticket_id: int, msg: MessageIn, db: AsyncSession = Depends(get_db)) -> TicketMessageOut:
+    created = await post_ticket_message(db, ticket_id, msg.message, msg.sender_code, msg.sender_name)
     return TicketMessageOut.model_validate(created)
 
-# Search
 @ticket_router.get("/search", response_model=List[TicketSearchOut])
 async def search_tickets(
     q: str = Query(..., min_length=1),
@@ -191,195 +171,76 @@
 lookup_router = APIRouter(prefix="/lookup", tags=["lookup"])
 
 @lookup_router.get("/assets", response_model=List[AssetOut])
-async def list_assets_endpoint(
-    skip: int = 0, limit: int = 10, db: AsyncSession = Depends(get_db)
-):
+async def list_assets_endpoint(skip: int = 0, limit: int = 10, db: AsyncSession = Depends(get_db)):
     assets = await list_assets(db, skip, limit)
     return [AssetOut.model_validate(a) for a in assets]
 
 @lookup_router.get("/asset/{asset_id}", response_model=AssetOut)
-async def get_asset_endpoint(
-    asset_id: int, db: AsyncSession = Depends(get_db)
-):
+async def get_asset_endpoint(asset_id: int, db: AsyncSession = Depends(get_db)):
     a = await get_asset(db, asset_id)
     if not a:
         raise HTTPException(status_code=404, detail="Asset not found")
     return AssetOut.model_validate(a)
 
 @lookup_router.get("/vendors", response_model=List[VendorOut])
-async def list_vendors_endpoint(
-    skip: int = 0, limit: int = 10, db: AsyncSession = Depends(get_db)
-):
+async def list_vendors_endpoint(skip: int = 0, limit: int = 10, db: AsyncSession = Depends(get_db)):
     vs = await list_vendors(db, skip, limit)
     return [VendorOut.model_validate(v) for v in vs]
 
 @lookup_router.get("/vendor/{vendor_id}", response_model=VendorOut)
-async def get_vendor_endpoint(
-    vendor_id: int, db: AsyncSession = Depends(get_db)
-):
+async def get_vendor_endpoint(vendor_id: int, db: AsyncSession = Depends(get_db)):
     v = await get_vendor(db, vendor_id)
     if not v:
         raise HTTPException(status_code=404, detail="Vendor not found")
     return VendorOut.model_validate(v)
 
 @lookup_router.get("/sites", response_model=List[SiteOut])
-async def list_sites_endpoint(
-    skip: int = 0, limit: int = 10, db: AsyncSession = Depends(get_db)
-):
+async def list_sites_endpoint(skip: int = 0, limit: int = 10, db: AsyncSession = Depends(get_db)):
     ss = await list_sites(db, skip, limit)
     return [SiteOut.model_validate(s) for s in ss]
 
-@lookup_router.get("/site/{site_id}", response_model=SiteOut])
-async def get_site_endpoint(
-    site_id: int, db: AsyncSession = Depends(get_db)
-):
+@lookup_router.get("/site/{site_id}", response_model=SiteOut)
+async def get_site_endpoint(site_id: int, db: AsyncSession = Depends(get_db)):
     s = await get_site(db, site_id)
     if not s:
         raise HTTPException(status_code=404, detail="Site not found")
     return SiteOut.model_validate(s)
 
 @lookup_router.get("/categories", response_model=List[TicketCategoryOut])
-async def list_categories_endpoint(
-    db: AsyncSession = Depends(get_db)
-):
+async def list_categories_endpoint(db: AsyncSession = Depends(get_db)):
     cats = await list_categories(db)
     return [TicketCategoryOut.model_validate(c) for c in cats]
 
-<<<<<<< HEAD
-
-@router.get("/statuses", response_model=List[TicketStatusOut])
-async def api_list_statuses(db: AsyncSession = Depends(get_db)) -> List[TicketStatusOut]:
-    statuses = await list_statuses(db)
-    return [TicketStatusOut.model_validate(s) for s in statuses]
-
-
-@router.get("/ticket/{ticket_id}/attachments", response_model=List[TicketAttachmentOut])
+@lookup_router.get("/statuses", response_model=List[TicketStatusOut])
+async def list_statuses_endpoint(db: AsyncSession = Depends(get_db)):
+    st = await list_statuses(db)
+    return [TicketStatusOut.model_validate(s) for s in st]
+
+@lookup_router.get("/ticket/{ticket_id}/attachments", response_model=List[TicketAttachmentOut])
 async def api_get_ticket_attachments(ticket_id: int, db: AsyncSession = Depends(get_db)) -> List[TicketAttachmentOut]:
     atts = await get_ticket_attachments(db, ticket_id)
     return [TicketAttachmentOut.model_validate(a) for a in atts]
 
-
-@router.get("/ticket/{ticket_id}/messages", response_model=List[TicketMessageOut])
-async def api_get_ticket_messages(
-    ticket_id: int, db: AsyncSession = Depends(get_db)
-) -> List[TicketMessageOut]:
-    msgs = await get_ticket_messages(db, ticket_id)
-    return [TicketMessageOut.model_validate(m) for m in msgs]
-
-
-@router.post("/ticket/{ticket_id}/messages", response_model=TicketMessageOut)
-async def api_post_ticket_messages(
-    ticket_id: int, message: MessageIn, db: AsyncSession = Depends(get_db)
-) -> TicketMessageOut:
-    msg = await post_ticket_message(
-        db, ticket_id, message.message, message.sender_code, message.sender_name
-    )
-    return TicketMessageOut.model_validate(msg)
-
-
-@router.get("/analytics/status", response_model=List[StatusCount])
-async def api_analytics_status(db: AsyncSession = Depends(get_db)) -> List[StatusCount]:
+router.include_router(lookup_router)
+
+# ─── Analytics Sub-Router ─────────────────────────────────────────────────────
+
+analytics_router = APIRouter(prefix="/analytics", tags=["analytics"])
+
+@analytics_router.get("/status", response_model=List[StatusCount])
+async def tickets_by_status_endpoint(db: AsyncSession = Depends(get_db)) -> List[StatusCount]:
     return await tickets_by_status(db)
 
-
-@router.get("/analytics/open_by_site", response_model=List[SiteOpenCount])
-async def api_analytics_open_by_site(db: AsyncSession = Depends(get_db)) -> List[SiteOpenCount]:
+@analytics_router.get("/open_by_site", response_model=List[SiteOpenCount])
+async def open_by_site_endpoint(db: AsyncSession = Depends(get_db)) -> List[SiteOpenCount]:
     return await open_tickets_by_site(db)
 
-
-@router.get("/analytics/sla_breaches")
-async def api_analytics_sla_breaches(
-    request: Request,
-    sla_days: int = 2,
-    db: AsyncSession = Depends(get_db),
-) -> dict:
-    filters = {
-        k: v
-        for k, v in request.query_params.items()
-        if k not in {"sla_days", "status_id"}
-    }
-    status_ids = [int(s) for s in request.query_params.getlist("status_id")]
-    if not status_ids:
-        status_ids = None
-    count = await sla_breaches(db, sla_days, filters or None, status_ids)
-    return {"breaches": count}
-
-
-@router.get("/analytics/open_by_user", response_model=List[UserOpenCount])
-async def api_analytics_open_by_user(db: AsyncSession = Depends(get_db)) -> List[UserOpenCount]:
+@analytics_router.get("/open_by_user", response_model=List[UserOpenCount])
+async def open_by_user_endpoint(db: AsyncSession = Depends(get_db)) -> List[UserOpenCount]:
     return await open_tickets_by_user(db)
 
-
-@router.get("/analytics/waiting_on_user", response_model=List[WaitingOnUserCount])
-async def api_analytics_waiting_on_user(db: AsyncSession = Depends(get_db)) -> List[WaitingOnUserCount]:
-    return await tickets_waiting_on_user(db)
-
-
-@router.get("/oncall", response_model=OnCallShiftOut)
-async def api_get_current_oncall(db: AsyncSession = Depends(get_db)) -> OnCallShiftOut:
-    shift = await get_current_oncall(db)
-    if not shift:
-        raise HTTPException(status_code=404, detail="On-call shift not found")
-    return OnCallShiftOut.model_validate(shift)
-
-
-@router.post("/ai/suggest_response", response_model=dict)
-async def api_ai_suggest_response_route(ticket: dict) -> dict:
-    try:
-        result = await ai_suggest_response(ticket)
-    except ValidationError as exc:
-        raise HTTPException(status_code=422, detail=str(exc)) from exc
-    return result
-
-
-@router.post("/ai/suggest_response/stream")
-async def api_ai_suggest_response_stream(ticket: dict) -> StreamingResponse:
-    try:
-        TicketOut.model_validate(ticket)
-    except ValidationError as exc:
-        raise HTTPException(status_code=422, detail=str(exc)) from exc
-
-    async def _generate() -> AsyncGenerator[str, None]:
-        async for chunk in ai_stream_response(ticket):
-            yield f"data: {json.dumps(chunk)}\n\n"
-
-    return StreamingResponse(_generate(), media_type="text/event-stream")
-=======
-@lookup_router.get("/statuses", response_model=List[TicketStatusOut])
-async def list_statuses_endpoint(
-    db: AsyncSession = Depends(get_db)
-):
-    st = await list_statuses(db)
-    return [TicketStatusOut.model_validate(s) for s in st]
-
-router.include_router(lookup_router)
-
-# ─── Analytics Sub-Router ────────────────────────────────────────────────────
-
-analytics_router = APIRouter(prefix="/analytics", tags=["analytics"])
-
-@analytics_router.get("/status", response_model=List[StatusCount])
-async def tickets_by_status_endpoint(
-    db: AsyncSession = Depends(get_db)
-) -> List[StatusCount]:
-    return await tickets_by_status(db)
-
-@analytics_router.get("/open_by_site", response_model=List[SiteOpenCount])
-async def open_by_site_endpoint(
-    db: AsyncSession = Depends(get_db)
-) -> List[SiteOpenCount]:
-    return await open_tickets_by_site(db)
-
-@analytics_router.get("/open_by_user", response_model=List[UserOpenCount])
-async def open_by_user_endpoint(
-    db: AsyncSession = Depends(get_db)
-) -> List[UserOpenCount]:
-    return await open_tickets_by_user(db)
-
 @analytics_router.get("/waiting_on_user", response_model=List[WaitingOnUserCount])
-async def waiting_on_user_endpoint(
-    db: AsyncSession = Depends(get_db)
-) -> List[WaitingOnUserCount]:
+async def waiting_on_user_endpoint(db: AsyncSession = Depends(get_db)) -> List[WaitingOnUserCount]:
     return await tickets_waiting_on_user(db)
 
 @analytics_router.get("/sla_breaches")
@@ -400,46 +261,47 @@
 
 router.include_router(analytics_router)
 
-# ─── AI Sub-Router ───────────────────────────────────────────────────────────
+# ─── AI Sub-Router ─────────────────────────────────────────────────────────────
 
 ai_router = APIRouter(prefix="/ai", tags=["ai"])
 
-@ai_router.post("/suggest_response")
+@ai_router.post("/suggest_response", response_model=dict)
 @limiter.limit("10/minute")
-async def suggest_response(
-    ticket: TicketOut, context: str = ""
-) -> Dict[str, str]:
-    resp = await ai_suggest_response(ticket.model_dump(), context)
-    return {"response": resp}
+async def api_ai_suggest_response_route(ticket: dict) -> dict:
+    try:
+        result = await ai_suggest_response(ticket)
+    except ValidationError as exc:
+        raise HTTPException(status_code=422, detail=str(exc)) from exc
+    return result
 
 @ai_router.post("/suggest_response/stream")
 @limiter.limit("10/minute")
-async def suggest_response_stream(
-    ticket: TicketOut, context: str = ""
-) -> StreamingResponse:
-    async def gen() -> AsyncGenerator[str, None]:
-        async for chunk in ai_stream_response(ticket.model_dump(), context):
-            yield f"data: {chunk}\n\n"
-    return StreamingResponse(gen(), media_type="text/event-stream")
+async def api_ai_suggest_response_stream(ticket: dict) -> StreamingResponse:
+    # validate input first
+    try:
+        TicketOut.model_validate(ticket)
+    except ValidationError as exc:
+        raise HTTPException(status_code=422, detail=str(exc)) from exc
+
+    async def _generate() -> AsyncGenerator[str, None]:
+        async for chunk in ai_stream_response(ticket):
+            yield f"data: {json.dumps(chunk)}\n\n"
+
+    return StreamingResponse(_generate(), media_type="text/event-stream")
 
 router.include_router(ai_router)
 
-# ─── On-Call Endpoint ─────────────────────────────────────────────────────────
+# ─── On-Call Endpoint ──────────────────────────────────────────────────────────
 
 @router.get("/oncall", response_model=Optional[OnCallShiftOut], tags=["oncall"])
-async def get_oncall_shift(
-    db: AsyncSession = Depends(get_db)
-) -> Optional[OnCallShiftOut]:
-    return await get_current_oncall(db)
+async def api_get_current_oncall(db: AsyncSession = Depends(get_db)) -> Optional[OnCallShiftOut]:
+    shift = await get_current_oncall(db)
+    if not shift:
+        raise HTTPException(status_code=404, detail="On-call shift not found")
+    return OnCallShiftOut.model_validate(shift)
 
 # ─── Application Factory ──────────────────────────────────────────────────────
 
 def register_routes(app: FastAPI) -> None:
     """Include all routers on the FastAPI app."""
-    app.include_router(router)
-
-# Example of instantiation:
-# from fastapi import FastAPI
-# app = FastAPI()
-# register_routes(app)
->>>>>>> f7a0c7b9
+    app.include_router(router)