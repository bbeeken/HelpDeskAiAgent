--- conflicted
+++ resolved
@@ -102,27 +102,19 @@
     return ticket
 
 
-<<<<<<< HEAD
-@router.get("/tickets", response_model=PaginatedResponse[TicketOut])
-=======
 
 @router.get("/tickets", response_model=PaginatedResponse[TicketExpandedOut])
->>>>>>> b4efbd05
+
 async def api_list_tickets(
     skip: int = 0, limit: int = 10, db: AsyncSession = Depends(get_db)
 ) -> PaginatedResponse[TicketExpandedOut]:
     items = await list_tickets(db, skip, limit)
     total = await db.scalar(select(func.count(Ticket.Ticket_ID))) or 0
-<<<<<<< HEAD
-    ticket_out = [TicketOut.from_orm(t) for t in items]
-    return PaginatedResponse[TicketOut](
-        items=ticket_out, total=total, skip=skip, limit=limit
-    )
-=======
+
     ticket_out = [TicketExpandedOut.from_orm(t) for t in items]
     return PaginatedResponse[TicketExpandedOut](items=ticket_out, total=total, skip=skip, limit=limit)
 
->>>>>>> b4efbd05
+
 
 
 @router.get("/tickets/expanded", response_model=PaginatedResponse[TicketExpandedOut])
@@ -137,19 +129,14 @@
     )
 
 
-<<<<<<< HEAD
-@router.get("/tickets/search", response_model=List[TicketOut])
+
+@router.get("/tickets/search", response_model=List[TicketExpandedOut])
+
 async def api_search_tickets(
     q: str, limit: int = 10, db: AsyncSession = Depends(get_db)
-) -> list[Ticket]:
-=======
-@router.get("/tickets/search", response_model=List[TicketExpandedOut])
-
-async def api_search_tickets(
-    q: str, limit: int = 10, db: AsyncSession = Depends(get_db)
 
 ) -> list[TicketExpandedOut]:
->>>>>>> b4efbd05
+
     logger.info("API search tickets query=%s limit=%s", q, limit)
     results = await search_tickets(db, q, limit)
     return [TicketExpandedOut.from_orm(r) for r in results]
