from typing import Any, AsyncGenerator, List

from fastapi import APIRouter, Depends, HTTPException, Request

from sqlalchemy.ext.asyncio import AsyncSession

import logging

from db.mssql import SessionLocal


from tools.ticket_tools import (
    get_ticket,
    list_tickets,
    list_tickets_expanded,
    create_ticket,
    update_ticket,
    delete_ticket,
    search_tickets,
)


from tools.asset_tools import get_asset, list_assets
from tools.vendor_tools import get_vendor, list_vendors
from tools.attachment_tools import get_ticket_attachments
from tools.site_tools import get_site, list_sites
from tools.category_tools import list_categories
from tools.status_tools import list_statuses
from tools.message_tools import get_ticket_messages, post_ticket_message
from tools.analysis_tools import (
    tickets_by_status,
    open_tickets_by_site,
    sla_breaches,
    open_tickets_by_user,
    tickets_waiting_on_user,
)
from tools.oncall_tools import get_current_oncall, list_oncall_schedule
from tools.ai_tools import ai_suggest_response
from services.analytics_service import AnalyticsService
from limiter import limiter


from pydantic import BaseModel
from sqlalchemy import select, func

<<<<<<< HEAD
from schemas.ticket import TicketCreate, TicketOut, TicketUpdate, TicketExpandedOut
=======

from schemas.ticket import (
    TicketCreate,
    TicketOut,
    TicketUpdate,
    TicketExpandedOut,
)

>>>>>>> f8270038
from schemas.oncall import OnCallShiftOut

from schemas.paginated import PaginatedResponse
from db.models import (
    Asset,
    Site,
    Vendor,
    Ticket,
    VTicketMasterExpanded,
    TicketAttachment,
    TicketMessage,
    TicketCategory,
    TicketStatus,
)


from datetime import datetime, UTC


router = APIRouter()
logger = logging.getLogger(__name__)


async def get_db() -> AsyncGenerator[AsyncSession, None]:
    async with SessionLocal() as db:

        try:
            yield db
        finally:
            await db.close()


def get_analytics_service(db: AsyncSession = Depends(get_db)) -> AnalyticsService:
    return AnalyticsService(db)


class MessageIn(BaseModel):
    message: str
    sender_code: str
    sender_name: str

    class Config:
        schema_extra = {
            "example": {
                "message": "Thanks for the update",
                "sender_code": "USR123",
                "sender_name": "John Doe",
            }
        }


@router.get("/ticket/{ticket_id}", response_model=TicketExpandedOut)
async def api_get_ticket(ticket_id: int, db: AsyncSession = Depends(get_db)) -> TicketExpandedOut:
    ticket = await get_ticket(db, ticket_id)
    if not ticket:
        logger.warning("Ticket %s not found", ticket_id)
        raise HTTPException(status_code=404, detail="Ticket not found")

    return ticket



@router.get("/tickets", response_model=PaginatedResponse[TicketExpandedOut])

async def api_list_tickets(
    skip: int = 0, limit: int = 10, db: AsyncSession = Depends(get_db)
) -> PaginatedResponse[TicketExpandedOut]:
    items = await list_tickets(db, skip, limit)
    total = await db.scalar(select(func.count(Ticket.Ticket_ID))) or 0

    ticket_out = [TicketExpandedOut.from_orm(t) for t in items]
    return PaginatedResponse[TicketExpandedOut](items=ticket_out, total=total, skip=skip, limit=limit)




@router.get("/tickets/expanded", response_model=PaginatedResponse[TicketExpandedOut])
async def api_list_tickets_expanded(
    skip: int = 0, limit: int = 10, db: AsyncSession = Depends(get_db)
) -> PaginatedResponse[TicketExpandedOut]:
    items = await list_tickets_expanded(db, skip, limit)
    total = await db.scalar(select(func.count(VTicketMasterExpanded.Ticket_ID))) or 0

    ticket_out = []
    for t in items:
        data = TicketExpandedOut(**t).dict()
        if "Ticket_Status_Label" in data:
            data["Status_Label"] = data.pop("Ticket_Status_Label")
        if "Ticket_Category_Label" in data:
            data["Category_Label"] = data.pop("Ticket_Category_Label")
        ticket_out.append(data)


    return PaginatedResponse[TicketExpandedOut](
        items=ticket_out, total=total, skip=skip, limit=limit
    )



@router.get("/tickets/search", response_model=List[TicketExpandedOut])

async def api_search_tickets(
    q: str, limit: int = 10, db: AsyncSession = Depends(get_db)

) -> list[TicketExpandedOut]:

    logger.info("API search tickets query=%s limit=%s", q, limit)
    results = await search_tickets(db, q, limit)
    return [TicketExpandedOut.from_orm(r) for r in results]


@router.post("/ticket", response_model=TicketOut)
async def api_create_ticket(
    ticket: TicketCreate, db: AsyncSession = Depends(get_db)
) -> Ticket:
    obj = Ticket(**ticket.dict(), Created_Date=datetime.now(UTC))
    logger.info("API create ticket")
    created = await create_ticket(db, obj)
    return created


@router.put("/ticket/{ticket_id}", response_model=TicketOut)
async def api_update_ticket(
    ticket_id: int, updates: TicketUpdate, db: AsyncSession = Depends(get_db)
) -> Ticket:
    ticket = await update_ticket(db, ticket_id, updates)
    if not ticket:
        logger.warning("Ticket %s not found for update", ticket_id)
        raise HTTPException(status_code=404, detail="Ticket not found")

    return ticket


@router.delete("/ticket/{ticket_id}")
async def api_delete_ticket(ticket_id: int, db: AsyncSession = Depends(get_db)) -> dict:
    if not await delete_ticket(db, ticket_id):

        logger.warning("Ticket %s not found for delete", ticket_id)
        raise HTTPException(status_code=404, detail="Ticket not found")

    return {"deleted": True}


@router.get("/asset/{asset_id}")
async def api_get_asset(asset_id: int, db: AsyncSession = Depends(get_db)) -> Any:

    asset = await get_asset(db, asset_id)
    if not asset:
        logger.warning("Asset %s not found", asset_id)
        raise HTTPException(status_code=404, detail="Asset not found")

    return asset


@router.get("/assets")
async def api_list_assets(
    skip: int = 0, limit: int = 10, db: AsyncSession = Depends(get_db)
) -> list[Any]:
    return await list_assets(db, skip, limit)


@router.get("/vendor/{vendor_id}")
async def api_get_vendor(vendor_id: int, db: AsyncSession = Depends(get_db)) -> Any:

    vendor = await get_vendor(db, vendor_id)
    if not vendor:
        logger.warning("Vendor %s not found", vendor_id)
        raise HTTPException(status_code=404, detail="Vendor not found")

    return vendor


@router.get("/vendors")
async def api_list_vendors(
    skip: int = 0, limit: int = 10, db: AsyncSession = Depends(get_db)
) -> list[Any]:
    return await list_vendors(db, skip, limit)


@router.get("/site/{site_id}")
async def api_get_site(site_id: int, db: AsyncSession = Depends(get_db)) -> Any:

    site = await get_site(db, site_id)
    if not site:
        logger.warning("Site %s not found", site_id)
        raise HTTPException(status_code=404, detail="Site not found")

    return site


@router.get("/sites")
async def api_list_sites(
    skip: int = 0, limit: int = 10, db: AsyncSession = Depends(get_db)
) -> list[Any]:
    return await list_sites(db, skip, limit)


@router.get("/categories")
async def api_list_categories(db: AsyncSession = Depends(get_db)) -> list[Any]:
    return await list_categories(db)


@router.get("/statuses")
async def api_list_statuses(db: AsyncSession = Depends(get_db)) -> list[Any]:
    return await list_statuses(db)


@router.get("/ticket/{ticket_id}/attachments")
async def api_get_ticket_attachments(
    ticket_id: int, db: AsyncSession = Depends(get_db)
) -> list[Any]:
    return await get_ticket_attachments(db, ticket_id)


@router.get("/ticket/{ticket_id}/messages")
async def api_get_ticket_messages(
    ticket_id: int, db: AsyncSession = Depends(get_db)
) -> list[Any]:
    return await get_ticket_messages(db, ticket_id)


@router.post("/ticket/{ticket_id}/messages")
async def api_post_ticket_message(
    ticket_id: int,
    msg: MessageIn,
    db: AsyncSession = Depends(get_db),
) -> Any:
    return await post_ticket_message(
        db, ticket_id, msg.message, msg.sender_code, msg.sender_name
    )


@router.post("/ai/suggest_response")
@limiter.limit("10/minute")
async def api_ai_suggest_response(
    request: Request, ticket: TicketOut, context: str = ""
) -> dict:

    return {"response": await ai_suggest_response(ticket.dict(), context)}


# Analysis endpoints


@router.get("/analytics/status")
async def api_tickets_by_status(
    db: AsyncSession = Depends(get_db),
) -> list[tuple[int | None, int]]:

    return await tickets_by_status(db)


@router.get("/analytics/open_by_site")
async def api_open_tickets_by_site(
    db: AsyncSession = Depends(get_db),
) -> list[tuple[int | None, int]]:

    return await open_tickets_by_site(db)


@router.get("/analytics/sla_breaches")
async def api_sla_breaches(
    sla_days: int = 2, db: AsyncSession = Depends(get_db)
) -> dict:
    return {"breaches": await sla_breaches(db, sla_days)}


@router.get("/analytics/open_by_user")
async def api_open_tickets_by_user(
    db: AsyncSession = Depends(get_db),
) -> list[tuple[str | None, int]]:

    return await open_tickets_by_user(db)


@router.get("/analytics/waiting_on_user")
async def api_tickets_waiting_on_user(
    db: AsyncSession = Depends(get_db),
) -> list[tuple[str | None, int]]:

    return await tickets_waiting_on_user(db)


@router.get("/oncall", response_model=OnCallShiftOut | None)
async def api_get_oncall(db: AsyncSession = Depends(get_db)) -> Any:
    return await get_current_oncall(db)


<|MERGE_RESOLUTION|>--- conflicted
+++ resolved
@@ -43,9 +43,7 @@
 from pydantic import BaseModel
 from sqlalchemy import select, func
 
-<<<<<<< HEAD
-from schemas.ticket import TicketCreate, TicketOut, TicketUpdate, TicketExpandedOut
-=======
+
 
 from schemas.ticket import (
     TicketCreate,
@@ -54,7 +52,7 @@
     TicketExpandedOut,
 )
 
->>>>>>> f8270038
+
 from schemas.oncall import OnCallShiftOut
 
 from schemas.paginated import PaginatedResponse
