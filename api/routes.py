import logging
import json
from datetime import datetime, timezone
from typing import Any, AsyncGenerator, Dict, List, Optional, Union

from fastapi import APIRouter, Depends, FastAPI, HTTPException, Query, Request
from fastapi.responses import StreamingResponse
from pydantic import BaseModel, Field, ValidationError
from sqlalchemy import select, func
from sqlalchemy.ext.asyncio import AsyncSession

from db.mssql import SessionLocal
from db.models import VTicketMasterExpanded

from limiter import limiter

# Tools
from tools.ticket_tools import (
    create_ticket,
    update_ticket,
    delete_ticket,
    get_ticket_expanded,
    list_tickets_expanded,
    search_tickets_expanded,
)
from tools.asset_tools import get_asset, list_assets
from tools.vendor_tools import get_vendor, list_vendors
from tools.site_tools import get_site, list_sites
from tools.category_tools import list_categories
from tools.status_tools import list_statuses
from tools.attachment_tools import get_ticket_attachments
from tools.message_tools import get_ticket_messages, post_ticket_message
from tools.analysis_tools import (
    tickets_by_status,
    open_tickets_by_site,
    open_tickets_by_user,
    sla_breaches,
    tickets_waiting_on_user,
    ticket_trend,
)
from tools.ai_tools import ai_suggest_response, ai_stream_response
from tools.oncall_tools import get_current_oncall

# Schemas
# Ticket schemas
from schemas import (
    TicketCreate,
    TicketOut,
    TicketUpdate,
    TicketExpandedOut,
    TicketSearchOut,
)
from schemas.basic import (
    AssetOut,
    VendorOut,
    SiteOut,
    TicketCategoryOut,
    TicketStatusOut,
    TicketAttachmentOut,
    TicketMessageOut,
)
from schemas.analytics import StatusCount, SiteOpenCount, UserOpenCount, WaitingOnUserCount, TrendCount
from schemas.oncall import OnCallShiftOut
from schemas.paginated import PaginatedResponse

logger = logging.getLogger(__name__)

# ─── Database Dependency ──────────────────────────────────────────────────────
async def get_db() -> AsyncGenerator[AsyncSession, None]:
    """
    Yield a SQLAlchemy AsyncSession, ensuring proper cleanup.
    """
    async with SessionLocal() as session:
        try:
            yield session
            await session.commit()
        except Exception:
            await session.rollback()
            raise
        finally:
            await session.close()

# ─── Utility ──────────────────────────────────────────────────────────────────
def extract_filters(
    request: Request,
    exclude: List[str] = ("skip", "limit", "sort", "sla_days", "status_id")
) -> Dict[str, Any]:
    """
    Extract arbitrary query parameters for filtering, excluding reserved keys.
    """
    return {
        key: value
        for key, value in request.query_params.multi_items()
        if key not in exclude
    }

# ─── Tickets Sub-Router ───────────────────────────────────────────────────────
ticket_router = APIRouter(prefix="/ticket", tags=["tickets"])
tickets_router = APIRouter(prefix="/tickets", tags=["tickets"])

class MessageIn(BaseModel):
    message: str = Field(..., example="Thanks for the update")
    sender_code: str = Field(..., example="USR123")
    sender_name: str = Field(..., example="John Doe")

@ticket_router.get("/{ticket_id}", response_model=TicketExpandedOut)
async def get_ticket(ticket_id: int, db: AsyncSession = Depends(get_db)) -> TicketExpandedOut:
    ticket = await get_ticket_expanded(db, ticket_id)
    if not ticket:
        logger.warning("Ticket %s not found", ticket_id)
        raise HTTPException(status_code=404, detail="Ticket not found")
    return TicketExpandedOut.model_validate(ticket)

@ticket_router.get("", response_model=PaginatedResponse[TicketExpandedOut])
async def list_tickets(
    request: Request,
    skip: int = Query(0, ge=0),
    limit: int = Query(10, ge=1),
    db: AsyncSession = Depends(get_db),
) -> PaginatedResponse[TicketExpandedOut]:
    filters = extract_filters(request)
    sort = request.query_params.getlist("sort") or None
    items = await list_tickets_expanded(db, skip, limit, filters=filters or None, sort=sort)
    count_q = select(func.count(VTicketMasterExpanded.Ticket_ID))
    for k, v in filters.items():
        if hasattr(VTicketMasterExpanded, k):
            count_q = count_q.filter(getattr(VTicketMasterExpanded, k) == v)
    total = await db.scalar(count_q) or 0

    validated: List[TicketExpandedOut] = []
    for t in items:
        try:
            validated.append(TicketExpandedOut.model_validate(t))
        except ValidationError as exc:
            logger.error("Invalid ticket %s: %s", getattr(t, "Ticket_ID", "?"), exc)

    return PaginatedResponse(items=validated, total=total, skip=skip, limit=limit)

@tickets_router.get("", response_model=PaginatedResponse[TicketExpandedOut])
async def list_tickets_alias(
    request: Request,
    skip: int = Query(0, ge=0),
    limit: int = Query(10, ge=1),
    db: AsyncSession = Depends(get_db),
) -> PaginatedResponse[TicketExpandedOut]:
    return await list_tickets(request, skip, limit, db)

@tickets_router.get("/expanded", response_model=PaginatedResponse[TicketExpandedOut])
async def list_tickets_expanded_alias(
    request: Request,
    skip: int = Query(0, ge=0),
    limit: int = Query(10, ge=1),
    db: AsyncSession = Depends(get_db),
) -> PaginatedResponse[TicketExpandedOut]:
    return await list_tickets(request, skip, limit, db)

@ticket_router.get("/search", response_model=List[TicketSearchOut])
async def search_tickets(
    q: str = Query(..., min_length=1),
    limit: int = Query(10, ge=1, le=100),
    db: AsyncSession = Depends(get_db),
) -> List[TicketSearchOut]:
    logger.info("Searching tickets for '%s' (limit=%d)", q, limit)
    results = await search_tickets_expanded(db, q, limit)
    validated: List[TicketSearchOut] = []
    for r in results:
        try:
            validated.append(TicketSearchOut.model_validate(r))
        except ValidationError as exc:
            logger.error("Invalid search result %s: %s", r.get("Ticket_ID", "?"), exc)
    return validated

@tickets_router.get("/search", response_model=List[TicketSearchOut])
async def search_tickets_alias(
    q: str = Query(..., min_length=1),
    limit: int = Query(10, ge=1, le=100),
    db: AsyncSession = Depends(get_db),
) -> List[TicketSearchOut]:
    return await search_tickets(q=q, limit=limit, db=db)

@ticket_router.post("", response_model=TicketOut, status_code=201)
async def create_ticket_endpoint(
    ticket: TicketCreate, db: AsyncSession = Depends(get_db)
) -> TicketOut:
    payload = ticket.model_dump()
    payload["Created_Date"] = datetime.now(timezone.utc)
    created = await create_ticket(db, payload)
    return TicketOut.model_validate(created)

@ticket_router.put("/{ticket_id}", response_model=TicketOut)
async def update_ticket_endpoint(
    ticket_id: int,
    updates: TicketUpdate,
    db: AsyncSession = Depends(get_db),
) -> TicketOut:
    updated = await update_ticket(db, ticket_id, updates.model_dump(exclude_unset=True))
    if not updated:
        logger.warning("Ticket %s not found or no changes applied", ticket_id)
        raise HTTPException(status_code=404, detail="Ticket not found or no changes")
    return TicketOut.model_validate(updated)

@ticket_router.delete("/{ticket_id}", status_code=204)
async def delete_ticket_endpoint(ticket_id: int, db: AsyncSession = Depends(get_db)):
    success = await delete_ticket(db, ticket_id)
    if not success:
        logger.warning("Ticket %s not found for deletion", ticket_id)
        raise HTTPException(status_code=404, detail="Ticket not found")

@ticket_router.get(
    "/{ticket_id}/messages",
    response_model=List[TicketMessageOut],
    operation_id="list_ticket_messages",
)
async def list_ticket_messages(ticket_id: int, db: AsyncSession = Depends(get_db)) -> List[TicketMessageOut]:
    msgs = await get_ticket_messages(db, ticket_id)
    return [TicketMessageOut.model_validate(m) for m in msgs]

@ticket_router.post(
    "/{ticket_id}/messages",
    response_model=TicketMessageOut,
    operation_id="add_ticket_message",
)
async def add_ticket_message(
    ticket_id: int,
    msg: MessageIn,
    db: AsyncSession = Depends(get_db),
) -> TicketMessageOut:
    created = await post_ticket_message(db, ticket_id, msg.message, msg.sender_code, msg.sender_name)
    return TicketMessageOut.model_validate(created)

# ─── Lookup Sub-Router ────────────────────────────────────────────────────────
lookup_router = APIRouter(prefix="/lookup", tags=["lookup"])

@lookup_router.get("/assets", response_model=List[AssetOut])
async def list_assets_endpoint(
    skip: int = Query(0, ge=0),
    limit: int = Query(10, ge=1),
    db: AsyncSession = Depends(get_db),
) -> List[AssetOut]:
    assets = await list_assets(db, skip, limit)
    return [AssetOut.model_validate(a) for a in assets]

@lookup_router.get("/asset/{asset_id}", response_model=AssetOut)
async def get_asset_endpoint(asset_id: int, db: AsyncSession = Depends(get_db)) -> AssetOut:
    a = await get_asset(db, asset_id)
    if not a:
        raise HTTPException(status_code=404, detail="Asset not found")
    return AssetOut.model_validate(a)

@lookup_router.get("/vendors", response_model=List[VendorOut])
async def list_vendors_endpoint(
    skip: int = Query(0, ge=0),
    limit: int = Query(10, ge=1),
    db: AsyncSession = Depends(get_db),
) -> List[VendorOut]:
    vs = await list_vendors(db, skip, limit)
    return [VendorOut.model_validate(v) for v in vs]

@lookup_router.get("/vendor/{vendor_id}", response_model=VendorOut)
async def get_vendor_endpoint(vendor_id: int, db: AsyncSession = Depends(get_db)) -> VendorOut:
    v = await get_vendor(db, vendor_id)
    if not v:
        raise HTTPException(status_code=404, detail="Vendor not found")
    return VendorOut.model_validate(v)

@lookup_router.get("/sites", response_model=List[SiteOut])
async def list_sites_endpoint(
    skip: int = Query(0, ge=0),
    limit: int = Query(10, ge=1),
    db: AsyncSession = Depends(get_db),
) -> List[SiteOut]:
    ss = await list_sites(db, skip, limit)
    return [SiteOut.model_validate(s) for s in ss]

@lookup_router.get("/site/{site_id}", response_model=SiteOut)
async def get_site_endpoint(site_id: int, db: AsyncSession = Depends(get_db)) -> SiteOut:
    s = await get_site(db, site_id)
    if not s:
        raise HTTPException(status_code=404, detail="Site not found")
    return SiteOut.model_validate(s)

@lookup_router.get("/categories", response_model=List[TicketCategoryOut])
async def list_categories_endpoint(db: AsyncSession = Depends(get_db)) -> List[TicketCategoryOut]:
    cats = await list_categories(db)
    return [TicketCategoryOut.model_validate(c) for c in cats]

@lookup_router.get("/statuses", response_model=List[TicketStatusOut])
async def list_statuses_endpoint(db: AsyncSession = Depends(get_db)) -> List[TicketStatusOut]:
    stats = await list_statuses(db)
    return [TicketStatusOut.model_validate(s) for s in stats]

@lookup_router.get(
    "/ticket/{ticket_id}/attachments",
    response_model=List[TicketAttachmentOut],
    operation_id="get_ticket_attachments",
)
async def get_ticket_attachments_endpoint(ticket_id: int, db: AsyncSession = Depends(get_db)) -> List[TicketAttachmentOut]:
    atts = await get_ticket_attachments(db, ticket_id)
    return [TicketAttachmentOut.model_validate(a) for a in atts]

# ─── Analytics Sub-Router ────────────────────────────────────────────────────
analytics_router = APIRouter(prefix="/analytics", tags=["analytics"])

@analytics_router.get("/status", response_model=List[StatusCount])
async def tickets_by_status_endpoint(db: AsyncSession = Depends(get_db)) -> List[StatusCount]:
    return await tickets_by_status(db)

@analytics_router.get("/open_by_site", response_model=List[SiteOpenCount])
async def open_by_site_endpoint(db: AsyncSession = Depends(get_db)) -> List[SiteOpenCount]:
    return await open_tickets_by_site(db)

@analytics_router.get("/open_by_user", response_model=List[UserOpenCount])
async def open_by_user_endpoint(db: AsyncSession = Depends(get_db)) -> List[UserOpenCount]:
    return await open_tickets_by_user(db)

@analytics_router.get(
    "/waiting_on_user",
    response_model=List[WaitingOnUserCount],
<<<<<<< HEAD
    operation_id="tickets_waiting_on_user",
=======
    operation_id="waiting_on_user",
>>>>>>> 90c909fd
)
async def waiting_on_user_endpoint(db: AsyncSession = Depends(get_db)) -> List[WaitingOnUserCount]:
    return await tickets_waiting_on_user(db)

@analytics_router.get("/sla_breaches")
async def sla_breaches_endpoint(
    request: Request,
    sla_days: int = Query(2, ge=0),
    status_id: Optional[List[int]] = Query(None),
    db: AsyncSession = Depends(get_db),
) -> Dict[str, int]:
    filters = extract_filters(request)
    breaches = await sla_breaches(db, sla_days, filters=filters or None, status_ids=status_id or None)
    return {"breaches": breaches}

@analytics_router.get("/trend", response_model=List[TrendCount])
async def ticket_trend_endpoint(days: int = Query(7, ge=1), db: AsyncSession = Depends(get_db)) -> List[TrendCount]:
    return await ticket_trend(db, days)

# ─── AI Sub-Router ───────────────────────────────────────────────────────────
ai_router = APIRouter(prefix="/ai", tags=["ai"])

@ai_router.post("/suggest_response", response_model=Dict[str, str])
@limiter.limit("10/minute")
async def suggest_response(request: Request, ticket: TicketOut) -> Dict[str, str]:
    try:
        return {"response": await ai_suggest_response(ticket.model_dump(), "")}
    except ValidationError as exc:
        raise HTTPException(status_code=422, detail=str(exc))

<<<<<<< HEAD
@ai_router.post(
    "/suggest_response/stream",
    operation_id="suggest_response_stream",
)
=======
@ai_router.post("/suggest_response/stream", operation_id="suggest_response_stream")
>>>>>>> 90c909fd
@limiter.limit("10/minute")
async def suggest_response_stream(request: Request, ticket: TicketOut) -> StreamingResponse:
    ticket.model_validate(ticket.model_dump())
    async def _gen() -> AsyncGenerator[str, None]:
        async for chunk in ai_stream_response(ticket.model_dump(), ""):
            yield f"data: {json.dumps(chunk)}\n\n"
    return StreamingResponse(_gen(), media_type="text/event-stream")

# ─── On-Call Sub-Router ───────────────────────────────────────────────────────
oncall_router = APIRouter(prefix="/oncall", tags=["oncall"])

@oncall_router.get("", response_model=Optional[OnCallShiftOut])
async def get_oncall_shift(db: AsyncSession = Depends(get_db)) -> Optional[OnCallShiftOut]:
    shift = await get_current_oncall(db)
    return OnCallShiftOut.model_validate(shift) if shift else None

# ─── Application Registration ─────────────────────────────────────────────────
def register_routes(app: FastAPI) -> None:
    app.include_router(ticket_router)
    app.include_router(tickets_router)
    app.include_router(lookup_router)
    app.include_router(analytics_router)
    app.include_router(ai_router)
    app.include_router(oncall_router)<|MERGE_RESOLUTION|>--- conflicted
+++ resolved
@@ -316,11 +316,9 @@
 @analytics_router.get(
     "/waiting_on_user",
     response_model=List[WaitingOnUserCount],
-<<<<<<< HEAD
-    operation_id="tickets_waiting_on_user",
-=======
+
     operation_id="waiting_on_user",
->>>>>>> 90c909fd
+
 )
 async def waiting_on_user_endpoint(db: AsyncSession = Depends(get_db)) -> List[WaitingOnUserCount]:
     return await tickets_waiting_on_user(db)
@@ -351,14 +349,9 @@
     except ValidationError as exc:
         raise HTTPException(status_code=422, detail=str(exc))
 
-<<<<<<< HEAD
-@ai_router.post(
-    "/suggest_response/stream",
-    operation_id="suggest_response_stream",
-)
-=======
+
 @ai_router.post("/suggest_response/stream", operation_id="suggest_response_stream")
->>>>>>> 90c909fd
+
 @limiter.limit("10/minute")
 async def suggest_response_stream(request: Request, ticket: TicketOut) -> StreamingResponse:
     ticket.model_validate(ticket.model_dump())
