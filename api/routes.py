# routers.py

import logging
import json
from datetime import datetime, timezone
from typing import Any, AsyncGenerator, Dict, List, Optional, Union

from fastapi import APIRouter, Depends, FastAPI, HTTPException, Query, Request
from fastapi.responses import StreamingResponse
from pydantic import BaseModel, Field, ValidationError
from sqlalchemy.ext.asyncio import AsyncSession
<<<<<<< HEAD

import logging

from db.mssql import SessionLocal
=======

from db.mssql import SessionLocal
from limiter import limiter
>>>>>>> 92ef133e

# Tools
from tools.ticket_tools import (
    create_ticket,
    update_ticket,
    delete_ticket,
    get_ticket_expanded,
    search_tickets_expanded,
)
from tools.asset_tools import get_asset, list_assets
from tools.vendor_tools import get_vendor, list_vendors
from tools.attachment_tools import get_ticket_attachments
from tools.message_tools import get_ticket_messages, post_ticket_message
from tools.analysis_tools import (
    open_tickets_by_site,
    open_tickets_by_user,
    sla_breaches,
    tickets_by_status,
    tickets_waiting_on_user,
)
from tools.ai_tools import ai_stream_response, ai_suggest_response
from tools.oncall_tools import get_current_oncall
<<<<<<< HEAD
from tools.ai_tools import ai_suggest_response, ai_stream_response
from limiter import limiter

from pydantic import BaseModel
from sqlalchemy import select, func

from schemas.ticket import (
    TicketCreate,
    TicketOut,
    TicketUpdate,
    TicketExpandedOut,
)

from schemas.oncall import OnCallShiftOut

from schemas.paginated import PaginatedResponse

=======
from tools.site_tools import get_site, list_sites
from tools.status_tools import list_statuses
from tools.category_tools import list_categories

# Schemas
from schemas.ticket import TicketCreate, TicketOut, TicketUpdate, TicketExpandedOut
from schemas.search import TicketSearchOut
>>>>>>> 92ef133e
from schemas.basic import (
    AssetOut,
    VendorOut,
    SiteOut,
    TicketAttachmentOut,
    TicketMessageOut,
    TicketStatusOut,
    TicketCategoryOut,
)
from schemas.oncall import OnCallShiftOut
from schemas.analytic import (
    SiteOpenCount,
    StatusCount,
    UserOpenCount,
    WaitingOnUserCount,
)
<<<<<<< HEAD


from schemas.analytics import (
    StatusCount,
    SiteOpenCount,
    UserOpenCount,
    WaitingOnUserCount,
)

from db.models import (
    Ticket,
    VTicketMasterExpanded,
)

from datetime import datetime, UTC
=======
>>>>>>> 92ef133e

logger = logging.getLogger(__name__)

# ─── Database Dependency ──────────────────────────────────────────────────────

async def get_db() -> AsyncGenerator[AsyncSession, None]:
<<<<<<< HEAD
    async with SessionLocal() as db:

=======
    """Yield an AsyncSession and ensure it’s closed afterwards."""
    async with SessionLocal() as session:
>>>>>>> 92ef133e
        try:
            yield session
        finally:
            await session.close()

# ─── Helper Dependencies ──────────────────────────────────────────────────────

<<<<<<< HEAD
class MessageIn(BaseModel):
    message: str
    sender_code: str
    sender_name: str

    class Config:
        schema_extra = {
            "example": {
                "message": "Thanks for the update",
                "sender_code": "USR123",
                "sender_name": "John Doe",
            }
        }


@router.get(
    "/ticket/{ticket_id}",
    response_model=TicketExpandedOut,
    response_model_by_alias=False,
)
async def api_get_ticket(
    ticket_id: int, db: AsyncSession = Depends(get_db)
) -> TicketExpandedOut:
    """Retrieve a single ticket with related details.

    Parameters
    ----------
    ticket_id : int
        Identifier of the ticket to fetch.
    db : AsyncSession
        Database session dependency.

    Returns
    -------
    TicketExpandedOut
        Ticket record including joined labels and fields.
    """
    ticket = await get_ticket_expanded(db, ticket_id)
    if not ticket:
        logger.warning("Ticket %s not found", ticket_id)
        raise HTTPException(status_code=404, detail="Ticket not found")

    return ticket


@router.get(
    "/tickets",
    response_model=PaginatedResponse[TicketExpandedOut],
    response_model_by_alias=False,
)
async def api_list_tickets(
    request: Request,
    skip: int = 0,
    limit: int = 10,
    db: AsyncSession = Depends(get_db),
) -> PaginatedResponse[TicketExpandedOut]:
    """List tickets with optional query filters and pagination.

    Parameters
    ----------
    request : Request
        Incoming request containing query parameters for filtering and sorting.
    skip : int, optional
        Number of records to skip from the start.
    limit : int, optional
        Maximum number of tickets to return.
    db : AsyncSession
        Database session dependency.

    Returns
    -------
    PaginatedResponse[TicketExpandedOut]
        Paginated ticket results.
    """
    params = request.query_params
    filters = {k: v for k, v in params.items() if k not in {"skip", "limit", "sort"}}
    sort = params.getlist("sort") or None

    items = await list_tickets_expanded(
        db, skip, limit, filters=filters or None, sort=sort
    )

    count_query = select(func.count(VTicketMasterExpanded.Ticket_ID))
    for key, value in filters.items():
        if hasattr(VTicketMasterExpanded, key):
            count_query = count_query.filter(
                getattr(VTicketMasterExpanded, key) == value
            )
    total = await db.scalar(count_query) or 0

    ticket_out: list[TicketExpandedOut] = []
    for t in items:
        try:
            ticket_out.append(TicketExpandedOut.model_validate(t))
        except Exception as e:
            logger.error("Invalid ticket %s: %s", getattr(t, "Ticket_ID", "?"), e)
    return PaginatedResponse[TicketExpandedOut](
        items=ticket_out, total=total, skip=skip, limit=limit
    )
=======
def extract_filters(
    request: Request, exclude: List[str] = ("skip", "limit", "sort", "sla_days", "status_id")
) -> Dict[str, Any]:
    return {
        key: value
        for key, value in request.query_params.multi_items()
        if key not in exclude
    }

# ─── Main Router & Sub-Routers ─────────────────────────────────────────────────

router = APIRouter()

# ─── Tickets Sub-Router ────────────────────────────────────────────────────────

ticket_router = APIRouter(prefix="/ticket", tags=["tickets"])
>>>>>>> 92ef133e

class MessageIn(BaseModel):
    message: str = Field(..., example="Thanks for the update")
    sender_code: str = Field(..., example="USR123")
    sender_name: str = Field(..., example="John Doe")

<<<<<<< HEAD
@router.get(
    "/tickets/expanded",
    response_model=PaginatedResponse[TicketExpandedOut],
    response_model_by_alias=False,
)
async def api_list_tickets_expanded(
    request: Request,
    skip: int = 0,
    limit: int = 10,
    db: AsyncSession = Depends(get_db),
) -> PaginatedResponse[TicketExpandedOut]:
    """Return expanded ticket information with pagination.

    Parameters
    ----------
    request : Request
        Request containing filter and sort query parameters.
    skip : int, optional
        Number of records to offset the query by.
    limit : int, optional
        Maximum number of results to return.
    db : AsyncSession
        Database session dependency.

    Returns
    -------
    PaginatedResponse[TicketExpandedOut]
        Paginated expanded ticket data.
    """
    params = request.query_params
    filters = {k: v for k, v in params.items() if k not in {"skip", "limit", "sort"}}
    sort = params.getlist("sort") or None

    items = await list_tickets_expanded(
        db, skip, limit, filters=filters or None, sort=sort
    )

    count_query = select(func.count(VTicketMasterExpanded.Ticket_ID))
    for key, value in filters.items():
        if hasattr(VTicketMasterExpanded, key):
            count_query = count_query.filter(
                getattr(VTicketMasterExpanded, key) == value
            )
    total = await db.scalar(count_query) or 0

    ticket_out: list[TicketExpandedOut] = []
    for t in items:
        try:
            ticket_out.append(TicketExpandedOut.model_validate(t))
        except Exception as e:
            logger.error("Invalid ticket %s: %s", getattr(t, "Ticket_ID", "?"), e)
    return PaginatedResponse[TicketExpandedOut](
        items=ticket_out, total=total, skip=skip, limit=limit
    )


@router.get(
    "/tickets/search",
    response_model=List[TicketExpandedOut],
    response_model_by_alias=False,
)
async def api_search_tickets(
    q: str, limit: int = 10, db: AsyncSession = Depends(get_db)
) -> list[TicketExpandedOut]:
    """Search tickets by text and return expanded results.

    Parameters
    ----------
    q : str
        Text to search for in ticket subjects or bodies.
    limit : int, optional
        Maximum number of matches to return.
    db : AsyncSession
        Database session dependency.

    Returns
    -------
    list[TicketExpandedOut]
        Matching tickets in expanded form.
    """

    logger.info("API search tickets query=%s limit=%s", q, limit)
    results = await search_tickets_expanded(db, q, limit)
    ticket_out: list[TicketExpandedOut] = []
    for r in results:
        try:
            ticket_out.append(TicketExpandedOut.model_validate(r))
        except Exception as e:
            logger.error("Invalid ticket %s: %s", getattr(r, "Ticket_ID", "?"), e)
    return ticket_out
=======
@ticket_router.get("/{ticket_id}", response_model=TicketExpandedOut)
async def get_ticket(ticket_id: int, db: AsyncSession = Depends(get_db)) -> TicketExpandedOut:
    ticket = await get_ticket_expanded(db, ticket_id)
    if not ticket:
        logger.warning("Ticket %s not found", ticket_id)
        raise HTTPException(status_code=404, detail="Ticket not found")
    return TicketExpandedOut.model_validate(ticket)

@ticket_router.post("", response_model=TicketOut)
async def create_ticket_endpoint(data: TicketCreate, db: AsyncSession = Depends(get_db)) -> TicketOut:
    payload = data.model_copy()
    payload["Created_Date"] = datetime.now(timezone.utc)
    created = await create_ticket(db, payload)
    return TicketOut.model_validate(created)

@ticket_router.put("/{ticket_id}", response_model=TicketOut)
async def update_ticket_endpoint(
    ticket_id: int,
    updates: TicketUpdate,
    db: AsyncSession = Depends(get_db)
) -> TicketOut:
    updated = await update_ticket(db, ticket_id, updates.model_dump(exclude_unset=True))
    if not updated:
        logger.warning("Failed to update ticket %s", ticket_id)
        raise HTTPException(status_code=404, detail="Ticket not found or no changes applied")
    return TicketOut.model_validate(updated)

@ticket_router.delete("/{ticket_id}", status_code=204)
async def delete_ticket_endpoint(ticket_id: int, db: AsyncSession = Depends(get_db)):
    success = await delete_ticket(db, ticket_id)
    if not success:
        logger.warning("Failed to delete ticket %s", ticket_id)
        raise HTTPException(status_code=404, detail="Ticket not found")
    return

@ticket_router.get("/{ticket_id}/messages", response_model=List[TicketMessageOut])
async def list_ticket_messages(ticket_id: int, db: AsyncSession = Depends(get_db)) -> List[TicketMessageOut]:
    msgs = await get_ticket_messages(db, ticket_id)
    return [TicketMessageOut.model_validate(m) for m in msgs]

@ticket_router.post("/{ticket_id}/messages", response_model=TicketMessageOut)
async def add_ticket_message(ticket_id: int, msg: MessageIn, db: AsyncSession = Depends(get_db)) -> TicketMessageOut:
    created = await post_ticket_message(db, ticket_id, msg.message, msg.sender_code, msg.sender_name)
    return TicketMessageOut.model_validate(created)

@ticket_router.get("/search", response_model=List[TicketSearchOut])
async def search_tickets(
    q: str = Query(..., min_length=1),
    limit: int = Query(10, ge=1, le=100),
    db: AsyncSession = Depends(get_db),
) -> List[TicketSearchOut]:
    results = await search_tickets_expanded(db, q, limit)
    tickets: List[TicketSearchOut] = []
    for r in results:
        try:
            tickets.append(TicketSearchOut.model_validate(r))
        except Exception as e:
            logger.error("Invalid search ticket %s: %s", r.get("Ticket_ID", "?"), e)
    return tickets
>>>>>>> 92ef133e

router.include_router(ticket_router)

<<<<<<< HEAD
@router.post("/ticket", response_model=TicketOut)
async def api_create_ticket(
    ticket: TicketCreate, db: AsyncSession = Depends(get_db)
) -> Ticket:
    """Create a new ticket entry.

    Parameters
    ----------
    ticket : TicketCreate
        Ticket details used to create the record.
    db : AsyncSession
        Database session dependency.

    Returns
    -------
    TicketOut
        The created ticket.
    """
    obj = Ticket(**ticket.model_dump(), Created_Date=datetime.now(UTC))
    logger.info("API create ticket")
    created = await create_ticket(db, obj)
    return created


@router.put("/ticket/{ticket_id}", response_model=TicketOut)
async def api_update_ticket(
    ticket_id: int, updates: TicketUpdate, db: AsyncSession = Depends(get_db)
) -> Ticket:
    """Update an existing ticket.

    Parameters
    ----------
    ticket_id : int
        Identifier of the ticket to update.
    updates : TicketUpdate
        Fields to modify on the ticket.
    db : AsyncSession
        Database session dependency.

    Returns
    -------
    TicketOut
        The updated ticket record or 404 if not found.
    """
    ticket = await update_ticket(db, ticket_id, updates)
    if not ticket:
        logger.warning("Ticket %s not found for update", ticket_id)
        raise HTTPException(status_code=404, detail="Ticket not found")

    return ticket


@router.delete("/ticket/{ticket_id}")
async def api_delete_ticket(ticket_id: int, db: AsyncSession = Depends(get_db)) -> dict:
    """Delete a ticket by ID.

    Parameters
    ----------
    ticket_id : int
        Identifier of the ticket to remove.
    db : AsyncSession
        Database session dependency.

    Returns
    -------
    dict
        ``{"deleted": True}`` when the ticket is removed.
    """
    if not await delete_ticket(db, ticket_id):

        logger.warning("Ticket %s not found for delete", ticket_id)
        raise HTTPException(status_code=404, detail="Ticket not found")

    return {"deleted": True}


@router.get("/asset/{asset_id}", response_model=AssetOut)
async def api_get_asset(asset_id: int, db: AsyncSession = Depends(get_db)) -> AssetOut:
    """Fetch a single asset by its identifier.

    Parameters
    ----------
    asset_id : int
        Identifier of the asset to retrieve.
    db : AsyncSession
        Database session dependency.

    Returns
    -------
    AssetOut
        Asset information.
    """

    asset = await get_asset(db, asset_id)
    if not asset:
        logger.warning("Asset %s not found", asset_id)
        raise HTTPException(status_code=404, detail="Asset not found")

    return AssetOut.model_validate(asset)
=======
# ─── Lookup Sub-Router ────────────────────────────────────────────────────────
>>>>>>> 92ef133e

lookup_router = APIRouter(prefix="/lookup", tags=["lookup"])

<<<<<<< HEAD
@router.get("/assets", response_model=List[AssetOut])
async def api_list_assets(
    skip: int = 0, limit: int = 10, db: AsyncSession = Depends(get_db)
) -> list[AssetOut]:
    """Return a list of assets.

    Parameters
    ----------
    skip : int, optional
        Offset into the asset list.
    limit : int, optional
        Maximum number of assets to return.
    db : AsyncSession
        Database session dependency.

    Returns
    -------
    list[AssetOut]
        Requested slice of assets.
    """
=======
@lookup_router.get("/assets", response_model=List[AssetOut])
async def list_assets_endpoint(skip: int = 0, limit: int = 10, db: AsyncSession = Depends(get_db)):
>>>>>>> 92ef133e
    assets = await list_assets(db, skip, limit)
    return [AssetOut.model_validate(a) for a in assets]

@lookup_router.get("/asset/{asset_id}", response_model=AssetOut)
async def get_asset_endpoint(asset_id: int, db: AsyncSession = Depends(get_db)):
    a = await get_asset(db, asset_id)
    if not a:
        raise HTTPException(status_code=404, detail="Asset not found")
    return AssetOut.model_validate(a)

<<<<<<< HEAD
@router.get("/vendor/{vendor_id}", response_model=VendorOut)
async def api_get_vendor(
    vendor_id: int, db: AsyncSession = Depends(get_db)
) -> VendorOut:
    """Retrieve a vendor record by ID.

    Parameters
    ----------
    vendor_id : int
        Identifier of the vendor to fetch.
    db : AsyncSession
        Database session dependency.

    Returns
    -------
    VendorOut
        The vendor information.
    """

    vendor = await get_vendor(db, vendor_id)
    if not vendor:
        logger.warning("Vendor %s not found", vendor_id)
        raise HTTPException(status_code=404, detail="Vendor not found")

    return VendorOut.model_validate(vendor)


@router.get("/vendors", response_model=List[VendorOut])
async def api_list_vendors(
    skip: int = 0, limit: int = 10, db: AsyncSession = Depends(get_db)
) -> list[VendorOut]:
    """List vendors with pagination.

    Parameters
    ----------
    skip : int, optional
        Offset into the vendor list.
    limit : int, optional
        Maximum number of vendors to return.
    db : AsyncSession
        Database session dependency.

    Returns
    -------
    list[VendorOut]
        Requested slice of vendors.
    """
    vendors = await list_vendors(db, skip, limit)
    return [VendorOut.model_validate(v) for v in vendors]
=======
@lookup_router.get("/vendors", response_model=List[VendorOut])
async def list_vendors_endpoint(skip: int = 0, limit: int = 10, db: AsyncSession = Depends(get_db)):
    vs = await list_vendors(db, skip, limit)
    return [VendorOut.model_validate(v) for v in vs]

@lookup_router.get("/vendor/{vendor_id}", response_model=VendorOut)
async def get_vendor_endpoint(vendor_id: int, db: AsyncSession = Depends(get_db)):
    v = await get_vendor(db, vendor_id)
    if not v:
        raise HTTPException(status_code=404, detail="Vendor not found")
    return VendorOut.model_validate(v)
>>>>>>> 92ef133e

@lookup_router.get("/sites", response_model=List[SiteOut])
async def list_sites_endpoint(skip: int = 0, limit: int = 10, db: AsyncSession = Depends(get_db)):
    ss = await list_sites(db, skip, limit)
    return [SiteOut.model_validate(s) for s in ss]

<<<<<<< HEAD
@router.get("/site/{site_id}", response_model=SiteOut)
async def api_get_site(site_id: int, db: AsyncSession = Depends(get_db)) -> SiteOut:
    """Retrieve a site by ID.

    Parameters
    ----------
    site_id : int
        Identifier of the site to fetch.
    db : AsyncSession
        Database session dependency.

    Returns
    -------
    SiteOut
        The site information.
    """

    site = await get_site(db, site_id)
    if not site:
        logger.warning("Site %s not found", site_id)
        raise HTTPException(status_code=404, detail="Site not found")

    return SiteOut.model_validate(site)
=======
@lookup_router.get("/site/{site_id}", response_model=SiteOut)
async def get_site_endpoint(site_id: int, db: AsyncSession = Depends(get_db)):
    s = await get_site(db, site_id)
    if not s:
        raise HTTPException(status_code=404, detail="Site not found")
    return SiteOut.model_validate(s)
>>>>>>> 92ef133e

@lookup_router.get("/categories", response_model=List[TicketCategoryOut])
async def list_categories_endpoint(db: AsyncSession = Depends(get_db)):
    cats = await list_categories(db)
    return [TicketCategoryOut.model_validate(c) for c in cats]

<<<<<<< HEAD
@router.get("/sites", response_model=List[SiteOut])
async def api_list_sites(
    skip: int = 0, limit: int = 10, db: AsyncSession = Depends(get_db)
) -> list[SiteOut]:
    """Return a paginated list of sites.

    Parameters
    ----------
    skip : int, optional
        Offset into the site list.
    limit : int, optional
        Maximum number of sites to return.
    db : AsyncSession
        Database session dependency.

    Returns
    -------
    list[SiteOut]
        Requested slice of sites.
    """
    sites = await list_sites(db, skip, limit)
    return [SiteOut.model_validate(s) for s in sites]
=======
@lookup_router.get("/statuses", response_model=List[TicketStatusOut])
async def list_statuses_endpoint(db: AsyncSession = Depends(get_db)):
    st = await list_statuses(db)
    return [TicketStatusOut.model_validate(s) for s in st]
>>>>>>> 92ef133e

@lookup_router.get("/ticket/{ticket_id}/attachments", response_model=List[TicketAttachmentOut])
async def get_ticket_attachments_endpoint(ticket_id: int, db: AsyncSession = Depends(get_db)) -> List[TicketAttachmentOut]:
    atts = await get_ticket_attachments(db, ticket_id)
    return [TicketAttachmentOut.model_validate(a) for a in atts]

<<<<<<< HEAD
@router.get("/categories", response_model=List[TicketCategoryOut])
async def api_list_categories(
    db: AsyncSession = Depends(get_db),
) -> list[TicketCategoryOut]:
    """List available ticket categories.

    Parameters
    ----------
    db : AsyncSession
        Database session dependency.

    Returns
    -------
    list[TicketCategoryOut]
        Ticket categories ordered by ID.
    """
    cats = await list_categories(db)
    return [TicketCategoryOut.model_validate(c) for c in cats]
=======
router.include_router(lookup_router)
>>>>>>> 92ef133e

# ─── Analytics Sub-Router ────────────────────────────────────────────────────

<<<<<<< HEAD
@router.get("/statuses", response_model=List[TicketStatusOut])
async def api_list_statuses(
    db: AsyncSession = Depends(get_db),
) -> list[TicketStatusOut]:
    """Return all ticket status values.

    Parameters
    ----------
    db : AsyncSession
        Database session dependency.

    Returns
    -------
    list[TicketStatusOut]
        Available ticket statuses.
    """
    statuses = await list_statuses(db)
    return [TicketStatusOut.model_validate(s) for s in statuses]
=======
analytics_router = APIRouter(prefix="/analytics", tags=["analytics"])
>>>>>>> 92ef133e

@analytics_router.get("/status", response_model=List[StatusCount])
async def tickets_by_status_endpoint(db: AsyncSession = Depends(get_db)) -> List[StatusCount]:
    return await tickets_by_status(db)

<<<<<<< HEAD
@router.get("/ticket/{ticket_id}/attachments", response_model=List[TicketAttachmentOut])
async def api_get_ticket_attachments(
    ticket_id: int, db: AsyncSession = Depends(get_db)
) -> list[TicketAttachmentOut]:
    """Return attachments for a given ticket.

    Parameters
    ----------
    ticket_id : int
        Ticket identifier whose attachments should be listed.
    db : AsyncSession
        Database session dependency.

    Returns
    -------
    list[TicketAttachmentOut]
        Attachment metadata for the ticket.
    """
    atts = await get_ticket_attachments(db, ticket_id)
    return [TicketAttachmentOut.model_validate(a) for a in atts]
=======
@analytics_router.get("/open_by_site", response_model=List[SiteOpenCount])
async def open_by_site_endpoint(db: AsyncSession = Depends(get_db)) -> List[SiteOpenCount]:
    return await open_tickets_by_site(db)

@analytics_router.get("/open_by_user", response_model=List[UserOpenCount])
async def open_by_user_endpoint(db: AsyncSession = Depends(get_db)) -> List[UserOpenCount]:
    return await open_tickets_by_user(db)
>>>>>>> 92ef133e

@analytics_router.get("/waiting_on_user", response_model=List[WaitingOnUserCount])
async def waiting_on_user_endpoint(db: AsyncSession = Depends(get_db)) -> List[WaitingOnUserCount]:
    return await tickets_waiting_on_user(db)

<<<<<<< HEAD
@router.get("/ticket/{ticket_id}/messages", response_model=List[TicketMessageOut])
async def api_get_ticket_messages(
    ticket_id: int, db: AsyncSession = Depends(get_db)
) -> list[TicketMessageOut]:
    """List messages associated with a ticket.

    Parameters
    ----------
    ticket_id : int
        Identifier of the ticket.
    db : AsyncSession
        Database session dependency.

    Returns
    -------
    list[TicketMessageOut]
        Messages sorted by timestamp.
    """
    msgs = await get_ticket_messages(db, ticket_id)
    return [TicketMessageOut.model_validate(m) for m in msgs]


@router.post("/ticket/{ticket_id}/messages", response_model=TicketMessageOut)
async def api_post_ticket_message(
    ticket_id: int,
    msg: MessageIn,
    db: AsyncSession = Depends(get_db),
) -> TicketMessageOut:
    """Post a message to a ticket.

    Parameters
    ----------
    ticket_id : int
        Identifier of the ticket.
    msg : MessageIn
        Message body and sender details.
    db : AsyncSession
        Database session dependency.

    Returns
    -------
    TicketMessageOut
        The saved message record.
    """
    created = await post_ticket_message(
        db, ticket_id, msg.message, msg.sender_code, msg.sender_name
    )
    return TicketMessageOut.model_validate(created)


@router.post("/ai/suggest_response")
@limiter.limit("10/minute")
async def api_ai_suggest_response(
    request: Request, ticket: TicketOut, context: str = ""
) -> dict:
    """Return an AI-generated reply suggestion for a ticket.

    Parameters
    ----------
    request : Request
        FastAPI request object used for rate limiting.
    ticket : TicketOut
        Ticket data to base the suggestion on.
    context : str, optional
        Additional conversation context.

    Returns
    -------
    dict
        ``{"response": str}`` containing the suggested reply text.
    """

    return {"response": await ai_suggest_response(ticket.model_dump(), context)}


@router.post("/ai/suggest_response/stream")
@limiter.limit("10/minute")
async def api_ai_suggest_response_stream(
    request: Request, ticket: TicketOut, context: str = ""
) -> StreamingResponse:
    """Stream an AI-generated reply suggestion for a ticket.

    Parameters
    ----------
    request : Request
        FastAPI request object used for rate limiting.
    ticket : TicketOut
        Ticket data used to generate suggestions.
    context : str, optional
        Additional conversation context.

    Returns
    -------
    StreamingResponse
        Server-sent events stream with response chunks.
    """

    async def _generate() -> AsyncGenerator[str, None]:
        async for chunk in ai_stream_response(ticket.model_dump(), context):
            yield f"data: {chunk}\n\n"

    return StreamingResponse(_generate(), media_type="text/event-stream")


# Analysis endpoints


@router.get("/analytics/status", response_model=list[StatusCount])
async def api_tickets_by_status(
    db: AsyncSession = Depends(get_db),
) -> list[StatusCount]:
    """Count tickets grouped by status.

    Parameters
    ----------
    db : AsyncSession
        Database session dependency.

    Returns
    -------
    list[StatusCount]
        Aggregated counts per status value.
    """

    return [
        StatusCount(status_id=sid, status_label=label, count=count)
        for sid, label, count in await tickets_by_status(db)
    ]


@router.get("/analytics/open_by_site", response_model=list[SiteOpenCount])
async def api_open_tickets_by_site(
    db: AsyncSession = Depends(get_db),
) -> list[SiteOpenCount]:
    """Summarize open tickets per site.

    Parameters
    ----------
    db : AsyncSession
        Database session dependency.

    Returns
    -------
    list[SiteOpenCount]
        Count of open tickets for each site.
    """

    return [
        SiteOpenCount(site_id=sid, site_label=label, count=count)
        for sid, label, count in await open_tickets_by_site(db)
    ]


@router.get("/analytics/sla_breaches")
async def api_sla_breaches(
    request: Request, sla_days: int = 2, db: AsyncSession = Depends(get_db)
) -> dict:
    """Count tickets older than the SLA threshold.

    Parameters
    ----------
    sla_days : int, optional
        Age in days to consider a ticket in breach.
    db : AsyncSession
        Database session dependency.

    Returns
    -------
    dict
        ``{"breaches": int}`` with the number of tickets exceeding the SLA.
    """
    params = request.query_params
    status_ids = (
        [int(v) for v in params.getlist("status_id")]
        if params.getlist("status_id")
        else None
    )
    filters = {k: v for k, v in params.items() if k not in {"sla_days", "status_id"}}
    return {
        "breaches": await sla_breaches(
            db, sla_days, filters=filters or None, status_ids=status_ids
        )
    }


@router.get("/analytics/open_by_user", response_model=list[UserOpenCount])
async def api_open_tickets_by_user(
    db: AsyncSession = Depends(get_db),
) -> list[UserOpenCount]:
    """List open ticket counts grouped by assigned user.

    Parameters
    ----------
    db : AsyncSession
        Database session dependency.

    Returns
    -------
    list[tuple[str | None, int]]
        Tuples of user email and open ticket count.
    """

    return [
        UserOpenCount(assigned_email=email, count=count)
        for email, count in await open_tickets_by_user(db)
    ]


@router.get("/analytics/waiting_on_user", response_model=list[WaitingOnUserCount])
async def api_tickets_waiting_on_user(
    db: AsyncSession = Depends(get_db),
) -> list[WaitingOnUserCount]:
    """Count tickets waiting for user response.

    Parameters
    ----------
    db : AsyncSession
        Database session dependency.

    Returns
    -------
    list[tuple[str | None, int]]
        Tuples of contact email and waiting ticket count.
    """

    return [
        WaitingOnUserCount(contact_email=email, count=count)
        for email, count in await tickets_waiting_on_user(db)
    ]


@router.get("/oncall", response_model=OnCallShiftOut | None)
async def api_get_oncall(db: AsyncSession = Depends(get_db)) -> Any:
    """Return the current on-call shift if available.

    Parameters
    ----------
    db : AsyncSession
        Database session dependency.

    Returns
    -------
    OnCallShiftOut | None
        Details of the active on-call user or ``None`` when no shift is active.
    """
    return await get_current_oncall(db)
=======
@analytics_router.get("/sla_breaches")
async def sla_breaches_endpoint(
    request: Request,
    sla_days: int = Query(2, ge=0),
    status_id: Optional[List[int]] = Query(None),
    db: AsyncSession = Depends(get_db),
):
    filters = extract_filters(request)
    breaches = await sla_breaches(
        db,
        sla_days,
        filters=filters or None,
        status_ids=status_id or None,
    )
    return {"breaches": breaches}

router.include_router(analytics_router)

# ─── AI Sub-Router ───────────────────────────────────────────────────────────

ai_router = APIRouter(prefix="/ai", tags=["ai"])

@ai_router.post("/suggest_response", response_model=dict)
@limiter.limit("10/minute")
async def suggest_response(ticket: dict) -> dict:
    try:
        result = await ai_suggest_response(ticket)
    except ValidationError as exc:
        raise HTTPException(status_code=422, detail=str(exc))
    return result

@ai_router.post("/suggest_response/stream")
@limiter.limit("10/minute")
async def suggest_response_stream(ticket: dict) -> StreamingResponse:
    # validate input before streaming
    try:
        TicketOut.model_validate(ticket)
    except ValidationError as exc:
        raise HTTPException(status_code=422, detail=str(exc))

    async def _generate() -> AsyncGenerator[str, None]:
        async for chunk in ai_stream_response(ticket):
            yield f"data: {json.dumps(chunk)}\n\n"

    return StreamingResponse(_generate(), media_type="text/event-stream")

router.include_router(ai_router)

# ─── On-Call Endpoint ────────────────────────────────────────────────────────

@router.get("/oncall", response_model=Optional[OnCallShiftOut], tags=["oncall"])
async def get_current_oncall_endpoint(db: AsyncSession = Depends(get_db)) -> Optional[OnCallShiftOut]:
    shift = await get_current_oncall(db)
    if not shift:
        raise HTTPException(status_code=404, detail="On-call shift not found")
    return OnCallShiftOut.model_validate(shift)

# ─── Application Factory ──────────────────────────────────────────────────────

def register_routes(app: FastAPI) -> None:
    """Include all routers on the FastAPI app."""
    app.include_router(router)
>>>>>>> 92ef133e
<|MERGE_RESOLUTION|>--- conflicted
+++ resolved
@@ -1,5 +1,3 @@
-# routers.py
-
 import logging
 import json
 from datetime import datetime, timezone
@@ -8,17 +6,11 @@
 from fastapi import APIRouter, Depends, FastAPI, HTTPException, Query, Request
 from fastapi.responses import StreamingResponse
 from pydantic import BaseModel, Field, ValidationError
+from sqlalchemy import select, func
 from sqlalchemy.ext.asyncio import AsyncSession
-<<<<<<< HEAD
-
-import logging
-
-from db.mssql import SessionLocal
-=======
 
 from db.mssql import SessionLocal
 from limiter import limiter
->>>>>>> 92ef133e
 
 # Tools
 from tools.ticket_tools import (
@@ -26,205 +18,58 @@
     update_ticket,
     delete_ticket,
     get_ticket_expanded,
+    list_tickets_expanded,
     search_tickets_expanded,
 )
 from tools.asset_tools import get_asset, list_assets
 from tools.vendor_tools import get_vendor, list_vendors
+from tools.site_tools import get_site, list_sites
+from tools.category_tools import list_categories
+from tools.status_tools import list_statuses
 from tools.attachment_tools import get_ticket_attachments
 from tools.message_tools import get_ticket_messages, post_ticket_message
 from tools.analysis_tools import (
+    tickets_by_status,
     open_tickets_by_site,
     open_tickets_by_user,
     sla_breaches,
-    tickets_by_status,
     tickets_waiting_on_user,
 )
-from tools.ai_tools import ai_stream_response, ai_suggest_response
+from tools.ai_tools import ai_suggest_response, ai_stream_response
 from tools.oncall_tools import get_current_oncall
-<<<<<<< HEAD
-from tools.ai_tools import ai_suggest_response, ai_stream_response
-from limiter import limiter
-
-from pydantic import BaseModel
-from sqlalchemy import select, func
-
-from schemas.ticket import (
-    TicketCreate,
-    TicketOut,
-    TicketUpdate,
-    TicketExpandedOut,
-)
-
-from schemas.oncall import OnCallShiftOut
-
-from schemas.paginated import PaginatedResponse
-
-=======
-from tools.site_tools import get_site, list_sites
-from tools.status_tools import list_statuses
-from tools.category_tools import list_categories
 
 # Schemas
 from schemas.ticket import TicketCreate, TicketOut, TicketUpdate, TicketExpandedOut
 from schemas.search import TicketSearchOut
->>>>>>> 92ef133e
 from schemas.basic import (
     AssetOut,
     VendorOut,
     SiteOut,
+    TicketCategoryOut,
+    TicketStatusOut,
     TicketAttachmentOut,
     TicketMessageOut,
-    TicketStatusOut,
-    TicketCategoryOut,
 )
+from schemas.analytic import StatusCount, SiteOpenCount, UserOpenCount, WaitingOnUserCount
 from schemas.oncall import OnCallShiftOut
-from schemas.analytic import (
-    SiteOpenCount,
-    StatusCount,
-    UserOpenCount,
-    WaitingOnUserCount,
-)
-<<<<<<< HEAD
-
-
-from schemas.analytics import (
-    StatusCount,
-    SiteOpenCount,
-    UserOpenCount,
-    WaitingOnUserCount,
-)
-
-from db.models import (
-    Ticket,
-    VTicketMasterExpanded,
-)
-
-from datetime import datetime, UTC
-=======
->>>>>>> 92ef133e
 
 logger = logging.getLogger(__name__)
 
 # ─── Database Dependency ──────────────────────────────────────────────────────
 
 async def get_db() -> AsyncGenerator[AsyncSession, None]:
-<<<<<<< HEAD
-    async with SessionLocal() as db:
-
-=======
     """Yield an AsyncSession and ensure it’s closed afterwards."""
     async with SessionLocal() as session:
->>>>>>> 92ef133e
         try:
             yield session
         finally:
             await session.close()
 
-# ─── Helper Dependencies ──────────────────────────────────────────────────────
-
-<<<<<<< HEAD
-class MessageIn(BaseModel):
-    message: str
-    sender_code: str
-    sender_name: str
-
-    class Config:
-        schema_extra = {
-            "example": {
-                "message": "Thanks for the update",
-                "sender_code": "USR123",
-                "sender_name": "John Doe",
-            }
-        }
-
-
-@router.get(
-    "/ticket/{ticket_id}",
-    response_model=TicketExpandedOut,
-    response_model_by_alias=False,
-)
-async def api_get_ticket(
-    ticket_id: int, db: AsyncSession = Depends(get_db)
-) -> TicketExpandedOut:
-    """Retrieve a single ticket with related details.
-
-    Parameters
-    ----------
-    ticket_id : int
-        Identifier of the ticket to fetch.
-    db : AsyncSession
-        Database session dependency.
-
-    Returns
-    -------
-    TicketExpandedOut
-        Ticket record including joined labels and fields.
-    """
-    ticket = await get_ticket_expanded(db, ticket_id)
-    if not ticket:
-        logger.warning("Ticket %s not found", ticket_id)
-        raise HTTPException(status_code=404, detail="Ticket not found")
-
-    return ticket
-
-
-@router.get(
-    "/tickets",
-    response_model=PaginatedResponse[TicketExpandedOut],
-    response_model_by_alias=False,
-)
-async def api_list_tickets(
+# ─── Utility ──────────────────────────────────────────────────────────────────
+
+def extract_filters(
     request: Request,
-    skip: int = 0,
-    limit: int = 10,
-    db: AsyncSession = Depends(get_db),
-) -> PaginatedResponse[TicketExpandedOut]:
-    """List tickets with optional query filters and pagination.
-
-    Parameters
-    ----------
-    request : Request
-        Incoming request containing query parameters for filtering and sorting.
-    skip : int, optional
-        Number of records to skip from the start.
-    limit : int, optional
-        Maximum number of tickets to return.
-    db : AsyncSession
-        Database session dependency.
-
-    Returns
-    -------
-    PaginatedResponse[TicketExpandedOut]
-        Paginated ticket results.
-    """
-    params = request.query_params
-    filters = {k: v for k, v in params.items() if k not in {"skip", "limit", "sort"}}
-    sort = params.getlist("sort") or None
-
-    items = await list_tickets_expanded(
-        db, skip, limit, filters=filters or None, sort=sort
-    )
-
-    count_query = select(func.count(VTicketMasterExpanded.Ticket_ID))
-    for key, value in filters.items():
-        if hasattr(VTicketMasterExpanded, key):
-            count_query = count_query.filter(
-                getattr(VTicketMasterExpanded, key) == value
-            )
-    total = await db.scalar(count_query) or 0
-
-    ticket_out: list[TicketExpandedOut] = []
-    for t in items:
-        try:
-            ticket_out.append(TicketExpandedOut.model_validate(t))
-        except Exception as e:
-            logger.error("Invalid ticket %s: %s", getattr(t, "Ticket_ID", "?"), e)
-    return PaginatedResponse[TicketExpandedOut](
-        items=ticket_out, total=total, skip=skip, limit=limit
-    )
-=======
-def extract_filters(
-    request: Request, exclude: List[str] = ("skip", "limit", "sort", "sla_days", "status_id")
+    exclude: List[str] = ("skip", "limit", "sort", "sla_days", "status_id")
 ) -> Dict[str, Any]:
     return {
         key: value
@@ -232,112 +77,15 @@
         if key not in exclude
     }
 
-# ─── Main Router & Sub-Routers ─────────────────────────────────────────────────
-
-router = APIRouter()
-
 # ─── Tickets Sub-Router ────────────────────────────────────────────────────────
 
 ticket_router = APIRouter(prefix="/ticket", tags=["tickets"])
->>>>>>> 92ef133e
 
 class MessageIn(BaseModel):
     message: str = Field(..., example="Thanks for the update")
     sender_code: str = Field(..., example="USR123")
     sender_name: str = Field(..., example="John Doe")
 
-<<<<<<< HEAD
-@router.get(
-    "/tickets/expanded",
-    response_model=PaginatedResponse[TicketExpandedOut],
-    response_model_by_alias=False,
-)
-async def api_list_tickets_expanded(
-    request: Request,
-    skip: int = 0,
-    limit: int = 10,
-    db: AsyncSession = Depends(get_db),
-) -> PaginatedResponse[TicketExpandedOut]:
-    """Return expanded ticket information with pagination.
-
-    Parameters
-    ----------
-    request : Request
-        Request containing filter and sort query parameters.
-    skip : int, optional
-        Number of records to offset the query by.
-    limit : int, optional
-        Maximum number of results to return.
-    db : AsyncSession
-        Database session dependency.
-
-    Returns
-    -------
-    PaginatedResponse[TicketExpandedOut]
-        Paginated expanded ticket data.
-    """
-    params = request.query_params
-    filters = {k: v for k, v in params.items() if k not in {"skip", "limit", "sort"}}
-    sort = params.getlist("sort") or None
-
-    items = await list_tickets_expanded(
-        db, skip, limit, filters=filters or None, sort=sort
-    )
-
-    count_query = select(func.count(VTicketMasterExpanded.Ticket_ID))
-    for key, value in filters.items():
-        if hasattr(VTicketMasterExpanded, key):
-            count_query = count_query.filter(
-                getattr(VTicketMasterExpanded, key) == value
-            )
-    total = await db.scalar(count_query) or 0
-
-    ticket_out: list[TicketExpandedOut] = []
-    for t in items:
-        try:
-            ticket_out.append(TicketExpandedOut.model_validate(t))
-        except Exception as e:
-            logger.error("Invalid ticket %s: %s", getattr(t, "Ticket_ID", "?"), e)
-    return PaginatedResponse[TicketExpandedOut](
-        items=ticket_out, total=total, skip=skip, limit=limit
-    )
-
-
-@router.get(
-    "/tickets/search",
-    response_model=List[TicketExpandedOut],
-    response_model_by_alias=False,
-)
-async def api_search_tickets(
-    q: str, limit: int = 10, db: AsyncSession = Depends(get_db)
-) -> list[TicketExpandedOut]:
-    """Search tickets by text and return expanded results.
-
-    Parameters
-    ----------
-    q : str
-        Text to search for in ticket subjects or bodies.
-    limit : int, optional
-        Maximum number of matches to return.
-    db : AsyncSession
-        Database session dependency.
-
-    Returns
-    -------
-    list[TicketExpandedOut]
-        Matching tickets in expanded form.
-    """
-
-    logger.info("API search tickets query=%s limit=%s", q, limit)
-    results = await search_tickets_expanded(db, q, limit)
-    ticket_out: list[TicketExpandedOut] = []
-    for r in results:
-        try:
-            ticket_out.append(TicketExpandedOut.model_validate(r))
-        except Exception as e:
-            logger.error("Invalid ticket %s: %s", getattr(r, "Ticket_ID", "?"), e)
-    return ticket_out
-=======
 @ticket_router.get("/{ticket_id}", response_model=TicketExpandedOut)
 async def get_ticket(ticket_id: int, db: AsyncSession = Depends(get_db)) -> TicketExpandedOut:
     ticket = await get_ticket_expanded(db, ticket_id)
@@ -346,9 +94,21 @@
         raise HTTPException(status_code=404, detail="Ticket not found")
     return TicketExpandedOut.model_validate(ticket)
 
+@ticket_router.get("", response_model=List[TicketExpandedOut])
+async def list_tickets(
+    request: Request,
+    skip: int = Query(0, ge=0),
+    limit: int = Query(10, ge=1),
+    db: AsyncSession = Depends(get_db),
+) -> List[TicketExpandedOut]:
+    filters = extract_filters(request, exclude=("skip", "limit", "sort"))
+    sort = request.query_params.getlist("sort") or None
+    items = await list_tickets_expanded(db, skip, limit, filters=filters or None, sort=sort)
+    return [TicketExpandedOut.model_validate(t) for t in items]
+
 @ticket_router.post("", response_model=TicketOut)
 async def create_ticket_endpoint(data: TicketCreate, db: AsyncSession = Depends(get_db)) -> TicketOut:
-    payload = data.model_copy()
+    payload = data.model_dump()
     payload["Created_Date"] = datetime.now(timezone.utc)
     created = await create_ticket(db, payload)
     return TicketOut.model_validate(created)
@@ -397,628 +157,88 @@
         except Exception as e:
             logger.error("Invalid search ticket %s: %s", r.get("Ticket_ID", "?"), e)
     return tickets
->>>>>>> 92ef133e
-
-router.include_router(ticket_router)
-
-<<<<<<< HEAD
-@router.post("/ticket", response_model=TicketOut)
-async def api_create_ticket(
-    ticket: TicketCreate, db: AsyncSession = Depends(get_db)
-) -> Ticket:
-    """Create a new ticket entry.
-
-    Parameters
-    ----------
-    ticket : TicketCreate
-        Ticket details used to create the record.
-    db : AsyncSession
-        Database session dependency.
-
-    Returns
-    -------
-    TicketOut
-        The created ticket.
-    """
-    obj = Ticket(**ticket.model_dump(), Created_Date=datetime.now(UTC))
-    logger.info("API create ticket")
-    created = await create_ticket(db, obj)
-    return created
-
-
-@router.put("/ticket/{ticket_id}", response_model=TicketOut)
-async def api_update_ticket(
-    ticket_id: int, updates: TicketUpdate, db: AsyncSession = Depends(get_db)
-) -> Ticket:
-    """Update an existing ticket.
-
-    Parameters
-    ----------
-    ticket_id : int
-        Identifier of the ticket to update.
-    updates : TicketUpdate
-        Fields to modify on the ticket.
-    db : AsyncSession
-        Database session dependency.
-
-    Returns
-    -------
-    TicketOut
-        The updated ticket record or 404 if not found.
-    """
-    ticket = await update_ticket(db, ticket_id, updates)
-    if not ticket:
-        logger.warning("Ticket %s not found for update", ticket_id)
-        raise HTTPException(status_code=404, detail="Ticket not found")
-
-    return ticket
-
-
-@router.delete("/ticket/{ticket_id}")
-async def api_delete_ticket(ticket_id: int, db: AsyncSession = Depends(get_db)) -> dict:
-    """Delete a ticket by ID.
-
-    Parameters
-    ----------
-    ticket_id : int
-        Identifier of the ticket to remove.
-    db : AsyncSession
-        Database session dependency.
-
-    Returns
-    -------
-    dict
-        ``{"deleted": True}`` when the ticket is removed.
-    """
-    if not await delete_ticket(db, ticket_id):
-
-        logger.warning("Ticket %s not found for delete", ticket_id)
-        raise HTTPException(status_code=404, detail="Ticket not found")
-
-    return {"deleted": True}
-
-
-@router.get("/asset/{asset_id}", response_model=AssetOut)
-async def api_get_asset(asset_id: int, db: AsyncSession = Depends(get_db)) -> AssetOut:
-    """Fetch a single asset by its identifier.
-
-    Parameters
-    ----------
-    asset_id : int
-        Identifier of the asset to retrieve.
-    db : AsyncSession
-        Database session dependency.
-
-    Returns
-    -------
-    AssetOut
-        Asset information.
-    """
-
-    asset = await get_asset(db, asset_id)
-    if not asset:
-        logger.warning("Asset %s not found", asset_id)
-        raise HTTPException(status_code=404, detail="Asset not found")
-
-    return AssetOut.model_validate(asset)
-=======
+
 # ─── Lookup Sub-Router ────────────────────────────────────────────────────────
->>>>>>> 92ef133e
 
 lookup_router = APIRouter(prefix="/lookup", tags=["lookup"])
 
-<<<<<<< HEAD
-@router.get("/assets", response_model=List[AssetOut])
-async def api_list_assets(
-    skip: int = 0, limit: int = 10, db: AsyncSession = Depends(get_db)
-) -> list[AssetOut]:
-    """Return a list of assets.
-
-    Parameters
-    ----------
-    skip : int, optional
-        Offset into the asset list.
-    limit : int, optional
-        Maximum number of assets to return.
-    db : AsyncSession
-        Database session dependency.
-
-    Returns
-    -------
-    list[AssetOut]
-        Requested slice of assets.
-    """
-=======
 @lookup_router.get("/assets", response_model=List[AssetOut])
-async def list_assets_endpoint(skip: int = 0, limit: int = 10, db: AsyncSession = Depends(get_db)):
->>>>>>> 92ef133e
+async def list_assets_endpoint(
+    skip: int = Query(0, ge=0), limit: int = Query(10, ge=1), db: AsyncSession = Depends(get_db)
+) -> List[AssetOut]:
     assets = await list_assets(db, skip, limit)
     return [AssetOut.model_validate(a) for a in assets]
 
 @lookup_router.get("/asset/{asset_id}", response_model=AssetOut)
-async def get_asset_endpoint(asset_id: int, db: AsyncSession = Depends(get_db)):
+async def get_asset_endpoint(asset_id: int, db: AsyncSession = Depends(get_db)) -> AssetOut:
     a = await get_asset(db, asset_id)
     if not a:
         raise HTTPException(status_code=404, detail="Asset not found")
     return AssetOut.model_validate(a)
 
-<<<<<<< HEAD
-@router.get("/vendor/{vendor_id}", response_model=VendorOut)
-async def api_get_vendor(
-    vendor_id: int, db: AsyncSession = Depends(get_db)
-) -> VendorOut:
-    """Retrieve a vendor record by ID.
-
-    Parameters
-    ----------
-    vendor_id : int
-        Identifier of the vendor to fetch.
-    db : AsyncSession
-        Database session dependency.
-
-    Returns
-    -------
-    VendorOut
-        The vendor information.
-    """
-
-    vendor = await get_vendor(db, vendor_id)
-    if not vendor:
-        logger.warning("Vendor %s not found", vendor_id)
-        raise HTTPException(status_code=404, detail="Vendor not found")
-
-    return VendorOut.model_validate(vendor)
-
-
-@router.get("/vendors", response_model=List[VendorOut])
-async def api_list_vendors(
-    skip: int = 0, limit: int = 10, db: AsyncSession = Depends(get_db)
-) -> list[VendorOut]:
-    """List vendors with pagination.
-
-    Parameters
-    ----------
-    skip : int, optional
-        Offset into the vendor list.
-    limit : int, optional
-        Maximum number of vendors to return.
-    db : AsyncSession
-        Database session dependency.
-
-    Returns
-    -------
-    list[VendorOut]
-        Requested slice of vendors.
-    """
-    vendors = await list_vendors(db, skip, limit)
-    return [VendorOut.model_validate(v) for v in vendors]
-=======
 @lookup_router.get("/vendors", response_model=List[VendorOut])
-async def list_vendors_endpoint(skip: int = 0, limit: int = 10, db: AsyncSession = Depends(get_db)):
+async def list_vendors_endpoint(
+    skip: int = Query(0, ge=0), limit: int = Query(10, ge=1), db: AsyncSession = Depends(get_db)
+) -> List[VendorOut]:
     vs = await list_vendors(db, skip, limit)
     return [VendorOut.model_validate(v) for v in vs]
 
-@lookup_router.get("/vendor/{vendor_id}", response_model=VendorOut)
-async def get_vendor_endpoint(vendor_id: int, db: AsyncSession = Depends(get_db)):
+@lookup_router.get("/vendor/{vendor_id}", response_model=VendorOut])
+async def get_vendor_endpoint(vendor_id: int, db: AsyncSession = Depends(get_db)) -> VendorOut]:
     v = await get_vendor(db, vendor_id)
     if not v:
         raise HTTPException(status_code=404, detail="Vendor not found")
     return VendorOut.model_validate(v)
->>>>>>> 92ef133e
 
 @lookup_router.get("/sites", response_model=List[SiteOut])
-async def list_sites_endpoint(skip: int = 0, limit: int = 10, db: AsyncSession = Depends(get_db)):
+async def list_sites_endpoint(
+    skip: int = Query(0, ge=0), limit: int = Query(10, ge=1), db: AsyncSession = Depends(get_db)
+) -> List[SiteOut]:
     ss = await list_sites(db, skip, limit)
     return [SiteOut.model_validate(s) for s in ss]
 
-<<<<<<< HEAD
-@router.get("/site/{site_id}", response_model=SiteOut)
-async def api_get_site(site_id: int, db: AsyncSession = Depends(get_db)) -> SiteOut:
-    """Retrieve a site by ID.
-
-    Parameters
-    ----------
-    site_id : int
-        Identifier of the site to fetch.
-    db : AsyncSession
-        Database session dependency.
-
-    Returns
-    -------
-    SiteOut
-        The site information.
-    """
-
-    site = await get_site(db, site_id)
-    if not site:
-        logger.warning("Site %s not found", site_id)
-        raise HTTPException(status_code=404, detail="Site not found")
-
-    return SiteOut.model_validate(site)
-=======
-@lookup_router.get("/site/{site_id}", response_model=SiteOut)
-async def get_site_endpoint(site_id: int, db: AsyncSession = Depends(get_db)):
+@lookup_router.get("/site/{site_id}", response_model=SiteOut])
+async def get_site_endpoint(site_id: int, db: AsyncSession = Depends(get_db)) -> SiteOut]:
     s = await get_site(db, site_id)
     if not s:
         raise HTTPException(status_code=404, detail="Site not found")
     return SiteOut.model_validate(s)
->>>>>>> 92ef133e
 
 @lookup_router.get("/categories", response_model=List[TicketCategoryOut])
-async def list_categories_endpoint(db: AsyncSession = Depends(get_db)):
+async def list_categories_endpoint(db: AsyncSession = Depends(get_db)) -> List[TicketCategoryOut]:
     cats = await list_categories(db)
     return [TicketCategoryOut.model_validate(c) for c in cats]
 
-<<<<<<< HEAD
-@router.get("/sites", response_model=List[SiteOut])
-async def api_list_sites(
-    skip: int = 0, limit: int = 10, db: AsyncSession = Depends(get_db)
-) -> list[SiteOut]:
-    """Return a paginated list of sites.
-
-    Parameters
-    ----------
-    skip : int, optional
-        Offset into the site list.
-    limit : int, optional
-        Maximum number of sites to return.
-    db : AsyncSession
-        Database session dependency.
-
-    Returns
-    -------
-    list[SiteOut]
-        Requested slice of sites.
-    """
-    sites = await list_sites(db, skip, limit)
-    return [SiteOut.model_validate(s) for s in sites]
-=======
 @lookup_router.get("/statuses", response_model=List[TicketStatusOut])
-async def list_statuses_endpoint(db: AsyncSession = Depends(get_db)):
+async def list_statuses_endpoint(db: AsyncSession = Depends(get_db)) -> List[TicketStatusOut]:
     st = await list_statuses(db)
     return [TicketStatusOut.model_validate(s) for s in st]
->>>>>>> 92ef133e
-
-@lookup_router.get("/ticket/{ticket_id}/attachments", response_model=List[TicketAttachmentOut])
-async def get_ticket_attachments_endpoint(ticket_id: int, db: AsyncSession = Depends(get_db)) -> List[TicketAttachmentOut]:
+
+@lookup_router.get("/ticket/{ticket_id}/attachments", response_model=List[TicketAttachmentOut]])
+async def get_ticket_attachments_endpoint(ticket_id: int, db: AsyncSession = Depends(get_db)) -> List[TicketAttachmentOut]]:
     atts = await get_ticket_attachments(db, ticket_id)
     return [TicketAttachmentOut.model_validate(a) for a in atts]
 
-<<<<<<< HEAD
-@router.get("/categories", response_model=List[TicketCategoryOut])
-async def api_list_categories(
-    db: AsyncSession = Depends(get_db),
-) -> list[TicketCategoryOut]:
-    """List available ticket categories.
-
-    Parameters
-    ----------
-    db : AsyncSession
-        Database session dependency.
-
-    Returns
-    -------
-    list[TicketCategoryOut]
-        Ticket categories ordered by ID.
-    """
-    cats = await list_categories(db)
-    return [TicketCategoryOut.model_validate(c) for c in cats]
-=======
-router.include_router(lookup_router)
->>>>>>> 92ef133e
-
 # ─── Analytics Sub-Router ────────────────────────────────────────────────────
 
-<<<<<<< HEAD
-@router.get("/statuses", response_model=List[TicketStatusOut])
-async def api_list_statuses(
-    db: AsyncSession = Depends(get_db),
-) -> list[TicketStatusOut]:
-    """Return all ticket status values.
-
-    Parameters
-    ----------
-    db : AsyncSession
-        Database session dependency.
-
-    Returns
-    -------
-    list[TicketStatusOut]
-        Available ticket statuses.
-    """
-    statuses = await list_statuses(db)
-    return [TicketStatusOut.model_validate(s) for s in statuses]
-=======
 analytics_router = APIRouter(prefix="/analytics", tags=["analytics"])
->>>>>>> 92ef133e
-
-@analytics_router.get("/status", response_model=List[StatusCount])
-async def tickets_by_status_endpoint(db: AsyncSession = Depends(get_db)) -> List[StatusCount]:
+
+@analytics_router.get("/status", response_model=List[StatusCount]])
+async def tickets_by_status_endpoint(db: AsyncSession = Depends(get_db)) -> List[StatusCount]]:
     return await tickets_by_status(db)
 
-<<<<<<< HEAD
-@router.get("/ticket/{ticket_id}/attachments", response_model=List[TicketAttachmentOut])
-async def api_get_ticket_attachments(
-    ticket_id: int, db: AsyncSession = Depends(get_db)
-) -> list[TicketAttachmentOut]:
-    """Return attachments for a given ticket.
-
-    Parameters
-    ----------
-    ticket_id : int
-        Ticket identifier whose attachments should be listed.
-    db : AsyncSession
-        Database session dependency.
-
-    Returns
-    -------
-    list[TicketAttachmentOut]
-        Attachment metadata for the ticket.
-    """
-    atts = await get_ticket_attachments(db, ticket_id)
-    return [TicketAttachmentOut.model_validate(a) for a in atts]
-=======
-@analytics_router.get("/open_by_site", response_model=List[SiteOpenCount])
-async def open_by_site_endpoint(db: AsyncSession = Depends(get_db)) -> List[SiteOpenCount]:
+@analytics_router.get("/open_by_site", response_model=List[SiteOpenCount]])
+async def open_by_site_endpoint(db: AsyncSession = Depends(get_db)) -> List[SiteOpenCount]]:
     return await open_tickets_by_site(db)
 
-@analytics_router.get("/open_by_user", response_model=List[UserOpenCount])
-async def open_by_user_endpoint(db: AsyncSession = Depends(get_db)) -> List[UserOpenCount]:
+@analytics_router.get("/open_by_user", response_model=List[UserOpenCount]])
+async def open_by_user_endpoint(db: AsyncSession = Depends(get_db)) -> List[UserOpenCount]]:
     return await open_tickets_by_user(db)
->>>>>>> 92ef133e
-
-@analytics_router.get("/waiting_on_user", response_model=List[WaitingOnUserCount])
-async def waiting_on_user_endpoint(db: AsyncSession = Depends(get_db)) -> List[WaitingOnUserCount]:
+
+@analytics_router.get("/waiting_on_user", response_model=List[WaitingOnUserCount]])
+async def waiting_on_user_endpoint(db: AsyncSession = Depends(get_db)) -> List[WaitingOnUserCount]]:
     return await tickets_waiting_on_user(db)
 
-<<<<<<< HEAD
-@router.get("/ticket/{ticket_id}/messages", response_model=List[TicketMessageOut])
-async def api_get_ticket_messages(
-    ticket_id: int, db: AsyncSession = Depends(get_db)
-) -> list[TicketMessageOut]:
-    """List messages associated with a ticket.
-
-    Parameters
-    ----------
-    ticket_id : int
-        Identifier of the ticket.
-    db : AsyncSession
-        Database session dependency.
-
-    Returns
-    -------
-    list[TicketMessageOut]
-        Messages sorted by timestamp.
-    """
-    msgs = await get_ticket_messages(db, ticket_id)
-    return [TicketMessageOut.model_validate(m) for m in msgs]
-
-
-@router.post("/ticket/{ticket_id}/messages", response_model=TicketMessageOut)
-async def api_post_ticket_message(
-    ticket_id: int,
-    msg: MessageIn,
-    db: AsyncSession = Depends(get_db),
-) -> TicketMessageOut:
-    """Post a message to a ticket.
-
-    Parameters
-    ----------
-    ticket_id : int
-        Identifier of the ticket.
-    msg : MessageIn
-        Message body and sender details.
-    db : AsyncSession
-        Database session dependency.
-
-    Returns
-    -------
-    TicketMessageOut
-        The saved message record.
-    """
-    created = await post_ticket_message(
-        db, ticket_id, msg.message, msg.sender_code, msg.sender_name
-    )
-    return TicketMessageOut.model_validate(created)
-
-
-@router.post("/ai/suggest_response")
-@limiter.limit("10/minute")
-async def api_ai_suggest_response(
-    request: Request, ticket: TicketOut, context: str = ""
-) -> dict:
-    """Return an AI-generated reply suggestion for a ticket.
-
-    Parameters
-    ----------
-    request : Request
-        FastAPI request object used for rate limiting.
-    ticket : TicketOut
-        Ticket data to base the suggestion on.
-    context : str, optional
-        Additional conversation context.
-
-    Returns
-    -------
-    dict
-        ``{"response": str}`` containing the suggested reply text.
-    """
-
-    return {"response": await ai_suggest_response(ticket.model_dump(), context)}
-
-
-@router.post("/ai/suggest_response/stream")
-@limiter.limit("10/minute")
-async def api_ai_suggest_response_stream(
-    request: Request, ticket: TicketOut, context: str = ""
-) -> StreamingResponse:
-    """Stream an AI-generated reply suggestion for a ticket.
-
-    Parameters
-    ----------
-    request : Request
-        FastAPI request object used for rate limiting.
-    ticket : TicketOut
-        Ticket data used to generate suggestions.
-    context : str, optional
-        Additional conversation context.
-
-    Returns
-    -------
-    StreamingResponse
-        Server-sent events stream with response chunks.
-    """
-
-    async def _generate() -> AsyncGenerator[str, None]:
-        async for chunk in ai_stream_response(ticket.model_dump(), context):
-            yield f"data: {chunk}\n\n"
-
-    return StreamingResponse(_generate(), media_type="text/event-stream")
-
-
-# Analysis endpoints
-
-
-@router.get("/analytics/status", response_model=list[StatusCount])
-async def api_tickets_by_status(
-    db: AsyncSession = Depends(get_db),
-) -> list[StatusCount]:
-    """Count tickets grouped by status.
-
-    Parameters
-    ----------
-    db : AsyncSession
-        Database session dependency.
-
-    Returns
-    -------
-    list[StatusCount]
-        Aggregated counts per status value.
-    """
-
-    return [
-        StatusCount(status_id=sid, status_label=label, count=count)
-        for sid, label, count in await tickets_by_status(db)
-    ]
-
-
-@router.get("/analytics/open_by_site", response_model=list[SiteOpenCount])
-async def api_open_tickets_by_site(
-    db: AsyncSession = Depends(get_db),
-) -> list[SiteOpenCount]:
-    """Summarize open tickets per site.
-
-    Parameters
-    ----------
-    db : AsyncSession
-        Database session dependency.
-
-    Returns
-    -------
-    list[SiteOpenCount]
-        Count of open tickets for each site.
-    """
-
-    return [
-        SiteOpenCount(site_id=sid, site_label=label, count=count)
-        for sid, label, count in await open_tickets_by_site(db)
-    ]
-
-
-@router.get("/analytics/sla_breaches")
-async def api_sla_breaches(
-    request: Request, sla_days: int = 2, db: AsyncSession = Depends(get_db)
-) -> dict:
-    """Count tickets older than the SLA threshold.
-
-    Parameters
-    ----------
-    sla_days : int, optional
-        Age in days to consider a ticket in breach.
-    db : AsyncSession
-        Database session dependency.
-
-    Returns
-    -------
-    dict
-        ``{"breaches": int}`` with the number of tickets exceeding the SLA.
-    """
-    params = request.query_params
-    status_ids = (
-        [int(v) for v in params.getlist("status_id")]
-        if params.getlist("status_id")
-        else None
-    )
-    filters = {k: v for k, v in params.items() if k not in {"sla_days", "status_id"}}
-    return {
-        "breaches": await sla_breaches(
-            db, sla_days, filters=filters or None, status_ids=status_ids
-        )
-    }
-
-
-@router.get("/analytics/open_by_user", response_model=list[UserOpenCount])
-async def api_open_tickets_by_user(
-    db: AsyncSession = Depends(get_db),
-) -> list[UserOpenCount]:
-    """List open ticket counts grouped by assigned user.
-
-    Parameters
-    ----------
-    db : AsyncSession
-        Database session dependency.
-
-    Returns
-    -------
-    list[tuple[str | None, int]]
-        Tuples of user email and open ticket count.
-    """
-
-    return [
-        UserOpenCount(assigned_email=email, count=count)
-        for email, count in await open_tickets_by_user(db)
-    ]
-
-
-@router.get("/analytics/waiting_on_user", response_model=list[WaitingOnUserCount])
-async def api_tickets_waiting_on_user(
-    db: AsyncSession = Depends(get_db),
-) -> list[WaitingOnUserCount]:
-    """Count tickets waiting for user response.
-
-    Parameters
-    ----------
-    db : AsyncSession
-        Database session dependency.
-
-    Returns
-    -------
-    list[tuple[str | None, int]]
-        Tuples of contact email and waiting ticket count.
-    """
-
-    return [
-        WaitingOnUserCount(contact_email=email, count=count)
-        for email, count in await tickets_waiting_on_user(db)
-    ]
-
-
-@router.get("/oncall", response_model=OnCallShiftOut | None)
-async def api_get_oncall(db: AsyncSession = Depends(get_db)) -> Any:
-    """Return the current on-call shift if available.
-
-    Parameters
-    ----------
-    db : AsyncSession
-        Database session dependency.
-
-    Returns
-    -------
-    OnCallShiftOut | None
-        Details of the active on-call user or ``None`` when no shift is active.
-    """
-    return await get_current_oncall(db)
-=======
 @analytics_router.get("/sla_breaches")
 async def sla_breaches_endpoint(
     request: Request,
@@ -1027,58 +247,47 @@
     db: AsyncSession = Depends(get_db),
 ):
     filters = extract_filters(request)
-    breaches = await sla_breaches(
-        db,
-        sla_days,
-        filters=filters or None,
-        status_ids=status_id or None,
-    )
+    breaches = await sla_breaches(db, sla_days, filters=filters or None, status_ids=status_id or None)
     return {"breaches": breaches}
 
-router.include_router(analytics_router)
-
 # ─── AI Sub-Router ───────────────────────────────────────────────────────────
 
 ai_router = APIRouter(prefix="/ai", tags=["ai"])
 
-@ai_router.post("/suggest_response", response_model=dict)
+@ai_router.post("/suggest_response", response_model=dict])
 @limiter.limit("10/minute")
-async def suggest_response(ticket: dict) -> dict:
+async def suggest_response(ticket: dict]) -> dict]:
     try:
-        result = await ai_suggest_response(ticket)
+        return await ai_suggest_response(ticket)
     except ValidationError as exc:
         raise HTTPException(status_code=422, detail=str(exc))
-    return result
 
 @ai_router.post("/suggest_response/stream")
 @limiter.limit("10/minute")
-async def suggest_response_stream(ticket: dict) -> StreamingResponse:
-    # validate input before streaming
-    try:
-        TicketOut.model_validate(ticket)
-    except ValidationError as exc:
-        raise HTTPException(status_code=422, detail=str(exc))
-
+async def suggest_response_stream(ticket: dict]) -> StreamingResponse]:
+    # validate input
+    TicketOut.model_validate(ticket)
     async def _generate() -> AsyncGenerator[str, None]:
         async for chunk in ai_stream_response(ticket):
             yield f"data: {json.dumps(chunk)}\n\n"
-
     return StreamingResponse(_generate(), media_type="text/event-stream")
 
-router.include_router(ai_router)
-
 # ─── On-Call Endpoint ────────────────────────────────────────────────────────
 
-@router.get("/oncall", response_model=Optional[OnCallShiftOut], tags=["oncall"])
-async def get_current_oncall_endpoint(db: AsyncSession = Depends(get_db)) -> Optional[OnCallShiftOut]:
+oncall_router = APIRouter(tags=["oncall"])
+
+@oncall_router.get("/oncall", response_model=Optional[OnCallShiftOut]])
+async def get_current_oncall_endpoint(db: AsyncSession = Depends(get_db)) -> Optional[OnCallShiftOut]]:
     shift = await get_current_oncall(db)
     if not shift:
         raise HTTPException(status_code=404, detail="On-call shift not found")
     return OnCallShiftOut.model_validate(shift)
 
-# ─── Application Factory ──────────────────────────────────────────────────────
+# ─── Register all routers ─────────────────────────────────────────────────────
 
 def register_routes(app: FastAPI) -> None:
-    """Include all routers on the FastAPI app."""
-    app.include_router(router)
->>>>>>> 92ef133e
+    app.include_router(ticket_router)
+    app.include_router(lookup_router)
+    app.include_router(analytics_router)
+    app.include_router(ai_router)
+    app.include_router(oncall_router)