--- conflicted
+++ resolved
@@ -43,12 +43,9 @@
 from pydantic import BaseModel
 from sqlalchemy import select, func
 
-<<<<<<< HEAD
 from schemas.ticket import TicketCreate, TicketOut, TicketUpdate
 from schemas.oncall import OnCallShiftOut
-=======
-from schemas.ticket import TicketCreate, TicketOut, TicketUpdate, TicketExpandedOut
->>>>>>> b4efbd05
+
 from schemas.paginated import PaginatedResponse
 from db.models import (
     Asset,
