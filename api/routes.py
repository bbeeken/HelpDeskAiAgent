from typing import Any, AsyncGenerator, List

from fastapi import APIRouter, Depends, HTTPException, Request

from sqlalchemy.ext.asyncio import AsyncSession

import logging

from db.mssql import SessionLocal

from tools.ticket_tools import (
    get_ticket_expanded,
    list_tickets_expanded,
    create_ticket,
    update_ticket,
    delete_ticket,
    search_tickets_expanded,
)

from tools.asset_tools import get_asset, list_assets
from tools.vendor_tools import get_vendor, list_vendors
from tools.attachment_tools import get_ticket_attachments
from tools.site_tools import get_site, list_sites
from tools.category_tools import list_categories
from tools.status_tools import list_statuses
from tools.message_tools import get_ticket_messages, post_ticket_message
from tools.analysis_tools import (
    tickets_by_status,
    open_tickets_by_site,
    sla_breaches,
    open_tickets_by_user,
    tickets_waiting_on_user,
)
from tools.oncall_tools import get_current_oncall
from tools.ai_tools import ai_suggest_response
from services.analytics_service import AnalyticsService
from limiter import limiter

from pydantic import BaseModel
from sqlalchemy import select, func

from schemas.ticket import (
    TicketCreate,
    TicketOut,
    TicketUpdate,
    TicketExpandedOut,
)

from schemas.oncall import OnCallShiftOut

from schemas.paginated import PaginatedResponse
<<<<<<< HEAD
=======

>>>>>>> a495be21
from schemas.basic import (
    AssetOut,
    VendorOut,
    SiteOut,
    TicketCategoryOut,
    TicketStatusOut,
    TicketAttachmentOut,
    TicketMessageOut,
)
<<<<<<< HEAD
=======

from schemas.analytics import StatusCount, SiteOpenCount

>>>>>>> a495be21
from db.models import (
    Ticket,
    VTicketMasterExpanded,
)

from datetime import datetime, UTC

router = APIRouter()
logger = logging.getLogger(__name__)

async def get_db() -> AsyncGenerator[AsyncSession, None]:
    async with SessionLocal() as db:

        try:
            yield db
        finally:
            await db.close()

def get_analytics_service(db: AsyncSession = Depends(get_db)) -> AnalyticsService:
    return AnalyticsService(db)

class MessageIn(BaseModel):
    message: str
    sender_code: str
    sender_name: str

    class Config:
        schema_extra = {
            "example": {
                "message": "Thanks for the update",
                "sender_code": "USR123",
                "sender_name": "John Doe",
            }
        }

@router.get(
    "/ticket/{ticket_id}",
    response_model=TicketExpandedOut,
    response_model_by_alias=False,
)
async def api_get_ticket(ticket_id: int, db: AsyncSession = Depends(get_db)) -> TicketExpandedOut:
    ticket = await get_ticket_expanded(db, ticket_id)
    if not ticket:
        logger.warning("Ticket %s not found", ticket_id)
        raise HTTPException(status_code=404, detail="Ticket not found")

    return ticket

@router.get(
    "/tickets",
    response_model=PaginatedResponse[TicketExpandedOut],
    response_model_by_alias=False,
)

async def api_list_tickets(
    request: Request,
    skip: int = 0,
    limit: int = 10,
    db: AsyncSession = Depends(get_db),
) -> PaginatedResponse[TicketExpandedOut]:
    params = request.query_params
    filters = {
        k: v
        for k, v in params.items()
        if k not in {"skip", "limit", "sort"}
    }
    sort = params.getlist("sort") or None

    items = await list_tickets_expanded(
        db, skip, limit, filters=filters or None, sort=sort
    )

    count_query = select(func.count(VTicketMasterExpanded.Ticket_ID))
    for key, value in filters.items():
        if hasattr(VTicketMasterExpanded, key):
            count_query = count_query.filter(
                getattr(VTicketMasterExpanded, key) == value
            )
    total = await db.scalar(count_query) or 0

    ticket_out: list[TicketExpandedOut] = []
    for t in items:
        try:
            ticket_out.append(TicketExpandedOut.from_orm(t))
        except Exception as e:
            logger.error("Invalid ticket %s: %s", getattr(t, "Ticket_ID", "?"), e)
    return PaginatedResponse[TicketExpandedOut](items=ticket_out, total=total, skip=skip, limit=limit)
@router.get(
    "/tickets/expanded",
    response_model=PaginatedResponse[TicketExpandedOut],
    response_model_by_alias=False,
)
async def api_list_tickets_expanded(
    request: Request,
    skip: int = 0,
    limit: int = 10,
    db: AsyncSession = Depends(get_db),
) -> PaginatedResponse[TicketExpandedOut]:
    params = request.query_params
    filters = {
        k: v
        for k, v in params.items()
        if k not in {"skip", "limit", "sort"}
    }
    sort = params.getlist("sort") or None

    items = await list_tickets_expanded(
        db, skip, limit, filters=filters or None, sort=sort
    )

    count_query = select(func.count(VTicketMasterExpanded.Ticket_ID))
    for key, value in filters.items():
        if hasattr(VTicketMasterExpanded, key):
            count_query = count_query.filter(
                getattr(VTicketMasterExpanded, key) == value
            )
    total = await db.scalar(count_query) or 0

    ticket_out: list[TicketExpandedOut] = []
    for t in items:
        try:
            ticket_out.append(TicketExpandedOut.from_orm(t))
        except Exception as e:
            logger.error("Invalid ticket %s: %s", getattr(t, "Ticket_ID", "?"), e)
    return PaginatedResponse[TicketExpandedOut](
        items=ticket_out, total=total, skip=skip, limit=limit
    )

@router.get(
    "/tickets/search",
    response_model=List[TicketExpandedOut],
    response_model_by_alias=False,
)

async def api_search_tickets(
    q: str, limit: int = 10, db: AsyncSession = Depends(get_db)

) -> list[TicketExpandedOut]:

    logger.info("API search tickets query=%s limit=%s", q, limit)
    results = await search_tickets_expanded(db, q, limit)
    return [TicketExpandedOut.from_orm(r) for r in results]

@router.post("/ticket", response_model=TicketOut)
async def api_create_ticket(
    ticket: TicketCreate, db: AsyncSession = Depends(get_db)
) -> Ticket:
    obj = Ticket(**ticket.dict(), Created_Date=datetime.now(UTC))
    logger.info("API create ticket")
    created = await create_ticket(db, obj)
    return created

@router.put("/ticket/{ticket_id}", response_model=TicketOut)
async def api_update_ticket(
    ticket_id: int, updates: TicketUpdate, db: AsyncSession = Depends(get_db)
) -> Ticket:
    ticket = await update_ticket(db, ticket_id, updates)
    if not ticket:
        logger.warning("Ticket %s not found for update", ticket_id)
        raise HTTPException(status_code=404, detail="Ticket not found")

    return ticket

@router.delete("/ticket/{ticket_id}")
async def api_delete_ticket(ticket_id: int, db: AsyncSession = Depends(get_db)) -> dict:
    if not await delete_ticket(db, ticket_id):

        logger.warning("Ticket %s not found for delete", ticket_id)
        raise HTTPException(status_code=404, detail="Ticket not found")

    return {"deleted": True}

@router.get("/asset/{asset_id}", response_model=AssetOut)
async def api_get_asset(asset_id: int, db: AsyncSession = Depends(get_db)) -> AssetOut:

    asset = await get_asset(db, asset_id)
    if not asset:
        logger.warning("Asset %s not found", asset_id)
        raise HTTPException(status_code=404, detail="Asset not found")

    return asset

@router.get("/assets", response_model=List[AssetOut])
async def api_list_assets(
    skip: int = 0, limit: int = 10, db: AsyncSession = Depends(get_db)
) -> list[AssetOut]:
    return await list_assets(db, skip, limit)

@router.get("/vendor/{vendor_id}", response_model=VendorOut)
async def api_get_vendor(vendor_id: int, db: AsyncSession = Depends(get_db)) -> VendorOut:

    vendor = await get_vendor(db, vendor_id)
    if not vendor:
        logger.warning("Vendor %s not found", vendor_id)
        raise HTTPException(status_code=404, detail="Vendor not found")

    return vendor

@router.get("/vendors", response_model=List[VendorOut])
async def api_list_vendors(
    skip: int = 0, limit: int = 10, db: AsyncSession = Depends(get_db)
) -> list[VendorOut]:
    return await list_vendors(db, skip, limit)

@router.get("/site/{site_id}", response_model=SiteOut)
async def api_get_site(site_id: int, db: AsyncSession = Depends(get_db)) -> SiteOut:

    site = await get_site(db, site_id)
    if not site:
        logger.warning("Site %s not found", site_id)
        raise HTTPException(status_code=404, detail="Site not found")

    return site

@router.get("/sites", response_model=List[SiteOut])
async def api_list_sites(
    skip: int = 0, limit: int = 10, db: AsyncSession = Depends(get_db)
) -> list[SiteOut]:
    return await list_sites(db, skip, limit)

@router.get("/categories", response_model=List[TicketCategoryOut])
async def api_list_categories(db: AsyncSession = Depends(get_db)) -> list[TicketCategoryOut]:
    return await list_categories(db)

@router.get("/statuses", response_model=List[TicketStatusOut])
async def api_list_statuses(db: AsyncSession = Depends(get_db)) -> list[TicketStatusOut]:
    return await list_statuses(db)

@router.get("/ticket/{ticket_id}/attachments", response_model=List[TicketAttachmentOut])
async def api_get_ticket_attachments(
    ticket_id: int, db: AsyncSession = Depends(get_db)
) -> list[TicketAttachmentOut]:
    return await get_ticket_attachments(db, ticket_id)

@router.get("/ticket/{ticket_id}/messages", response_model=List[TicketMessageOut])
async def api_get_ticket_messages(
    ticket_id: int, db: AsyncSession = Depends(get_db)
) -> list[TicketMessageOut]:
    return await get_ticket_messages(db, ticket_id)

@router.post("/ticket/{ticket_id}/messages", response_model=TicketMessageOut)
async def api_post_ticket_message(
    ticket_id: int,
    msg: MessageIn,
    db: AsyncSession = Depends(get_db),
) -> TicketMessageOut:
    return await post_ticket_message(
        db, ticket_id, msg.message, msg.sender_code, msg.sender_name
    )

@router.post("/ai/suggest_response")
@limiter.limit("10/minute")
async def api_ai_suggest_response(
    request: Request, ticket: TicketOut, context: str = ""
) -> dict:

    return {"response": await ai_suggest_response(ticket.dict(), context)}

# Analysis endpoints

@router.get("/analytics/status", response_model=list[StatusCount])
async def api_tickets_by_status(
    db: AsyncSession = Depends(get_db),
) -> list[StatusCount]:

    return [
        StatusCount(status_id=sid, status_label=label, count=count)
        for sid, label, count in await tickets_by_status(db)
    ]

@router.get("/analytics/open_by_site", response_model=list[SiteOpenCount])
async def api_open_tickets_by_site(
    db: AsyncSession = Depends(get_db),
) -> list[SiteOpenCount]:

    return [
        SiteOpenCount(site_id=sid, site_label=label, count=count)
        for sid, label, count in await open_tickets_by_site(db)
    ]

@router.get("/analytics/sla_breaches")
async def api_sla_breaches(
    sla_days: int = 2, db: AsyncSession = Depends(get_db)
) -> dict:
    return {"breaches": await sla_breaches(db, sla_days)}

@router.get("/analytics/open_by_user")
async def api_open_tickets_by_user(
    db: AsyncSession = Depends(get_db),
) -> list[tuple[str | None, int]]:

    return await open_tickets_by_user(db)

@router.get("/analytics/waiting_on_user")
async def api_tickets_waiting_on_user(
    db: AsyncSession = Depends(get_db),
) -> list[tuple[str | None, int]]:

    return await tickets_waiting_on_user(db)

@router.get("/oncall", response_model=OnCallShiftOut | None)
async def api_get_oncall(db: AsyncSession = Depends(get_db)) -> Any:
    return await get_current_oncall(db)<|MERGE_RESOLUTION|>--- conflicted
+++ resolved
@@ -49,10 +49,7 @@
 from schemas.oncall import OnCallShiftOut
 
 from schemas.paginated import PaginatedResponse
-<<<<<<< HEAD
-=======
-
->>>>>>> a495be21
+
 from schemas.basic import (
     AssetOut,
     VendorOut,
@@ -62,12 +59,10 @@
     TicketAttachmentOut,
     TicketMessageOut,
 )
-<<<<<<< HEAD
-=======
+
 
 from schemas.analytics import StatusCount, SiteOpenCount
 
->>>>>>> a495be21
 from db.models import (
     Ticket,
     VTicketMasterExpanded,
