--- conflicted
+++ resolved
@@ -121,13 +121,10 @@
 
 
 @router.put("/ticket/{ticket_id}", response_model=TicketOut)
-<<<<<<< HEAD
+
 def api_update_ticket(
     ticket_id: int, updates: TicketUpdate, db: Session = Depends(get_db)
-=======
-async def api_update_ticket(
-    ticket_id: int, updates: dict, db: AsyncSession = Depends(get_db)
->>>>>>> a6db9e02
+
 ):
 
     logger.info("API update ticket %s", ticket_id)
