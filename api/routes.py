
from typing import Any, AsyncGenerator, List

from fastapi import APIRouter, Depends, HTTPException

from sqlalchemy.ext.asyncio import AsyncSession

import logging

from db.mssql import SessionLocal


from tools.ticket_tools import (
    get_ticket,
    list_tickets,
    create_ticket,
    update_ticket,
    delete_ticket,
    search_tickets,
    _escape_wildcards,
)


from tools.asset_tools import get_asset, list_assets
from tools.vendor_tools import get_vendor, list_vendors
from tools.attachment_tools import get_ticket_attachments
from tools.site_tools import get_site, list_sites
from tools.category_tools import list_categories
from tools.status_tools import list_statuses
from tools.message_tools import get_ticket_messages, post_ticket_message
from tools.analysis_tools import (
    tickets_by_status,
    open_tickets_by_site,
    sla_breaches,
    open_tickets_by_user,
    tickets_waiting_on_user,
)
from tools.ai_tools import ai_suggest_response
from tools.analysis_tools import (
    tickets_by_status,
    open_tickets_by_site,
    sla_breaches,
    open_tickets_by_user,
    tickets_waiting_on_user,
)
from services.ticket_service import TicketService
from services.analytics_service import AnalyticsService


from pydantic import BaseModel

from schemas.ticket import TicketCreate, TicketOut
from db.models import (
    Asset,
    Site,
    Vendor,
    Ticket,
    TicketAttachment,
    TicketMessage,
    TicketCategory,
    TicketStatus,
)


from datetime import datetime




router = APIRouter()
logger = logging.getLogger(__name__)




async def get_db() -> AsyncGenerator[AsyncSession, None]:
    async with SessionLocal() as db:
<<<<<<< HEAD
        yield db
=======



        try:
            yield db
        finally:
            await db.close()

>>>>>>> d8fbaebb

def get_ticket_service(db: AsyncSession = Depends(get_db)) -> TicketService:
    return TicketService(db)


def get_analytics_service(db: AsyncSession = Depends(get_db)) -> AnalyticsService:
    return AnalyticsService(db)


class MessageIn(BaseModel):
    message: str
    sender_code: str
    sender_name: str

    class Config:
        schema_extra = {
            "example": {
                "message": "Thanks for the update",
                "sender_code": "USR123",
                "sender_name": "John Doe",
            }
        }


@router.get("/ticket/{ticket_id}", response_model=TicketOut)
async def api_get_ticket(ticket_id: int, db: AsyncSession = Depends(get_db)) -> Ticket:
    ticket = await get_ticket(db, ticket_id)
    if not ticket:
        logger.warning("Ticket %s not found", ticket_id)
        raise HTTPException(status_code=404, detail="Ticket not found")

    return ticket



@router.get("/tickets", response_model=list[TicketOut])
async def api_list_tickets(
    skip: int = 0, limit: int = 10, db: AsyncSession = Depends(get_db)
) -> list[Ticket]:
    return await list_tickets(db, skip, limit)





@router.get("/tickets/search", response_model=List[TicketOut])

async def api_search_tickets(
    q: str, limit: int = 10, db: AsyncSession = Depends(get_db)

) -> list[Ticket]:
    logger.info("API search tickets query=%s limit=%s", q, limit)
    return await search_tickets(db, q, limit)



@router.post("/ticket", response_model=TicketOut)
async def api_create_ticket(ticket: TicketCreate, db: AsyncSession = Depends(get_db)) -> Ticket:
    obj = Ticket(**ticket.dict(), Created_Date=datetime.utcnow())
    logger.info("API create ticket")
    created = await create_ticket(db, obj)
    return created


@router.put("/ticket/{ticket_id}", response_model=TicketOut)
async def api_update_ticket(
    ticket_id: int, updates: dict, db: AsyncSession = Depends(get_db)
) -> Ticket:
    ticket = await update_ticket(db, ticket_id, updates)
    if not ticket:
        logger.warning("Ticket %s not found for update", ticket_id)
        raise HTTPException(status_code=404, detail="Ticket not found")

    return ticket



@router.delete("/ticket/{ticket_id}")
async def api_delete_ticket(ticket_id: int, db: AsyncSession = Depends(get_db)) -> dict:
    if not await delete_ticket(db, ticket_id):

        logger.warning("Ticket %s not found for delete", ticket_id)
        raise HTTPException(status_code=404, detail="Ticket not found")

    return {"deleted": True}



@router.get("/asset/{asset_id}")
async def api_get_asset(asset_id: int, db: AsyncSession = Depends(get_db)) -> Any:

    asset = await get_asset(db, asset_id)
    if not asset:
        logger.warning("Asset %s not found", asset_id)
        raise HTTPException(status_code=404, detail="Asset not found")

    return asset



@router.get("/assets")
async def api_list_assets(
    skip: int = 0, limit: int = 10, db: AsyncSession = Depends(get_db)
) -> list[Any]:
    return await list_assets(db, skip, limit)


@router.get("/vendor/{vendor_id}")
async def api_get_vendor(vendor_id: int, db: AsyncSession = Depends(get_db)) -> Any:

    vendor = await get_vendor(db, vendor_id)
    if not vendor:
        logger.warning("Vendor %s not found", vendor_id)
        raise HTTPException(status_code=404, detail="Vendor not found")

    return vendor



@router.get("/vendors")
async def api_list_vendors(
    skip: int = 0, limit: int = 10, db: AsyncSession = Depends(get_db)
) -> list[Any]:
    return await list_vendors(db, skip, limit)


@router.get("/site/{site_id}")
async def api_get_site(site_id: int, db: AsyncSession = Depends(get_db)) -> Any:

    site = await get_site(db, site_id)
    if not site:
        logger.warning("Site %s not found", site_id)
        raise HTTPException(status_code=404, detail="Site not found")

    return site



@router.get("/sites")
async def api_list_sites(
    skip: int = 0, limit: int = 10, db: AsyncSession = Depends(get_db)
) -> list[Any]:
    return await list_sites(db, skip, limit)


@router.get("/categories")
async def api_list_categories(db: AsyncSession = Depends(get_db)) -> list[Any]:
    return await list_categories(db)


@router.get("/statuses")
async def api_list_statuses(db: AsyncSession = Depends(get_db)) -> list[Any]:
    return await list_statuses(db)



@router.get("/ticket/{ticket_id}/attachments")
async def api_get_ticket_attachments(
    ticket_id: int, db: AsyncSession = Depends(get_db)
) -> list[Any]:
    return await get_ticket_attachments(db, ticket_id)



@router.get("/ticket/{ticket_id}/messages")
async def api_get_ticket_messages(
    ticket_id: int, db: AsyncSession = Depends(get_db)
) -> list[Any]:
    return await get_ticket_messages(db, ticket_id)



@router.post("/ticket/{ticket_id}/messages")
async def api_post_ticket_message(
    ticket_id: int,
    msg: MessageIn,
    db: AsyncSession = Depends(get_db),
) -> Any:
    return await post_ticket_message(
        db, ticket_id, msg.message, msg.sender_code, msg.sender_name
    )




@router.post("/ai/suggest_response")

def api_ai_suggest_response(ticket: TicketOut, context: str = "") -> dict:

    return {"response": ai_suggest_response(ticket.dict(), context)}


# Analysis endpoints



@router.get("/analytics/status")
<<<<<<< HEAD
async def api_tickets_by_status(db: AsyncSession = Depends(get_db)) -> list[tuple[int | None, int]]:
=======
async def api_tickets_by_status(
    db: AsyncSession = Depends(get_db)
) -> list[tuple[int | None, int]]:
>>>>>>> d8fbaebb
    return await tickets_by_status(db)


@router.get("/analytics/open_by_site")
<<<<<<< HEAD
async def api_open_tickets_by_site(db: AsyncSession = Depends(get_db)) -> list[tuple[int | None, int]]:
=======
async def api_open_tickets_by_site(
    db: AsyncSession = Depends(get_db)
) -> list[tuple[int | None, int]]:
>>>>>>> d8fbaebb
    return await open_tickets_by_site(db)


@router.get("/analytics/sla_breaches")
<<<<<<< HEAD
async def api_sla_breaches(sla_days: int = 2, db: AsyncSession = Depends(get_db)) -> dict:
    return {"breaches": await sla_breaches(db, sla_days)}


@router.get("/analytics/open_by_user")
async def api_open_tickets_by_user(db: AsyncSession = Depends(get_db)) -> list[tuple[str | None, int]]:
=======
async def api_sla_breaches(
    sla_days: int = 2, db: AsyncSession = Depends(get_db)
) -> dict:
    breaches = await sla_breaches(db, sla_days)
    return {"breaches": breaches}


@router.get("/analytics/open_by_user")
async def api_open_tickets_by_user(
    db: AsyncSession = Depends(get_db)
) -> list[tuple[str | None, int]]:
>>>>>>> d8fbaebb
    return await open_tickets_by_user(db)


@router.get("/analytics/waiting_on_user")
<<<<<<< HEAD
async def api_tickets_waiting_on_user(db: AsyncSession = Depends(get_db)) -> list[tuple[str | None, int]]:
=======
async def api_tickets_waiting_on_user(
    db: AsyncSession = Depends(get_db)
) -> list[tuple[str | None, int]]:
>>>>>>> d8fbaebb
    return await tickets_waiting_on_user(db)

<|MERGE_RESOLUTION|>--- conflicted
+++ resolved
@@ -75,9 +75,6 @@
 
 async def get_db() -> AsyncGenerator[AsyncSession, None]:
     async with SessionLocal() as db:
-<<<<<<< HEAD
-        yield db
-=======
 
 
 
@@ -86,7 +83,7 @@
         finally:
             await db.close()
 
->>>>>>> d8fbaebb
+
 
 def get_ticket_service(db: AsyncSession = Depends(get_db)) -> TicketService:
     return TicketService(db)
@@ -284,58 +281,34 @@
 
 
 @router.get("/analytics/status")
-<<<<<<< HEAD
+
 async def api_tickets_by_status(db: AsyncSession = Depends(get_db)) -> list[tuple[int | None, int]]:
-=======
-async def api_tickets_by_status(
-    db: AsyncSession = Depends(get_db)
-) -> list[tuple[int | None, int]]:
->>>>>>> d8fbaebb
+
     return await tickets_by_status(db)
 
 
 @router.get("/analytics/open_by_site")
-<<<<<<< HEAD
+
 async def api_open_tickets_by_site(db: AsyncSession = Depends(get_db)) -> list[tuple[int | None, int]]:
-=======
-async def api_open_tickets_by_site(
-    db: AsyncSession = Depends(get_db)
-) -> list[tuple[int | None, int]]:
->>>>>>> d8fbaebb
+
     return await open_tickets_by_site(db)
 
 
 @router.get("/analytics/sla_breaches")
-<<<<<<< HEAD
+
 async def api_sla_breaches(sla_days: int = 2, db: AsyncSession = Depends(get_db)) -> dict:
     return {"breaches": await sla_breaches(db, sla_days)}
 
 
 @router.get("/analytics/open_by_user")
 async def api_open_tickets_by_user(db: AsyncSession = Depends(get_db)) -> list[tuple[str | None, int]]:
-=======
-async def api_sla_breaches(
-    sla_days: int = 2, db: AsyncSession = Depends(get_db)
-) -> dict:
-    breaches = await sla_breaches(db, sla_days)
-    return {"breaches": breaches}
-
-
-@router.get("/analytics/open_by_user")
-async def api_open_tickets_by_user(
-    db: AsyncSession = Depends(get_db)
-) -> list[tuple[str | None, int]]:
->>>>>>> d8fbaebb
+
     return await open_tickets_by_user(db)
 
 
 @router.get("/analytics/waiting_on_user")
-<<<<<<< HEAD
+
 async def api_tickets_waiting_on_user(db: AsyncSession = Depends(get_db)) -> list[tuple[str | None, int]]:
-=======
-async def api_tickets_waiting_on_user(
-    db: AsyncSession = Depends(get_db)
-) -> list[tuple[str | None, int]]:
->>>>>>> d8fbaebb
+
     return await tickets_waiting_on_user(db)
 
