from fastapi import APIRouter, Depends, HTTPException
from sqlalchemy.orm import Session
from db.mssql import SessionLocal

from tools.ticket_tools import (
    get_ticket,
    list_tickets,
    create_ticket,
    update_ticket,
    delete_ticket,
    search_tickets,
)

from tools.asset_tools import get_asset, list_assets
from tools.vendor_tools import get_vendor, list_vendors
from tools.attachment_tools import get_ticket_attachments
from tools.site_tools import get_site, list_sites
from tools.category_tools import list_categories
from tools.status_tools import list_statuses
from tools.message_tools import get_ticket_messages, post_ticket_message
from tools.ai_tools import ai_suggest_response
from tools.analysis_tools import (
    tickets_by_status,
    open_tickets_by_site,
    sla_breaches,
    open_tickets_by_user,
    tickets_waiting_on_user,
)

from pydantic import BaseModel


from schemas.ticket import TicketOut, TicketCreate

from datetime import datetime


router = APIRouter()


def get_db():
    db = SessionLocal()
    try:
        yield db
    finally:
        db.close()


class MessageIn(BaseModel):
    message: str
    sender_code: str
    sender_name: str


@router.get("/ticket/{ticket_id}", response_model=TicketOut)
def api_get_ticket(ticket_id: int, db: Session = Depends(get_db)):
    ticket = get_ticket(db, ticket_id)
    if not ticket:
        raise HTTPException(status_code=404, detail="Ticket not found")
    return ticket


@router.get("/tickets", response_model=list[TicketOut])
def api_list_tickets(
    skip: int = 0, limit: int = 10, db: Session = Depends(get_db)
):
    return list_tickets(db, skip, limit)


<<<<<<< HEAD

@router.get("/tickets/search", response_model=List[TicketOut])
def api_search_tickets(q: str, limit: int = 10, db: Session = Depends(get_db)):
=======
@router.get("/tickets/search", response_model=list[TicketOut])
def api_search_tickets(
    q: str, limit: int = 10, db: Session = Depends(get_db)
):
>>>>>>> e917c22c
    return search_tickets(db, q, limit)


@router.post("/ticket", response_model=TicketOut)
def api_create_ticket(ticket: TicketCreate, db: Session = Depends(get_db)):
    from db.models import Ticket

    obj = Ticket(**ticket.dict(), Created_Date=datetime.utcnow())
    created = create_ticket(db, obj)
    return created


@router.put("/ticket/{ticket_id}", response_model=TicketOut)
def api_update_ticket(
    ticket_id: int, updates: dict, db: Session = Depends(get_db)
):
    ticket = update_ticket(db, ticket_id, updates)
    if not ticket:
        raise HTTPException(status_code=404, detail="Ticket not found")
    return ticket


@router.delete("/ticket/{ticket_id}")
def api_delete_ticket(ticket_id: int, db: Session = Depends(get_db)):
    if not delete_ticket(db, ticket_id):
        raise HTTPException(status_code=404, detail="Ticket not found")
    return {"deleted": True}


@router.get("/asset/{asset_id}")
def api_get_asset(asset_id: int, db: Session = Depends(get_db)):
    asset = get_asset(db, asset_id)
    if not asset:
        raise HTTPException(status_code=404, detail="Asset not found")
    return asset


@router.get("/assets")
def api_list_assets(
    skip: int = 0, limit: int = 10, db: Session = Depends(get_db)
):
    return list_assets(db, skip, limit)


@router.get("/vendor/{vendor_id}")
def api_get_vendor(vendor_id: int, db: Session = Depends(get_db)):
    vendor = get_vendor(db, vendor_id)
    if not vendor:
        raise HTTPException(status_code=404, detail="Vendor not found")
    return vendor


@router.get("/vendors")
def api_list_vendors(
    skip: int = 0, limit: int = 10, db: Session = Depends(get_db)
):
    return list_vendors(db, skip, limit)


@router.get("/site/{site_id}")
def api_get_site(site_id: int, db: Session = Depends(get_db)):
    site = get_site(db, site_id)
    if not site:
        raise HTTPException(status_code=404, detail="Site not found")
    return site


@router.get("/sites")
def api_list_sites(
    skip: int = 0, limit: int = 10, db: Session = Depends(get_db)
):
    return list_sites(db, skip, limit)


@router.get("/categories")
def api_list_categories(db: Session = Depends(get_db)):
    return list_categories(db)


@router.get("/statuses")
def api_list_statuses(db: Session = Depends(get_db)):
    return list_statuses(db)


@router.get("/ticket/{ticket_id}/attachments")
def api_get_ticket_attachments(
    ticket_id: int, db: Session = Depends(get_db)
):
    return get_ticket_attachments(db, ticket_id)


@router.get("/ticket/{ticket_id}/messages")
def api_get_ticket_messages(
    ticket_id: int, db: Session = Depends(get_db)
):
    return get_ticket_messages(db, ticket_id)


@router.post("/ticket/{ticket_id}/messages")
def api_post_ticket_message(
    ticket_id: int,
    msg: MessageIn,
    db: Session = Depends(get_db),
):
    return post_ticket_message(
        db, ticket_id, msg.message, msg.sender_code, msg.sender_name
    )



@router.post("/ai/suggest_response")
def api_ai_suggest_response(ticket: TicketOut, context: str = ""):
    return {"response": ai_suggest_response(ticket.dict(), context)}


# Analysis endpoints


@router.get("/analytics/status")
def api_tickets_by_status(db: Session = Depends(get_db)):
    return tickets_by_status(db)


@router.get("/analytics/open_by_site")
def api_open_tickets_by_site(db: Session = Depends(get_db)):
    return open_tickets_by_site(db)


@router.get("/analytics/sla_breaches")
def api_sla_breaches(sla_days: int = 2, db: Session = Depends(get_db)):
    return {"breaches": sla_breaches(db, sla_days)}


@router.get("/analytics/open_by_user")
def api_open_tickets_by_user(db: Session = Depends(get_db)):
    return open_tickets_by_user(db)


@router.get("/analytics/waiting_on_user")
def api_tickets_waiting_on_user(db: Session = Depends(get_db)):
    return tickets_waiting_on_user(db)<|MERGE_RESOLUTION|>--- conflicted
+++ resolved
@@ -67,16 +67,11 @@
     return list_tickets(db, skip, limit)
 
 
-<<<<<<< HEAD
+
 
 @router.get("/tickets/search", response_model=List[TicketOut])
 def api_search_tickets(q: str, limit: int = 10, db: Session = Depends(get_db)):
-=======
-@router.get("/tickets/search", response_model=list[TicketOut])
-def api_search_tickets(
-    q: str, limit: int = 10, db: Session = Depends(get_db)
-):
->>>>>>> e917c22c
+
     return search_tickets(db, q, limit)
 
 
