<<<<<<< HEAD
import logging
from datetime import datetime, timezone
from typing import Any, AsyncGenerator, Dict, List, Optional, Sequence

from fastapi import APIRouter, Depends, FastAPI, HTTPException, Query, Request, Body
from pydantic import BaseModel, Field, ValidationError
from sqlalchemy import select, func
from sqlalchemy.ext.asyncio import AsyncSession

from src.infrastructure.database import SessionLocal
from src.core.repositories.models import VTicketMasterExpanded


# Managers / Analytics
from src.core.services.ticket_management import TicketManager
from src.core.services.reference_data import ReferenceDataManager
from src.core.services.user_services import UserManager
from src.core.services.analytics_reporting import (
    tickets_by_status,
    open_tickets_by_site,
    open_tickets_by_user,
    get_staff_ticket_report,
    sla_breaches,
    tickets_waiting_on_user,
    ticket_trend,
)

# Schemas
# Ticket schemas
from src.shared.schemas import (
    TicketCreate,
    TicketOut,
    TicketUpdate,
    TicketExpandedOut,
    TicketSearchOut,
    TicketSearchRequest,
)
from src.shared.schemas.search_params import TicketSearchParams
from src.shared.schemas.basic import (
    AssetOut,
    VendorOut,
    SiteOut,
    TicketCategoryOut,
    TicketStatusOut,
    TicketAttachmentOut,
    TicketMessageOut,
)
from src.shared.schemas.analytics import (
    StatusCount,
    SiteOpenCount,
    UserOpenCount,
    WaitingOnUserCount,
    TrendCount,
    StaffTicketReport,
)
from src.shared.schemas.oncall import OnCallShiftOut
from src.shared.schemas.paginated import PaginatedResponse
from src.shared.schemas.agent_data import (
    TicketFullContext,
    SystemSnapshot,
    UserCompleteProfile,
    AdvancedQuery,
    QueryResult,
    OperationResult,
    ValidationResult,
)

from src.core.services.enhanced_context import EnhancedContextManager
from src.core.services.advanced_query import AdvancedQueryManager
from src.core.services.enhanced_operations import EnhancedOperationsManager

logger = logging.getLogger(__name__)

# ─── Database Dependency ──────────────────────────────────────────────────────


async def get_db() -> AsyncGenerator[AsyncSession, None]:
    """
    Yield a SQLAlchemy AsyncSession, ensuring proper cleanup.
    """
    async with SessionLocal() as session:
        try:
            yield session
            await session.commit()
        except Exception:
            await session.rollback()
            raise
        finally:
            await session.close()


# ─── Utility ──────────────────────────────────────────────────────────────────


def extract_filters(
    request: Request,
    exclude: Sequence[str] = (
        "skip",
        "limit",
        "sort",
        "sla_days",
        "status_id",
    ),
) -> Dict[str, Any]:
    """
    Extract arbitrary query parameters for filtering, excluding reserved keys.
    """
    return {
        key: value
        for key, value in request.query_params.multi_items()
        if key not in exclude
    }


# ─── Tickets Sub-Router ───────────────────────────────────────────────────────
ticket_router = APIRouter(prefix="/ticket", tags=["tickets"])
# Additional router exposing the same endpoints under the legacy "/tickets" prefix
tickets_router = APIRouter(prefix="/tickets", tags=["tickets"])


class MessageIn(BaseModel):
    message: str = Field(..., example="Thanks for the update")
    sender_code: str = Field(..., example="USR123")
    sender_name: str = Field(..., example="John Doe")


class SearchBody(BaseModel):
    """Request body for JSON ticket search."""

    q: str = Field(..., min_length=1)
    limit: int = Field(10, ge=1, le=100)
    params: TicketSearchParams = Field(default_factory=TicketSearchParams)


@ticket_router.get(
    "/search",
    response_model=List[TicketSearchOut],
    operation_id="search_tickets",
)
async def search_tickets(
    q: str = Query(..., min_length=1),
    params: TicketSearchParams = Depends(),
    limit: int = Query(10, ge=1, le=100),
    db: AsyncSession = Depends(get_db),
) -> List[TicketSearchOut]:
    logger.info("Searching tickets for '%s' (limit=%d)", q, limit)
    results = await TicketManager().search_tickets(db, q, limit=limit, params=params)
    validated: List[TicketSearchOut] = []
    for r in results:
        try:
            validated.append(TicketSearchOut.model_validate(r))
        except ValidationError as exc:
            logger.error("Invalid search result %s: %s", r.get("Ticket_ID", "?"), exc)
    return validated


@ticket_router.post(
    "/search",
    response_model=List[TicketSearchOut],
    operation_id="search_tickets_json",
)
async def search_tickets_json(
    payload: TicketSearchRequest,
    db: AsyncSession = Depends(get_db),
) -> List[TicketSearchOut]:
    return await search_tickets(
        q=payload.q,
        params=payload.params or TicketSearchParams(),
        limit=payload.limit,
        db=db,
    )


@ticket_router.get(
    "/{ticket_id}",
    response_model=TicketExpandedOut,
    operation_id="get_ticket",
)
async def get_ticket(ticket_id: int, db: AsyncSession = Depends(get_db)) -> TicketExpandedOut:
    ticket = await TicketManager().get_ticket(db, ticket_id)
    if not ticket:
        logger.warning("Ticket %s not found", ticket_id)
        raise HTTPException(status_code=404, detail="Ticket not found")
    return TicketExpandedOut.model_validate(ticket)


@ticket_router.get(
    "",
    response_model=PaginatedResponse[TicketExpandedOut],
    operation_id="list_tickets",
)
async def list_tickets(
    request: Request,
    skip: int = Query(0, ge=0),
    limit: int = Query(10, ge=1),
    db: AsyncSession = Depends(get_db),
) -> PaginatedResponse[TicketExpandedOut]:
    filters = extract_filters(request)
    sort = request.query_params.getlist("sort") or None
    items = await TicketManager().list_tickets(db, filters=filters or None, skip=skip, limit=limit, sort=sort)
    count_q = select(func.count(VTicketMasterExpanded.Ticket_ID))
    for k, v in filters.items():
        if hasattr(VTicketMasterExpanded, k):
            count_q = count_q.filter(getattr(VTicketMasterExpanded, k) == v)
    total = await db.scalar(count_q) or 0

    validated: List[TicketExpandedOut] = []
    for t in items:
        try:
            validated.append(TicketExpandedOut.model_validate(t))
        except ValidationError as exc:
            logger.error("Invalid ticket %s: %s", getattr(t, "Ticket_ID", "?"), exc)

    return PaginatedResponse(items=validated, total=total, skip=skip, limit=limit)


@ticket_router.get(
    "/expanded",
    response_model=PaginatedResponse[TicketExpandedOut],
    operation_id="list_expanded_tickets",
)
async def list_tickets_expanded_alias(
    request: Request,
    skip: int = Query(0, ge=0),
    limit: int = Query(10, ge=1),
    db: AsyncSession = Depends(get_db),
) -> PaginatedResponse[TicketExpandedOut]:
    return await list_tickets(request, skip, limit, db)


@ticket_router.get(
    "/by_user",
    response_model=PaginatedResponse[TicketExpandedOut],
    operation_id="tickets_by_user",
)
async def tickets_by_user_endpoint(
    request: Request,
    identifier: str = Query(..., min_length=1),
    skip: int = Query(0, ge=0),
    limit: int = Query(100, ge=1),
    status: str | None = Query(None),
    db: AsyncSession = Depends(get_db),
) -> PaginatedResponse[TicketExpandedOut]:
    filters = extract_filters(
        request, exclude=["identifier", "skip", "limit", "status"]
    )
    items = await TicketManager().get_tickets_by_user(
        db,
        identifier,
        skip=skip,
        limit=limit,
        status=status,
        filters=filters or None,
    )
    total = len(
        await TicketManager().get_tickets_by_user(
            db,
            identifier,
            skip=0,
            limit=None,
            status=status,
            filters=filters or None,
        )
    )
    validated: List[TicketExpandedOut] = [
        TicketExpandedOut.model_validate(t) for t in items
    ]
    return PaginatedResponse(items=validated, total=total, skip=skip, limit=limit)


@ticket_router.post(
    "",
    response_model=TicketOut,
    status_code=201,
    operation_id="create_ticket",
)
async def create_ticket_endpoint(
    ticket: TicketCreate, db: AsyncSession = Depends(get_db)
) -> TicketOut:
    payload = ticket.model_dump()
    payload["Created_Date"] = datetime.now(timezone.utc)
    result = await TicketManager().create_ticket(db, payload)
    if not result.success:
        logger.error("Ticket creation failed: %s", result.error)
        raise HTTPException(status_code=500, detail=result.error or "ticket create failed")
    return TicketOut.model_validate(result.data)


@ticket_router.post(
    "/json",
    response_model=TicketExpandedOut,
    status_code=201,
    operation_id="create_ticket_json",
    description="Create a ticket from JSON 📨",
    tags=["tickets", "📝"],
)
async def create_ticket_json(
    payload: TicketCreate = Body(...),
    db: AsyncSession = Depends(get_db),
) -> TicketExpandedOut:
    data = payload.model_dump()
    data["Created_Date"] = datetime.now(timezone.utc)
    result = await TicketManager().create_ticket(db, data)
    if not result.success:
        logger.error("Ticket creation failed: %s", result.error)
        raise HTTPException(status_code=500, detail=result.error or "ticket create failed")
    ticket = await TicketManager().get_ticket(db, result.data.Ticket_ID)
    return TicketExpandedOut.model_validate(ticket)


@ticket_router.put(
    "/{ticket_id}",
    response_model=TicketOut,
    operation_id="update_ticket",
)
async def update_ticket_endpoint(
    ticket_id: int,
    updates: TicketUpdate,
    db: AsyncSession = Depends(get_db),
) -> TicketOut:
    updated = await TicketManager().update_ticket(db, ticket_id, updates.model_dump(exclude_unset=True))
    if not updated:
        logger.warning("Ticket %s not found or no changes applied", ticket_id)
        raise HTTPException(status_code=404, detail="Ticket not found or no changes")
    return TicketOut.model_validate(updated)


@ticket_router.put(
    "/json/{ticket_id}",
    response_model=TicketExpandedOut,
    operation_id="update_ticket_json",
    description="Update a ticket with JSON ✏️",
    tags=["tickets", "📝"],
)
async def update_ticket_json(
    ticket_id: int,
    updates: TicketUpdate = Body(...),
    db: AsyncSession = Depends(get_db),
) -> TicketExpandedOut:
    updated = await TicketManager().update_ticket(db, ticket_id, updates)
    if not updated:
        logger.warning("Ticket %s not found or no changes applied", ticket_id)
        raise HTTPException(status_code=404, detail="Ticket not found or no changes")
    ticket = await TicketManager().get_ticket(db, ticket_id)
    return TicketExpandedOut.model_validate(ticket)


@ticket_router.get(
    "/{ticket_id}/messages",
    response_model=List[TicketMessageOut],
    operation_id="list_ticket_messages",
)
async def list_ticket_messages(
    ticket_id: int, db: AsyncSession = Depends(get_db)
) -> List[TicketMessageOut]:
    msgs = await TicketManager().get_messages(db, ticket_id)
    return [TicketMessageOut.model_validate(m) for m in msgs]


@ticket_router.post(
    "/{ticket_id}/messages",
    response_model=TicketMessageOut,
    operation_id="add_ticket_message",
)
async def add_ticket_message(
    ticket_id: int,
    msg: MessageIn,
    db: AsyncSession = Depends(get_db),
) -> TicketMessageOut:
    created = await TicketManager().post_message(
        db, ticket_id, msg.message, msg.sender_code, msg.sender_name
    )
    return TicketMessageOut.model_validate(created)


# ─── Legacy /tickets router with same endpoints ──────────────────────────────


@tickets_router.get(
    "/search",
    response_model=List[TicketSearchOut],
    operation_id="search_tickets_legacy",
)
async def search_tickets_legacy(
    q: str = Query(..., min_length=1),
    params: TicketSearchParams = Depends(),
    limit: int = Query(10, ge=1, le=100),
    db: AsyncSession = Depends(get_db),
) -> List[TicketSearchOut]:
    return await search_tickets(q, params, limit, db)


@tickets_router.post(
    "/search",
    response_model=List[TicketSearchOut],
    operation_id="search_tickets_json_legacy",
)
async def search_tickets_json_legacy(
    payload: TicketSearchRequest,
    db: AsyncSession = Depends(get_db),
) -> List[TicketSearchOut]:
    return await search_tickets_json(payload, db)


@tickets_router.get(
    "/expanded",
    response_model=PaginatedResponse[TicketExpandedOut],
    operation_id="list_expanded_tickets_legacy",
)
async def list_tickets_expanded_legacy(
    request: Request,
    skip: int = Query(0, ge=0),
    limit: int = Query(10, ge=1),
    db: AsyncSession = Depends(get_db),
) -> PaginatedResponse[TicketExpandedOut]:
    return await list_tickets(request, skip, limit, db)


@tickets_router.get(
    "/by_user",
    response_model=PaginatedResponse[TicketExpandedOut],
    operation_id="tickets_by_user_legacy",
)
async def tickets_by_user_legacy(
    request: Request,
    identifier: str = Query(..., min_length=1),
    skip: int = Query(0, ge=0),
    limit: int = Query(100, ge=1),
    status: str | None = Query(None),
    db: AsyncSession = Depends(get_db),
) -> PaginatedResponse[TicketExpandedOut]:
    return await tickets_by_user_endpoint(request, identifier, skip, limit, status, db)


# ─── Lookup Sub-Router ────────────────────────────────────────────────────────
lookup_router = APIRouter(prefix="/lookup", tags=["lookup"])


@lookup_router.get(
    "/assets",
    response_model=List[AssetOut],
    operation_id="list_assets",
)
async def list_assets_endpoint(
    request: Request,
    skip: int = Query(0, ge=0),
    limit: int = Query(10, ge=1),
    db: AsyncSession = Depends(get_db),
) -> List[AssetOut]:
    filters = extract_filters(request)
    sort = request.query_params.getlist("sort") or None
    assets = await ReferenceDataManager().list_assets(db, skip=skip, limit=limit, filters=filters or None, sort=sort)
    return [AssetOut.model_validate(a) for a in assets]


@lookup_router.get(
    "/asset/{asset_id}",
    response_model=AssetOut,
    operation_id="get_asset",
)
async def get_asset_endpoint(asset_id: int, db: AsyncSession = Depends(get_db)) -> AssetOut:
    a = await ReferenceDataManager().get_asset(db, asset_id)
    if not a:
        raise HTTPException(status_code=404, detail="Asset not found")
    return AssetOut.model_validate(a)


@lookup_router.get(
    "/vendors",
    response_model=List[VendorOut],
    operation_id="list_vendors",
)
async def list_vendors_endpoint(
    request: Request,
    skip: int = Query(0, ge=0),
    limit: int = Query(10, ge=1),
    db: AsyncSession = Depends(get_db),
) -> List[VendorOut]:
    filters = extract_filters(request)
    sort = request.query_params.getlist("sort") or None
    vs = await ReferenceDataManager().list_vendors(db, skip=skip, limit=limit, filters=filters or None, sort=sort)
    return [VendorOut.model_validate(v) for v in vs]


@lookup_router.get(
    "/vendor/{vendor_id}",
    response_model=VendorOut,
    operation_id="get_vendor",
)
async def get_vendor_endpoint(vendor_id: int, db: AsyncSession = Depends(get_db)) -> VendorOut:
    v = await ReferenceDataManager().get_vendor(db, vendor_id)
    if not v:
        raise HTTPException(status_code=404, detail="Vendor not found")
    return VendorOut.model_validate(v)


@lookup_router.get(
    "/sites",
    response_model=List[SiteOut],
    operation_id="list_sites",
)
async def list_sites_endpoint(
    request: Request,
    skip: int = Query(0, ge=0),
    limit: int = Query(10, ge=1),
    db: AsyncSession = Depends(get_db),
) -> List[SiteOut]:
    filters = extract_filters(request)
    sort = request.query_params.getlist("sort") or None
    ss = await ReferenceDataManager().list_sites(db, skip=skip, limit=limit, filters=filters or None, sort=sort)
    return [SiteOut.model_validate(s) for s in ss]


@lookup_router.get(
    "/site/{site_id}",
    response_model=SiteOut,
    operation_id="get_site",
)
async def get_site_endpoint(site_id: int, db: AsyncSession = Depends(get_db)) -> SiteOut:
    s = await ReferenceDataManager().get_site(db, site_id)
    if not s:
        raise HTTPException(status_code=404, detail="Site not found")
    return SiteOut.model_validate(s)


@lookup_router.get(
    "/categories",
    response_model=List[TicketCategoryOut],
    operation_id="list_categories",
)
async def list_categories_endpoint(
    request: Request, db: AsyncSession = Depends(get_db)
) -> List[TicketCategoryOut]:
    filters = extract_filters(request)
    sort = request.query_params.getlist("sort") or None
    cats = await ReferenceDataManager().list_categories(db, filters=filters or None, sort=sort)
    return [TicketCategoryOut.model_validate(c) for c in cats]


@lookup_router.get(
    "/statuses",
    response_model=List[TicketStatusOut],
    operation_id="list_statuses",
)
async def list_statuses_endpoint(
    request: Request, db: AsyncSession = Depends(get_db)
) -> List[TicketStatusOut]:
    filters = extract_filters(request)
    sort = request.query_params.getlist("sort") or None
    stats = await ReferenceDataManager().list_statuses(db, filters=filters or None, sort=sort)
    return [TicketStatusOut.model_validate(s) for s in stats]


@lookup_router.get(
    "/ticket/{ticket_id}/attachments",
    response_model=List[TicketAttachmentOut],
    operation_id="get_ticket_attachments",
)
async def get_ticket_attachments_endpoint(
    ticket_id: int, db: AsyncSession = Depends(get_db)
) -> List[TicketAttachmentOut]:
    atts = await TicketManager().get_attachments(db, ticket_id)
    return [TicketAttachmentOut.model_validate(a) for a in atts]

# ─── Analytics Sub-Router ────────────────────────────────────────────────────

analytics_router = APIRouter(prefix="/analytics", tags=["analytics"])


@analytics_router.get(
    "/status",
    response_model=List[StatusCount],
    operation_id="tickets_by_status",
)
async def tickets_by_status_endpoint(db: AsyncSession = Depends(get_db)) -> List[StatusCount]:
    result = await tickets_by_status(db)
    if not result.success:
        logger.error("tickets_by_status failed: %s", result.error)
        raise HTTPException(status_code=500, detail=result.error or "analytics failure")
    return result.data


@analytics_router.get(
    "/open_by_site",
    response_model=List[SiteOpenCount],
    operation_id="open_by_site",
)
async def open_by_site_endpoint(db: AsyncSession = Depends(get_db)) -> List[SiteOpenCount]:
    return await open_tickets_by_site(db)


@analytics_router.get(
    "/open_by_assigned_user",
    response_model=List[UserOpenCount],
    operation_id="open_by_assigned_user",
)
async def open_by_assigned_user_endpoint(
    request: Request, db: AsyncSession = Depends(get_db)
) -> List[UserOpenCount]:
    filters = extract_filters(request)
    return await open_tickets_by_user(db, filters or None)


@analytics_router.get(
    "/staff_report",
    response_model=StaffTicketReport,
    operation_id="staff_report",
)
async def staff_report_endpoint(
    assigned_email: str = Query(...),
    start_date: Optional[datetime] = Query(None),
    end_date: Optional[datetime] = Query(None),
    db: AsyncSession = Depends(get_db),
) -> StaffTicketReport:
    return await get_staff_ticket_report(
        db,
        assigned_email,
        start_date=start_date,
        end_date=end_date,
    )


@analytics_router.get(
    "/waiting_on_user",
    response_model=List[WaitingOnUserCount],
    operation_id="waiting_on_user",
)
async def waiting_on_user_endpoint(db: AsyncSession = Depends(get_db)) -> List[WaitingOnUserCount]:
    return await tickets_waiting_on_user(db)


@analytics_router.get(
    "/sla_breaches",
    operation_id="sla_breaches",
)
async def sla_breaches_endpoint(
    request: Request,
    sla_days: int = Query(2, ge=0),
    status_id: List[int] = Query(default_factory=list),
    db: AsyncSession = Depends(get_db),
) -> Dict[str, int]:
    filters = extract_filters(request)
    breaches = await sla_breaches(
        db, sla_days, filters=filters or None, status_ids=status_id or None
    )
    return {"breaches": breaches}


@analytics_router.get(
    "/trend",
    response_model=List[TrendCount],
    operation_id="ticket_trend",
)
async def ticket_trend_endpoint(
    days: int = Query(7, ge=1),
    db: AsyncSession = Depends(get_db),
) -> List[TrendCount]:
    return await ticket_trend(db, days)


# ─── Agent Enhanced Router ─────────────────────────────────────────────────
agent_router = APIRouter(prefix="/agent", tags=["agent-enhanced"])


@agent_router.get(
    "/ticket/{ticket_id}/full-context",
    response_model=TicketFullContext,
    operation_id="get_ticket_full_context",
    tags=["agent-enhanced"],
)
async def get_ticket_full_context_endpoint(
    ticket_id: int,
    include_deep_history: bool = True,
    db: AsyncSession = Depends(get_db),
) -> TicketFullContext:
    """🤖 Get comprehensive ticket context for agent analysis."""
    context_manager = EnhancedContextManager(db)
    return await context_manager.get_ticket_full_context(ticket_id, include_deep_history)


@agent_router.get(
    "/system/snapshot",
    response_model=SystemSnapshot,
    operation_id="get_system_snapshot",
    tags=["agent-enhanced"],
)
async def get_system_snapshot_endpoint(db: AsyncSession = Depends(get_db)) -> SystemSnapshot:
    """🤖 Get complete system state snapshot for agent situational awareness."""
    context_manager = EnhancedContextManager(db)
    return await context_manager.get_system_snapshot()


@agent_router.get(
    "/user/{user_email}/complete-profile",
    response_model=UserCompleteProfile,
    operation_id="get_user_complete_profile",
    tags=["agent-enhanced"],
)
async def get_user_complete_profile_endpoint(
    user_email: str,
    db: AsyncSession = Depends(get_db),
) -> UserCompleteProfile:
    """🤖 Get comprehensive user profile for agent analysis."""
    context_manager = EnhancedContextManager(db)
    return await context_manager.get_user_complete_profile(user_email)


@agent_router.post(
    "/tickets/query-advanced",
    response_model=QueryResult,
    operation_id="query_tickets_advanced",
    tags=["agent-enhanced"],
)
async def query_tickets_advanced_endpoint(
    query: AdvancedQuery,
    db: AsyncSession = Depends(get_db),
) -> QueryResult:
    """🤖 Execute advanced ticket queries with rich results."""
    query_manager = AdvancedQueryManager(db)
    return await query_manager.query_tickets_advanced(query)


@agent_router.post(
    "/operation/validate",
    response_model=ValidationResult,
    operation_id="validate_operation",
    tags=["agent-enhanced"],
)
async def validate_operation_endpoint(
    operation_type: str,
    target_id: int,
    parameters: Dict[str, Any] = Body(...),
    db: AsyncSession = Depends(get_db),
) -> ValidationResult:
    """🤖 Pre-validate operations before execution."""
    ops_manager = EnhancedOperationsManager(db)
    return await ops_manager.validate_operation_before_execution(operation_type, target_id, parameters)


@agent_router.post(
    "/ticket/{ticket_id}/execute-operation",
    response_model=OperationResult,
    operation_id="execute_ticket_operation",
    tags=["agent-enhanced"],
)
async def execute_ticket_operation_endpoint(
    ticket_id: int,
    operation_type: str,
    parameters: Dict[str, Any] = Body(...),
    skip_validation: bool = False,
    db: AsyncSession = Depends(get_db),
) -> OperationResult:
    """🤖 Execute ticket operations with rich result context."""
    ops_manager = EnhancedOperationsManager(db)
    return await ops_manager.execute_ticket_operation(operation_type, ticket_id, parameters, skip_validation)


# ─── On-Call Sub-Router ───────────────────────────────────────────────────────
oncall_router = APIRouter(prefix="/oncall", tags=["oncall"])


@oncall_router.get(
    "",
    response_model=Optional[OnCallShiftOut],
    operation_id="get_oncall_shift",
)
async def get_oncall_shift(db: AsyncSession = Depends(get_db)) -> Optional[OnCallShiftOut]:
    shift = await UserManager().get_current_oncall(db)
    return OnCallShiftOut.model_validate(shift) if shift else None


# ─── Application Registration ─────────────────────────────────────────────────


def register_routes(app: FastAPI) -> None:
    app.include_router(ticket_router)
    app.include_router(tickets_router)
    app.include_router(lookup_router)
    app.include_router(analytics_router)
    app.include_router(oncall_router)
    app.include_router(agent_router)
=======
from src.api.v1 import get_db, register_routes
>>>>>>> 43487215
<|MERGE_RESOLUTION|>--- conflicted
+++ resolved
@@ -1,785 +1,2 @@
-<<<<<<< HEAD
-import logging
-from datetime import datetime, timezone
-from typing import Any, AsyncGenerator, Dict, List, Optional, Sequence
 
-from fastapi import APIRouter, Depends, FastAPI, HTTPException, Query, Request, Body
-from pydantic import BaseModel, Field, ValidationError
-from sqlalchemy import select, func
-from sqlalchemy.ext.asyncio import AsyncSession
-
-from src.infrastructure.database import SessionLocal
-from src.core.repositories.models import VTicketMasterExpanded
-
-
-# Managers / Analytics
-from src.core.services.ticket_management import TicketManager
-from src.core.services.reference_data import ReferenceDataManager
-from src.core.services.user_services import UserManager
-from src.core.services.analytics_reporting import (
-    tickets_by_status,
-    open_tickets_by_site,
-    open_tickets_by_user,
-    get_staff_ticket_report,
-    sla_breaches,
-    tickets_waiting_on_user,
-    ticket_trend,
-)
-
-# Schemas
-# Ticket schemas
-from src.shared.schemas import (
-    TicketCreate,
-    TicketOut,
-    TicketUpdate,
-    TicketExpandedOut,
-    TicketSearchOut,
-    TicketSearchRequest,
-)
-from src.shared.schemas.search_params import TicketSearchParams
-from src.shared.schemas.basic import (
-    AssetOut,
-    VendorOut,
-    SiteOut,
-    TicketCategoryOut,
-    TicketStatusOut,
-    TicketAttachmentOut,
-    TicketMessageOut,
-)
-from src.shared.schemas.analytics import (
-    StatusCount,
-    SiteOpenCount,
-    UserOpenCount,
-    WaitingOnUserCount,
-    TrendCount,
-    StaffTicketReport,
-)
-from src.shared.schemas.oncall import OnCallShiftOut
-from src.shared.schemas.paginated import PaginatedResponse
-from src.shared.schemas.agent_data import (
-    TicketFullContext,
-    SystemSnapshot,
-    UserCompleteProfile,
-    AdvancedQuery,
-    QueryResult,
-    OperationResult,
-    ValidationResult,
-)
-
-from src.core.services.enhanced_context import EnhancedContextManager
-from src.core.services.advanced_query import AdvancedQueryManager
-from src.core.services.enhanced_operations import EnhancedOperationsManager
-
-logger = logging.getLogger(__name__)
-
-# ─── Database Dependency ──────────────────────────────────────────────────────
-
-
-async def get_db() -> AsyncGenerator[AsyncSession, None]:
-    """
-    Yield a SQLAlchemy AsyncSession, ensuring proper cleanup.
-    """
-    async with SessionLocal() as session:
-        try:
-            yield session
-            await session.commit()
-        except Exception:
-            await session.rollback()
-            raise
-        finally:
-            await session.close()
-
-
-# ─── Utility ──────────────────────────────────────────────────────────────────
-
-
-def extract_filters(
-    request: Request,
-    exclude: Sequence[str] = (
-        "skip",
-        "limit",
-        "sort",
-        "sla_days",
-        "status_id",
-    ),
-) -> Dict[str, Any]:
-    """
-    Extract arbitrary query parameters for filtering, excluding reserved keys.
-    """
-    return {
-        key: value
-        for key, value in request.query_params.multi_items()
-        if key not in exclude
-    }
-
-
-# ─── Tickets Sub-Router ───────────────────────────────────────────────────────
-ticket_router = APIRouter(prefix="/ticket", tags=["tickets"])
-# Additional router exposing the same endpoints under the legacy "/tickets" prefix
-tickets_router = APIRouter(prefix="/tickets", tags=["tickets"])
-
-
-class MessageIn(BaseModel):
-    message: str = Field(..., example="Thanks for the update")
-    sender_code: str = Field(..., example="USR123")
-    sender_name: str = Field(..., example="John Doe")
-
-
-class SearchBody(BaseModel):
-    """Request body for JSON ticket search."""
-
-    q: str = Field(..., min_length=1)
-    limit: int = Field(10, ge=1, le=100)
-    params: TicketSearchParams = Field(default_factory=TicketSearchParams)
-
-
-@ticket_router.get(
-    "/search",
-    response_model=List[TicketSearchOut],
-    operation_id="search_tickets",
-)
-async def search_tickets(
-    q: str = Query(..., min_length=1),
-    params: TicketSearchParams = Depends(),
-    limit: int = Query(10, ge=1, le=100),
-    db: AsyncSession = Depends(get_db),
-) -> List[TicketSearchOut]:
-    logger.info("Searching tickets for '%s' (limit=%d)", q, limit)
-    results = await TicketManager().search_tickets(db, q, limit=limit, params=params)
-    validated: List[TicketSearchOut] = []
-    for r in results:
-        try:
-            validated.append(TicketSearchOut.model_validate(r))
-        except ValidationError as exc:
-            logger.error("Invalid search result %s: %s", r.get("Ticket_ID", "?"), exc)
-    return validated
-
-
-@ticket_router.post(
-    "/search",
-    response_model=List[TicketSearchOut],
-    operation_id="search_tickets_json",
-)
-async def search_tickets_json(
-    payload: TicketSearchRequest,
-    db: AsyncSession = Depends(get_db),
-) -> List[TicketSearchOut]:
-    return await search_tickets(
-        q=payload.q,
-        params=payload.params or TicketSearchParams(),
-        limit=payload.limit,
-        db=db,
-    )
-
-
-@ticket_router.get(
-    "/{ticket_id}",
-    response_model=TicketExpandedOut,
-    operation_id="get_ticket",
-)
-async def get_ticket(ticket_id: int, db: AsyncSession = Depends(get_db)) -> TicketExpandedOut:
-    ticket = await TicketManager().get_ticket(db, ticket_id)
-    if not ticket:
-        logger.warning("Ticket %s not found", ticket_id)
-        raise HTTPException(status_code=404, detail="Ticket not found")
-    return TicketExpandedOut.model_validate(ticket)
-
-
-@ticket_router.get(
-    "",
-    response_model=PaginatedResponse[TicketExpandedOut],
-    operation_id="list_tickets",
-)
-async def list_tickets(
-    request: Request,
-    skip: int = Query(0, ge=0),
-    limit: int = Query(10, ge=1),
-    db: AsyncSession = Depends(get_db),
-) -> PaginatedResponse[TicketExpandedOut]:
-    filters = extract_filters(request)
-    sort = request.query_params.getlist("sort") or None
-    items = await TicketManager().list_tickets(db, filters=filters or None, skip=skip, limit=limit, sort=sort)
-    count_q = select(func.count(VTicketMasterExpanded.Ticket_ID))
-    for k, v in filters.items():
-        if hasattr(VTicketMasterExpanded, k):
-            count_q = count_q.filter(getattr(VTicketMasterExpanded, k) == v)
-    total = await db.scalar(count_q) or 0
-
-    validated: List[TicketExpandedOut] = []
-    for t in items:
-        try:
-            validated.append(TicketExpandedOut.model_validate(t))
-        except ValidationError as exc:
-            logger.error("Invalid ticket %s: %s", getattr(t, "Ticket_ID", "?"), exc)
-
-    return PaginatedResponse(items=validated, total=total, skip=skip, limit=limit)
-
-
-@ticket_router.get(
-    "/expanded",
-    response_model=PaginatedResponse[TicketExpandedOut],
-    operation_id="list_expanded_tickets",
-)
-async def list_tickets_expanded_alias(
-    request: Request,
-    skip: int = Query(0, ge=0),
-    limit: int = Query(10, ge=1),
-    db: AsyncSession = Depends(get_db),
-) -> PaginatedResponse[TicketExpandedOut]:
-    return await list_tickets(request, skip, limit, db)
-
-
-@ticket_router.get(
-    "/by_user",
-    response_model=PaginatedResponse[TicketExpandedOut],
-    operation_id="tickets_by_user",
-)
-async def tickets_by_user_endpoint(
-    request: Request,
-    identifier: str = Query(..., min_length=1),
-    skip: int = Query(0, ge=0),
-    limit: int = Query(100, ge=1),
-    status: str | None = Query(None),
-    db: AsyncSession = Depends(get_db),
-) -> PaginatedResponse[TicketExpandedOut]:
-    filters = extract_filters(
-        request, exclude=["identifier", "skip", "limit", "status"]
-    )
-    items = await TicketManager().get_tickets_by_user(
-        db,
-        identifier,
-        skip=skip,
-        limit=limit,
-        status=status,
-        filters=filters or None,
-    )
-    total = len(
-        await TicketManager().get_tickets_by_user(
-            db,
-            identifier,
-            skip=0,
-            limit=None,
-            status=status,
-            filters=filters or None,
-        )
-    )
-    validated: List[TicketExpandedOut] = [
-        TicketExpandedOut.model_validate(t) for t in items
-    ]
-    return PaginatedResponse(items=validated, total=total, skip=skip, limit=limit)
-
-
-@ticket_router.post(
-    "",
-    response_model=TicketOut,
-    status_code=201,
-    operation_id="create_ticket",
-)
-async def create_ticket_endpoint(
-    ticket: TicketCreate, db: AsyncSession = Depends(get_db)
-) -> TicketOut:
-    payload = ticket.model_dump()
-    payload["Created_Date"] = datetime.now(timezone.utc)
-    result = await TicketManager().create_ticket(db, payload)
-    if not result.success:
-        logger.error("Ticket creation failed: %s", result.error)
-        raise HTTPException(status_code=500, detail=result.error or "ticket create failed")
-    return TicketOut.model_validate(result.data)
-
-
-@ticket_router.post(
-    "/json",
-    response_model=TicketExpandedOut,
-    status_code=201,
-    operation_id="create_ticket_json",
-    description="Create a ticket from JSON 📨",
-    tags=["tickets", "📝"],
-)
-async def create_ticket_json(
-    payload: TicketCreate = Body(...),
-    db: AsyncSession = Depends(get_db),
-) -> TicketExpandedOut:
-    data = payload.model_dump()
-    data["Created_Date"] = datetime.now(timezone.utc)
-    result = await TicketManager().create_ticket(db, data)
-    if not result.success:
-        logger.error("Ticket creation failed: %s", result.error)
-        raise HTTPException(status_code=500, detail=result.error or "ticket create failed")
-    ticket = await TicketManager().get_ticket(db, result.data.Ticket_ID)
-    return TicketExpandedOut.model_validate(ticket)
-
-
-@ticket_router.put(
-    "/{ticket_id}",
-    response_model=TicketOut,
-    operation_id="update_ticket",
-)
-async def update_ticket_endpoint(
-    ticket_id: int,
-    updates: TicketUpdate,
-    db: AsyncSession = Depends(get_db),
-) -> TicketOut:
-    updated = await TicketManager().update_ticket(db, ticket_id, updates.model_dump(exclude_unset=True))
-    if not updated:
-        logger.warning("Ticket %s not found or no changes applied", ticket_id)
-        raise HTTPException(status_code=404, detail="Ticket not found or no changes")
-    return TicketOut.model_validate(updated)
-
-
-@ticket_router.put(
-    "/json/{ticket_id}",
-    response_model=TicketExpandedOut,
-    operation_id="update_ticket_json",
-    description="Update a ticket with JSON ✏️",
-    tags=["tickets", "📝"],
-)
-async def update_ticket_json(
-    ticket_id: int,
-    updates: TicketUpdate = Body(...),
-    db: AsyncSession = Depends(get_db),
-) -> TicketExpandedOut:
-    updated = await TicketManager().update_ticket(db, ticket_id, updates)
-    if not updated:
-        logger.warning("Ticket %s not found or no changes applied", ticket_id)
-        raise HTTPException(status_code=404, detail="Ticket not found or no changes")
-    ticket = await TicketManager().get_ticket(db, ticket_id)
-    return TicketExpandedOut.model_validate(ticket)
-
-
-@ticket_router.get(
-    "/{ticket_id}/messages",
-    response_model=List[TicketMessageOut],
-    operation_id="list_ticket_messages",
-)
-async def list_ticket_messages(
-    ticket_id: int, db: AsyncSession = Depends(get_db)
-) -> List[TicketMessageOut]:
-    msgs = await TicketManager().get_messages(db, ticket_id)
-    return [TicketMessageOut.model_validate(m) for m in msgs]
-
-
-@ticket_router.post(
-    "/{ticket_id}/messages",
-    response_model=TicketMessageOut,
-    operation_id="add_ticket_message",
-)
-async def add_ticket_message(
-    ticket_id: int,
-    msg: MessageIn,
-    db: AsyncSession = Depends(get_db),
-) -> TicketMessageOut:
-    created = await TicketManager().post_message(
-        db, ticket_id, msg.message, msg.sender_code, msg.sender_name
-    )
-    return TicketMessageOut.model_validate(created)
-
-
-# ─── Legacy /tickets router with same endpoints ──────────────────────────────
-
-
-@tickets_router.get(
-    "/search",
-    response_model=List[TicketSearchOut],
-    operation_id="search_tickets_legacy",
-)
-async def search_tickets_legacy(
-    q: str = Query(..., min_length=1),
-    params: TicketSearchParams = Depends(),
-    limit: int = Query(10, ge=1, le=100),
-    db: AsyncSession = Depends(get_db),
-) -> List[TicketSearchOut]:
-    return await search_tickets(q, params, limit, db)
-
-
-@tickets_router.post(
-    "/search",
-    response_model=List[TicketSearchOut],
-    operation_id="search_tickets_json_legacy",
-)
-async def search_tickets_json_legacy(
-    payload: TicketSearchRequest,
-    db: AsyncSession = Depends(get_db),
-) -> List[TicketSearchOut]:
-    return await search_tickets_json(payload, db)
-
-
-@tickets_router.get(
-    "/expanded",
-    response_model=PaginatedResponse[TicketExpandedOut],
-    operation_id="list_expanded_tickets_legacy",
-)
-async def list_tickets_expanded_legacy(
-    request: Request,
-    skip: int = Query(0, ge=0),
-    limit: int = Query(10, ge=1),
-    db: AsyncSession = Depends(get_db),
-) -> PaginatedResponse[TicketExpandedOut]:
-    return await list_tickets(request, skip, limit, db)
-
-
-@tickets_router.get(
-    "/by_user",
-    response_model=PaginatedResponse[TicketExpandedOut],
-    operation_id="tickets_by_user_legacy",
-)
-async def tickets_by_user_legacy(
-    request: Request,
-    identifier: str = Query(..., min_length=1),
-    skip: int = Query(0, ge=0),
-    limit: int = Query(100, ge=1),
-    status: str | None = Query(None),
-    db: AsyncSession = Depends(get_db),
-) -> PaginatedResponse[TicketExpandedOut]:
-    return await tickets_by_user_endpoint(request, identifier, skip, limit, status, db)
-
-
-# ─── Lookup Sub-Router ────────────────────────────────────────────────────────
-lookup_router = APIRouter(prefix="/lookup", tags=["lookup"])
-
-
-@lookup_router.get(
-    "/assets",
-    response_model=List[AssetOut],
-    operation_id="list_assets",
-)
-async def list_assets_endpoint(
-    request: Request,
-    skip: int = Query(0, ge=0),
-    limit: int = Query(10, ge=1),
-    db: AsyncSession = Depends(get_db),
-) -> List[AssetOut]:
-    filters = extract_filters(request)
-    sort = request.query_params.getlist("sort") or None
-    assets = await ReferenceDataManager().list_assets(db, skip=skip, limit=limit, filters=filters or None, sort=sort)
-    return [AssetOut.model_validate(a) for a in assets]
-
-
-@lookup_router.get(
-    "/asset/{asset_id}",
-    response_model=AssetOut,
-    operation_id="get_asset",
-)
-async def get_asset_endpoint(asset_id: int, db: AsyncSession = Depends(get_db)) -> AssetOut:
-    a = await ReferenceDataManager().get_asset(db, asset_id)
-    if not a:
-        raise HTTPException(status_code=404, detail="Asset not found")
-    return AssetOut.model_validate(a)
-
-
-@lookup_router.get(
-    "/vendors",
-    response_model=List[VendorOut],
-    operation_id="list_vendors",
-)
-async def list_vendors_endpoint(
-    request: Request,
-    skip: int = Query(0, ge=0),
-    limit: int = Query(10, ge=1),
-    db: AsyncSession = Depends(get_db),
-) -> List[VendorOut]:
-    filters = extract_filters(request)
-    sort = request.query_params.getlist("sort") or None
-    vs = await ReferenceDataManager().list_vendors(db, skip=skip, limit=limit, filters=filters or None, sort=sort)
-    return [VendorOut.model_validate(v) for v in vs]
-
-
-@lookup_router.get(
-    "/vendor/{vendor_id}",
-    response_model=VendorOut,
-    operation_id="get_vendor",
-)
-async def get_vendor_endpoint(vendor_id: int, db: AsyncSession = Depends(get_db)) -> VendorOut:
-    v = await ReferenceDataManager().get_vendor(db, vendor_id)
-    if not v:
-        raise HTTPException(status_code=404, detail="Vendor not found")
-    return VendorOut.model_validate(v)
-
-
-@lookup_router.get(
-    "/sites",
-    response_model=List[SiteOut],
-    operation_id="list_sites",
-)
-async def list_sites_endpoint(
-    request: Request,
-    skip: int = Query(0, ge=0),
-    limit: int = Query(10, ge=1),
-    db: AsyncSession = Depends(get_db),
-) -> List[SiteOut]:
-    filters = extract_filters(request)
-    sort = request.query_params.getlist("sort") or None
-    ss = await ReferenceDataManager().list_sites(db, skip=skip, limit=limit, filters=filters or None, sort=sort)
-    return [SiteOut.model_validate(s) for s in ss]
-
-
-@lookup_router.get(
-    "/site/{site_id}",
-    response_model=SiteOut,
-    operation_id="get_site",
-)
-async def get_site_endpoint(site_id: int, db: AsyncSession = Depends(get_db)) -> SiteOut:
-    s = await ReferenceDataManager().get_site(db, site_id)
-    if not s:
-        raise HTTPException(status_code=404, detail="Site not found")
-    return SiteOut.model_validate(s)
-
-
-@lookup_router.get(
-    "/categories",
-    response_model=List[TicketCategoryOut],
-    operation_id="list_categories",
-)
-async def list_categories_endpoint(
-    request: Request, db: AsyncSession = Depends(get_db)
-) -> List[TicketCategoryOut]:
-    filters = extract_filters(request)
-    sort = request.query_params.getlist("sort") or None
-    cats = await ReferenceDataManager().list_categories(db, filters=filters or None, sort=sort)
-    return [TicketCategoryOut.model_validate(c) for c in cats]
-
-
-@lookup_router.get(
-    "/statuses",
-    response_model=List[TicketStatusOut],
-    operation_id="list_statuses",
-)
-async def list_statuses_endpoint(
-    request: Request, db: AsyncSession = Depends(get_db)
-) -> List[TicketStatusOut]:
-    filters = extract_filters(request)
-    sort = request.query_params.getlist("sort") or None
-    stats = await ReferenceDataManager().list_statuses(db, filters=filters or None, sort=sort)
-    return [TicketStatusOut.model_validate(s) for s in stats]
-
-
-@lookup_router.get(
-    "/ticket/{ticket_id}/attachments",
-    response_model=List[TicketAttachmentOut],
-    operation_id="get_ticket_attachments",
-)
-async def get_ticket_attachments_endpoint(
-    ticket_id: int, db: AsyncSession = Depends(get_db)
-) -> List[TicketAttachmentOut]:
-    atts = await TicketManager().get_attachments(db, ticket_id)
-    return [TicketAttachmentOut.model_validate(a) for a in atts]
-
-# ─── Analytics Sub-Router ────────────────────────────────────────────────────
-
-analytics_router = APIRouter(prefix="/analytics", tags=["analytics"])
-
-
-@analytics_router.get(
-    "/status",
-    response_model=List[StatusCount],
-    operation_id="tickets_by_status",
-)
-async def tickets_by_status_endpoint(db: AsyncSession = Depends(get_db)) -> List[StatusCount]:
-    result = await tickets_by_status(db)
-    if not result.success:
-        logger.error("tickets_by_status failed: %s", result.error)
-        raise HTTPException(status_code=500, detail=result.error or "analytics failure")
-    return result.data
-
-
-@analytics_router.get(
-    "/open_by_site",
-    response_model=List[SiteOpenCount],
-    operation_id="open_by_site",
-)
-async def open_by_site_endpoint(db: AsyncSession = Depends(get_db)) -> List[SiteOpenCount]:
-    return await open_tickets_by_site(db)
-
-
-@analytics_router.get(
-    "/open_by_assigned_user",
-    response_model=List[UserOpenCount],
-    operation_id="open_by_assigned_user",
-)
-async def open_by_assigned_user_endpoint(
-    request: Request, db: AsyncSession = Depends(get_db)
-) -> List[UserOpenCount]:
-    filters = extract_filters(request)
-    return await open_tickets_by_user(db, filters or None)
-
-
-@analytics_router.get(
-    "/staff_report",
-    response_model=StaffTicketReport,
-    operation_id="staff_report",
-)
-async def staff_report_endpoint(
-    assigned_email: str = Query(...),
-    start_date: Optional[datetime] = Query(None),
-    end_date: Optional[datetime] = Query(None),
-    db: AsyncSession = Depends(get_db),
-) -> StaffTicketReport:
-    return await get_staff_ticket_report(
-        db,
-        assigned_email,
-        start_date=start_date,
-        end_date=end_date,
-    )
-
-
-@analytics_router.get(
-    "/waiting_on_user",
-    response_model=List[WaitingOnUserCount],
-    operation_id="waiting_on_user",
-)
-async def waiting_on_user_endpoint(db: AsyncSession = Depends(get_db)) -> List[WaitingOnUserCount]:
-    return await tickets_waiting_on_user(db)
-
-
-@analytics_router.get(
-    "/sla_breaches",
-    operation_id="sla_breaches",
-)
-async def sla_breaches_endpoint(
-    request: Request,
-    sla_days: int = Query(2, ge=0),
-    status_id: List[int] = Query(default_factory=list),
-    db: AsyncSession = Depends(get_db),
-) -> Dict[str, int]:
-    filters = extract_filters(request)
-    breaches = await sla_breaches(
-        db, sla_days, filters=filters or None, status_ids=status_id or None
-    )
-    return {"breaches": breaches}
-
-
-@analytics_router.get(
-    "/trend",
-    response_model=List[TrendCount],
-    operation_id="ticket_trend",
-)
-async def ticket_trend_endpoint(
-    days: int = Query(7, ge=1),
-    db: AsyncSession = Depends(get_db),
-) -> List[TrendCount]:
-    return await ticket_trend(db, days)
-
-
-# ─── Agent Enhanced Router ─────────────────────────────────────────────────
-agent_router = APIRouter(prefix="/agent", tags=["agent-enhanced"])
-
-
-@agent_router.get(
-    "/ticket/{ticket_id}/full-context",
-    response_model=TicketFullContext,
-    operation_id="get_ticket_full_context",
-    tags=["agent-enhanced"],
-)
-async def get_ticket_full_context_endpoint(
-    ticket_id: int,
-    include_deep_history: bool = True,
-    db: AsyncSession = Depends(get_db),
-) -> TicketFullContext:
-    """🤖 Get comprehensive ticket context for agent analysis."""
-    context_manager = EnhancedContextManager(db)
-    return await context_manager.get_ticket_full_context(ticket_id, include_deep_history)
-
-
-@agent_router.get(
-    "/system/snapshot",
-    response_model=SystemSnapshot,
-    operation_id="get_system_snapshot",
-    tags=["agent-enhanced"],
-)
-async def get_system_snapshot_endpoint(db: AsyncSession = Depends(get_db)) -> SystemSnapshot:
-    """🤖 Get complete system state snapshot for agent situational awareness."""
-    context_manager = EnhancedContextManager(db)
-    return await context_manager.get_system_snapshot()
-
-
-@agent_router.get(
-    "/user/{user_email}/complete-profile",
-    response_model=UserCompleteProfile,
-    operation_id="get_user_complete_profile",
-    tags=["agent-enhanced"],
-)
-async def get_user_complete_profile_endpoint(
-    user_email: str,
-    db: AsyncSession = Depends(get_db),
-) -> UserCompleteProfile:
-    """🤖 Get comprehensive user profile for agent analysis."""
-    context_manager = EnhancedContextManager(db)
-    return await context_manager.get_user_complete_profile(user_email)
-
-
-@agent_router.post(
-    "/tickets/query-advanced",
-    response_model=QueryResult,
-    operation_id="query_tickets_advanced",
-    tags=["agent-enhanced"],
-)
-async def query_tickets_advanced_endpoint(
-    query: AdvancedQuery,
-    db: AsyncSession = Depends(get_db),
-) -> QueryResult:
-    """🤖 Execute advanced ticket queries with rich results."""
-    query_manager = AdvancedQueryManager(db)
-    return await query_manager.query_tickets_advanced(query)
-
-
-@agent_router.post(
-    "/operation/validate",
-    response_model=ValidationResult,
-    operation_id="validate_operation",
-    tags=["agent-enhanced"],
-)
-async def validate_operation_endpoint(
-    operation_type: str,
-    target_id: int,
-    parameters: Dict[str, Any] = Body(...),
-    db: AsyncSession = Depends(get_db),
-) -> ValidationResult:
-    """🤖 Pre-validate operations before execution."""
-    ops_manager = EnhancedOperationsManager(db)
-    return await ops_manager.validate_operation_before_execution(operation_type, target_id, parameters)
-
-
-@agent_router.post(
-    "/ticket/{ticket_id}/execute-operation",
-    response_model=OperationResult,
-    operation_id="execute_ticket_operation",
-    tags=["agent-enhanced"],
-)
-async def execute_ticket_operation_endpoint(
-    ticket_id: int,
-    operation_type: str,
-    parameters: Dict[str, Any] = Body(...),
-    skip_validation: bool = False,
-    db: AsyncSession = Depends(get_db),
-) -> OperationResult:
-    """🤖 Execute ticket operations with rich result context."""
-    ops_manager = EnhancedOperationsManager(db)
-    return await ops_manager.execute_ticket_operation(operation_type, ticket_id, parameters, skip_validation)
-
-
-# ─── On-Call Sub-Router ───────────────────────────────────────────────────────
-oncall_router = APIRouter(prefix="/oncall", tags=["oncall"])
-
-
-@oncall_router.get(
-    "",
-    response_model=Optional[OnCallShiftOut],
-    operation_id="get_oncall_shift",
-)
-async def get_oncall_shift(db: AsyncSession = Depends(get_db)) -> Optional[OnCallShiftOut]:
-    shift = await UserManager().get_current_oncall(db)
-    return OnCallShiftOut.model_validate(shift) if shift else None
-
-
-# ─── Application Registration ─────────────────────────────────────────────────
-
-
-def register_routes(app: FastAPI) -> None:
-    app.include_router(ticket_router)
-    app.include_router(tickets_router)
-    app.include_router(lookup_router)
-    app.include_router(analytics_router)
-    app.include_router(oncall_router)
-    app.include_router(agent_router)
-=======
 from src.api.v1 import get_db, register_routes
->>>>>>> 43487215
