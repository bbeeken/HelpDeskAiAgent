from fastapi import APIRouter, Depends, HTTPException
from sqlalchemy.orm import Session
from db.mssql import SessionLocal
<<<<<<< HEAD
from tools.ticket_tools import get_ticket, list_tickets, create_ticket
=======
from tools.ticket_tools import (
    get_ticket,
    list_tickets,
    create_ticket,
    update_ticket,
    delete_ticket,
    search_tickets,
)
>>>>>>> efc51c91
from tools.asset_tools import get_asset, list_assets
from tools.vendor_tools import get_vendor, list_vendors
from tools.attachment_tools import get_ticket_attachments
from tools.site_tools import get_site, list_sites
from tools.category_tools import list_categories
from tools.status_tools import list_statuses
from tools.message_tools import get_ticket_messages, post_ticket_message
from tools.ai_tools import ai_suggest_response
from tools.analysis_tools import tickets_by_status, open_tickets_by_site, sla_breaches, open_tickets_by_user, tickets_waiting_on_user

from pydantic import BaseModel
from datetime import datetime
from schemas import TicketCreate, TicketOut

router = APIRouter()

def get_db():
    db = SessionLocal()
    try:
        yield db
    finally:
        db.close()

class MessageIn(BaseModel):
    message: str
    sender_code: str
    sender_name: str

@router.get("/ticket/{ticket_id}", response_model=TicketOut)
def api_get_ticket(ticket_id: int, db: Session = Depends(get_db)):
    ticket = get_ticket(db, ticket_id)
    if not ticket:
        raise HTTPException(status_code=404, detail="Ticket not found")
    return ticket

@router.get("/tickets", response_model=list[TicketOut])
def api_list_tickets(skip: int = 0, limit: int = 10, db: Session = Depends(get_db)):
    return list_tickets(db, skip, limit)

@router.get("/tickets/search", response_model=list[TicketOut])
def api_search_tickets(q: str, limit: int = 10, db: Session = Depends(get_db)):
    return search_tickets(db, q, limit)

@router.post("/ticket", response_model=TicketOut)
def api_create_ticket(ticket: TicketCreate, db: Session = Depends(get_db)):
    from db.models import Ticket
    obj = Ticket(**ticket.dict(), Created_Date=datetime.utcnow())
    created = create_ticket(db, obj)
    return created

@router.put("/ticket/{ticket_id}", response_model=TicketOut)
def api_update_ticket(ticket_id: int, updates: dict, db: Session = Depends(get_db)):
    ticket = update_ticket(db, ticket_id, updates)
    if not ticket:
        raise HTTPException(status_code=404, detail="Ticket not found")
    return ticket

@router.delete("/ticket/{ticket_id}")
def api_delete_ticket(ticket_id: int, db: Session = Depends(get_db)):
    if not delete_ticket(db, ticket_id):
        raise HTTPException(status_code=404, detail="Ticket not found")
    return {"deleted": True}

@router.get("/asset/{asset_id}")
def api_get_asset(asset_id: int, db: Session = Depends(get_db)):
    asset = get_asset(db, asset_id)
    if not asset:
        raise HTTPException(status_code=404, detail="Asset not found")
    return asset

@router.get("/assets")
def api_list_assets(skip: int = 0, limit: int = 10, db: Session = Depends(get_db)):
    return list_assets(db, skip, limit)

@router.get("/vendor/{vendor_id}")
def api_get_vendor(vendor_id: int, db: Session = Depends(get_db)):
    vendor = get_vendor(db, vendor_id)
    if not vendor:
        raise HTTPException(status_code=404, detail="Vendor not found")
    return vendor

@router.get("/vendors")
def api_list_vendors(skip: int = 0, limit: int = 10, db: Session = Depends(get_db)):
    return list_vendors(db, skip, limit)

@router.get("/site/{site_id}")
def api_get_site(site_id: int, db: Session = Depends(get_db)):
    site = get_site(db, site_id)
    if not site:
        raise HTTPException(status_code=404, detail="Site not found")
    return site

@router.get("/sites")
def api_list_sites(skip: int = 0, limit: int = 10, db: Session = Depends(get_db)):
    return list_sites(db, skip, limit)

@router.get("/categories")
def api_list_categories(db: Session = Depends(get_db)):
    return list_categories(db)

@router.get("/statuses")
def api_list_statuses(db: Session = Depends(get_db)):
    return list_statuses(db)

@router.get("/ticket/{ticket_id}/attachments")
def api_get_ticket_attachments(ticket_id: int, db: Session = Depends(get_db)):
    return get_ticket_attachments(db, ticket_id)

@router.get("/ticket/{ticket_id}/messages")
def api_get_ticket_messages(ticket_id: int, db: Session = Depends(get_db)):
    return get_ticket_messages(db, ticket_id)

@router.post("/ticket/{ticket_id}/messages")
def api_post_ticket_message(ticket_id: int, msg: MessageIn, db: Session = Depends(get_db)):
    return post_ticket_message(db, ticket_id, msg.message, msg.sender_code, msg.sender_name)

@router.post("/ai/suggest_response")
def api_ai_suggest_response(ticket: dict, context: str = ""):
    return {"response": ai_suggest_response(ticket, context)}

# Analysis endpoints
@router.get("/analytics/status")
def api_tickets_by_status(db: Session = Depends(get_db)):
    return tickets_by_status(db)

@router.get("/analytics/open_by_site")
def api_open_tickets_by_site(db: Session = Depends(get_db)):
    return open_tickets_by_site(db)

@router.get("/analytics/sla_breaches")
def api_sla_breaches(sla_days: int = 2, db: Session = Depends(get_db)):
    return {"breaches": sla_breaches(db, sla_days)}

@router.get("/analytics/open_by_user")
def api_open_tickets_by_user(db: Session = Depends(get_db)):
    return open_tickets_by_user(db)

@router.get("/analytics/waiting_on_user")
def api_tickets_waiting_on_user(db: Session = Depends(get_db)):
    return tickets_waiting_on_user(db)<|MERGE_RESOLUTION|>--- conflicted
+++ resolved
@@ -1,9 +1,9 @@
 from fastapi import APIRouter, Depends, HTTPException
 from sqlalchemy.orm import Session
 from db.mssql import SessionLocal
-<<<<<<< HEAD
+
 from tools.ticket_tools import get_ticket, list_tickets, create_ticket
-=======
+
 from tools.ticket_tools import (
     get_ticket,
     list_tickets,
@@ -12,7 +12,7 @@
     delete_ticket,
     search_tickets,
 )
->>>>>>> efc51c91
+
 from tools.asset_tools import get_asset, list_assets
 from tools.vendor_tools import get_vendor, list_vendors
 from tools.attachment_tools import get_ticket_attachments
