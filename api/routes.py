--- conflicted
+++ resolved
@@ -1,16 +1,8 @@
 from fastapi import APIRouter, Depends, HTTPException
-<<<<<<< HEAD
+
 from sqlalchemy.ext.asyncio import AsyncSession
 from db.mssql import SessionLocal
-=======
-from sqlalchemy.orm import Session
-from db.mssql import SessionLocal, engine
-from sqlalchemy import text
-
-
-from services.ticket_service import TicketService
-from services.analytics_service import AnalyticsService
->>>>>>> dda3d461
+
 
 from tools.ticket_tools import (
     get_ticket,
@@ -77,52 +69,28 @@
 
 
 @router.get("/ticket/{ticket_id}", response_model=TicketOut)
-<<<<<<< HEAD
+
 async def api_get_ticket(ticket_id: int, db: AsyncSession = Depends(get_db)):
     ticket = await get_ticket(db, ticket_id)
-=======
-def api_get_ticket(ticket_id: int, service: TicketService = Depends(get_ticket_service)):
-    ticket = service.get_ticket(ticket_id)
-
-
-@router.get("/ticket/{ticket_id}", response_model=TicketOut, tags=["Tickets"])
-def api_get_ticket(ticket_id: int, db: Session = Depends(get_db)):
-    """Retrieve a single ticket by its ID."""
-    ticket = get_ticket(db, ticket_id)
-
->>>>>>> dda3d461
+
     if not ticket:
         raise HTTPException(status_code=404, detail="Ticket not found")
     return ticket
 
 
-<<<<<<< HEAD
+
 @router.get("/tickets", response_model=list[TicketOut])
 async def api_list_tickets(
     skip: int = 0, limit: int = 10, db: AsyncSession = Depends(get_db)
 ):
     return await list_tickets(db, skip, limit)
-=======
-
-@router.get("/tickets", response_model=PaginatedResponse[TicketOut])
-
-
-def api_list_tickets(
-    skip: int = 0, limit: int = 10, service: TicketService = Depends(get_ticket_service)
-):
-
-    items, total = list_tickets(db, skip, limit)
-    return PaginatedResponse[TicketOut](
-        items=items, total=total, skip=skip, limit=limit
-    )
-
->>>>>>> dda3d461
+
 
 
 
 
 @router.get("/tickets/search", response_model=List[TicketOut])
-<<<<<<< HEAD
+
 async def api_search_tickets(q: str, limit: int = 10, db: AsyncSession = Depends(get_db)):
 
     return await search_tickets(db, q, limit)
@@ -142,50 +110,7 @@
     ticket_id: int, updates: dict, db: AsyncSession = Depends(get_db)
 ):
     ticket = await update_ticket(db, ticket_id, updates)
-=======
-def api_search_tickets(q: str, limit: int = 10, service: TicketService = Depends(get_ticket_service)):
-
-    return service.search_tickets(q, limit)
-
-
-@router.post("/ticket", response_model=TicketOut)
-def api_create_ticket(ticket: TicketCreate, service: TicketService = Depends(get_ticket_service)):
-
-    """Return a paginated list of tickets."""
-    return list_tickets(db, skip, limit)
-
-
-
-
-@router.get("/tickets/search", response_model=List[TicketOut], tags=["Tickets"])
-def api_search_tickets(q: str, limit: int = 10, db: Session = Depends(get_db)):
-
-    return search_tickets(db, _escape_wildcards(q), limit)
-
-
-
-@router.post("/ticket", response_model=TicketOut, tags=["Tickets"])
-def api_create_ticket(ticket: TicketCreate, db: Session = Depends(get_db)):
-    """Create a new ticket and return the created record."""
-
-    from db.models import Ticket
-
-    obj = Ticket(**ticket.dict(), Created_Date=datetime.utcnow())
-    created = service.create_ticket(obj)
-    return created
-
-
-@router.put("/ticket/{ticket_id}", response_model=TicketOut, tags=["Tickets"])
-def api_update_ticket(
-    ticket_id: int, updates: dict, service: TicketService = Depends(get_ticket_service)
-):
-
-    ticket = service.update_ticket(ticket_id, updates)
-
-    """Update an existing ticket with a dictionary of fields."""
-    ticket = update_ticket(db, ticket_id, updates)
-
->>>>>>> dda3d461
+
     if not ticket:
         raise HTTPException(status_code=404, detail="Ticket not found")
     return ticket
@@ -193,39 +118,25 @@
 
 
 @router.delete("/ticket/{ticket_id}")
-<<<<<<< HEAD
+
 async def api_delete_ticket(ticket_id: int, db: AsyncSession = Depends(get_db)):
     if not await delete_ticket(db, ticket_id):
-=======
-def api_delete_ticket(ticket_id: int, service: TicketService = Depends(get_ticket_service)):
-    if not service.delete_ticket(ticket_id):
-
-@router.delete("/ticket/{ticket_id}", tags=["Tickets"])
-def api_delete_ticket(ticket_id: int, db: Session = Depends(get_db)):
-    """Delete a ticket by ID."""
-    if not delete_ticket(db, ticket_id):
-
->>>>>>> dda3d461
+
         raise HTTPException(status_code=404, detail="Ticket not found")
     return {"deleted": True}
 
 
-<<<<<<< HEAD
+
 @router.get("/asset/{asset_id}")
 async def api_get_asset(asset_id: int, db: AsyncSession = Depends(get_db)):
     asset = await get_asset(db, asset_id)
-=======
-@router.get("/asset/{asset_id}", tags=["Assets"])
-def api_get_asset(asset_id: int, db: Session = Depends(get_db)):
-    """Retrieve a single asset by ID."""
-    asset = get_asset(db, asset_id)
->>>>>>> dda3d461
+
     if not asset:
         raise HTTPException(status_code=404, detail="Asset not found")
     return asset
 
 
-<<<<<<< HEAD
+
 @router.get("/assets")
 async def api_list_assets(
     skip: int = 0, limit: int = 10, db: AsyncSession = Depends(get_db)
@@ -236,30 +147,13 @@
 @router.get("/vendor/{vendor_id}")
 async def api_get_vendor(vendor_id: int, db: AsyncSession = Depends(get_db)):
     vendor = await get_vendor(db, vendor_id)
-=======
-
-@router.get("/assets", response_model=PaginatedResponse[dict])
-def api_list_assets(
-    skip: int = 0, limit: int = 10, db: Session = Depends(get_db)
-):
-    items, total = list_assets(db, skip, limit)
-    return PaginatedResponse(
-        items=items, total=total, skip=skip, limit=limit
-    )
-
-
-
-@router.get("/vendor/{vendor_id}", tags=["Vendors"])
-def api_get_vendor(vendor_id: int, db: Session = Depends(get_db)):
-    """Retrieve a vendor record by ID."""
-    vendor = get_vendor(db, vendor_id)
->>>>>>> dda3d461
+
     if not vendor:
         raise HTTPException(status_code=404, detail="Vendor not found")
     return vendor
 
 
-<<<<<<< HEAD
+
 @router.get("/vendors")
 async def api_list_vendors(
     skip: int = 0, limit: int = 10, db: AsyncSession = Depends(get_db)
@@ -270,30 +164,13 @@
 @router.get("/site/{site_id}")
 async def api_get_site(site_id: int, db: AsyncSession = Depends(get_db)):
     site = await get_site(db, site_id)
-=======
-
-@router.get("/vendors", response_model=PaginatedResponse[dict])
-def api_list_vendors(
-    skip: int = 0, limit: int = 10, db: Session = Depends(get_db)
-):
-    items, total = list_vendors(db, skip, limit)
-    return PaginatedResponse(
-        items=items, total=total, skip=skip, limit=limit
-    )
-
-
-
-@router.get("/site/{site_id}", tags=["Sites"])
-def api_get_site(site_id: int, db: Session = Depends(get_db)):
-    """Get a site record by ID."""
-    site = get_site(db, site_id)
->>>>>>> dda3d461
+
     if not site:
         raise HTTPException(status_code=404, detail="Site not found")
     return site
 
 
-<<<<<<< HEAD
+
 @router.get("/sites")
 async def api_list_sites(
     skip: int = 0, limit: int = 10, db: AsyncSession = Depends(get_db)
@@ -327,73 +204,23 @@
 
 @router.post("/ticket/{ticket_id}/messages")
 async def api_post_ticket_message(
-=======
-
-@router.get("/sites", response_model=PaginatedResponse[dict])
-def api_list_sites(
-    skip: int = 0, limit: int = 10, db: Session = Depends(get_db)
-):
-    items, total = list_sites(db, skip, limit)
-    return PaginatedResponse(
-        items=items, total=total, skip=skip, limit=limit
-    )
-
-
-
-@router.get("/categories", tags=["Metadata"])
-def api_list_categories(db: Session = Depends(get_db)):
-    """Return available ticket categories."""
-    return list_categories(db)
-
-
-@router.get("/statuses", tags=["Metadata"])
-def api_list_statuses(db: Session = Depends(get_db)):
-    """Return available status values."""
-    return list_statuses(db)
-
-
-@router.get("/ticket/{ticket_id}/attachments", tags=["Attachments"])
-def api_get_ticket_attachments(
-    ticket_id: int, db: Session = Depends(get_db)
-):
-    """List attachments associated with a ticket."""
-    return get_ticket_attachments(db, ticket_id)
-
-
-@router.get("/ticket/{ticket_id}/messages", tags=["Messages"])
-def api_get_ticket_messages(
-    ticket_id: int, db: Session = Depends(get_db)
-):
-    """Return the message thread for a ticket."""
-    return get_ticket_messages(db, ticket_id)
-
-
-@router.post("/ticket/{ticket_id}/messages", tags=["Messages"])
-def api_post_ticket_message(
->>>>>>> dda3d461
+
     ticket_id: int,
     msg: MessageIn,
     db: AsyncSession = Depends(get_db),
 ):
-<<<<<<< HEAD
+
     return await post_ticket_message(
-=======
-    """Add a new message to a ticket conversation."""
-    return post_ticket_message(
->>>>>>> dda3d461
+
         db, ticket_id, msg.message, msg.sender_code, msg.sender_name
     )
 
 
 
-<<<<<<< HEAD
+
 @router.post("/ai/suggest_response")
 async def api_ai_suggest_response(ticket: TicketOut, context: str = ""):
-=======
-@router.post("/ai/suggest_response", tags=["AI"])
-def api_ai_suggest_response(ticket: TicketOut, context: str = ""):
-    """Generate an AI suggested response for the provided ticket."""
->>>>>>> dda3d461
+
     return {"response": ai_suggest_response(ticket.dict(), context)}
 
 
@@ -402,7 +229,7 @@
 
 
 @router.get("/analytics/status")
-<<<<<<< HEAD
+
 async def api_tickets_by_status(db: AsyncSession = Depends(get_db)):
     return await tickets_by_status(db)
 
@@ -425,75 +252,3 @@
 @router.get("/analytics/waiting_on_user")
 async def api_tickets_waiting_on_user(db: AsyncSession = Depends(get_db)):
     return await tickets_waiting_on_user(db)
-=======
-def api_tickets_by_status(service: AnalyticsService = Depends(get_analytics_service)):
-    return service.tickets_by_status()
-
-
-@router.get("/analytics/open_by_site")
-def api_open_tickets_by_site(service: AnalyticsService = Depends(get_analytics_service)):
-    return service.open_tickets_by_site()
-
-
-@router.get("/analytics/sla_breaches")
-def api_sla_breaches(sla_days: int = 2, service: AnalyticsService = Depends(get_analytics_service)):
-    return {"breaches": service.sla_breaches(sla_days)}
-
-
-@router.get("/analytics/open_by_user")
-def api_open_tickets_by_user(service: AnalyticsService = Depends(get_analytics_service)):
-    return service.open_tickets_by_user()
-
-
-@router.get("/analytics/waiting_on_user")
-def api_tickets_waiting_on_user(service: AnalyticsService = Depends(get_analytics_service)):
-    return service.tickets_waiting_on_user()
-
-@router.get("/analytics/status", tags=["Analytics"])
-def api_tickets_by_status(db: Session = Depends(get_db)):
-    """Return ticket counts grouped by status."""
-    return tickets_by_status(db)
-
-
-@router.get("/analytics/open_by_site", tags=["Analytics"])
-def api_open_tickets_by_site(db: Session = Depends(get_db)):
-    """Return counts of open tickets grouped by site."""
-    return open_tickets_by_site(db)
-
-
-@router.get("/analytics/sla_breaches", tags=["Analytics"])
-def api_sla_breaches(sla_days: int = 2, db: Session = Depends(get_db)):
-    """Return the number of tickets that exceeded the SLA."""
-    return {"breaches": sla_breaches(db, sla_days)}
-
-
-@router.get("/analytics/open_by_user", tags=["Analytics"])
-def api_open_tickets_by_user(db: Session = Depends(get_db)):
-    """Return counts of open tickets grouped by assigned user."""
-    return open_tickets_by_user(db)
-
-
-@router.get("/analytics/waiting_on_user", tags=["Analytics"])
-def api_tickets_waiting_on_user(db: Session = Depends(get_db)):
-    """Return counts of tickets waiting on a user response."""
-    return tickets_waiting_on_user(db)
-
-
-@router.get("/health")
-def api_health():
-    """Return application health information."""
-    try:
-        with engine.connect() as conn:
-            conn.execute(text("SELECT 1"))
-        db_status = "ok"
-    except Exception:
-        db_status = "error"
-
-    uptime = (datetime.utcnow() - START_TIME).total_seconds()
-    return {
-        "status": "ok",
-        "db": db_status,
-        "uptime": uptime,
-        "version": APP_VERSION,
-    }
->>>>>>> dda3d461
