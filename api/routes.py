from typing import Any, AsyncGenerator, List

from fastapi import APIRouter, Depends, HTTPException, Request

from sqlalchemy.ext.asyncio import AsyncSession

import logging

from db.mssql import SessionLocal

from tools.ticket_tools import (
    get_ticket_expanded,
    list_tickets_expanded,
    create_ticket,
    update_ticket,
    delete_ticket,
    search_tickets_expanded,
)

from tools.asset_tools import get_asset, list_assets
from tools.vendor_tools import get_vendor, list_vendors
from tools.attachment_tools import get_ticket_attachments
from tools.site_tools import get_site, list_sites
from tools.category_tools import list_categories
from tools.status_tools import list_statuses
from tools.message_tools import get_ticket_messages, post_ticket_message
from tools.analysis_tools import (
    tickets_by_status,
    open_tickets_by_site,
    sla_breaches,
    open_tickets_by_user,
    tickets_waiting_on_user,
)
from tools.oncall_tools import get_current_oncall
from tools.ai_tools import ai_suggest_response
from services.analytics_service import AnalyticsService
from limiter import limiter

from pydantic import BaseModel
from sqlalchemy import select, func

from schemas.ticket import (
    TicketCreate,
    TicketOut,
    TicketUpdate,
    TicketExpandedOut,
)

from schemas.oncall import OnCallShiftOut

from schemas.paginated import PaginatedResponse
<<<<<<< HEAD
from schemas.basic import (
    AssetOut,
    VendorOut,
    SiteOut,
    TicketCategoryOut,
    TicketStatusOut,
    TicketAttachmentOut,
    TicketMessageOut,
)
=======
from schemas.analytics import StatusCount, SiteOpenCount
>>>>>>> 84498e67
from db.models import (
    Ticket,
    VTicketMasterExpanded,
)

from datetime import datetime, UTC

router = APIRouter()
logger = logging.getLogger(__name__)

async def get_db() -> AsyncGenerator[AsyncSession, None]:
    async with SessionLocal() as db:

        try:
            yield db
        finally:
            await db.close()

def get_analytics_service(db: AsyncSession = Depends(get_db)) -> AnalyticsService:
    return AnalyticsService(db)

class MessageIn(BaseModel):
    message: str
    sender_code: str
    sender_name: str

    class Config:
        schema_extra = {
            "example": {
                "message": "Thanks for the update",
                "sender_code": "USR123",
                "sender_name": "John Doe",
            }
        }

@router.get(
    "/ticket/{ticket_id}",
    response_model=TicketExpandedOut,
    response_model_by_alias=False,
)
async def api_get_ticket(ticket_id: int, db: AsyncSession = Depends(get_db)) -> TicketExpandedOut:
    ticket = await get_ticket_expanded(db, ticket_id)
    if not ticket:
        logger.warning("Ticket %s not found", ticket_id)
        raise HTTPException(status_code=404, detail="Ticket not found")

    return ticket

@router.get(
    "/tickets",
    response_model=PaginatedResponse[TicketExpandedOut],
    response_model_by_alias=False,
)

async def api_list_tickets(
    request: Request,
    skip: int = 0,
    limit: int = 10,
    db: AsyncSession = Depends(get_db),
) -> PaginatedResponse[TicketExpandedOut]:
    params = request.query_params
    filters = {
        k: v
        for k, v in params.items()
        if k not in {"skip", "limit", "sort"}
    }
    sort = params.getlist("sort") or None

    items = await list_tickets_expanded(
        db, skip, limit, filters=filters or None, sort=sort
    )

    count_query = select(func.count(VTicketMasterExpanded.Ticket_ID))
    for key, value in filters.items():
        if hasattr(VTicketMasterExpanded, key):
            count_query = count_query.filter(
                getattr(VTicketMasterExpanded, key) == value
            )
    total = await db.scalar(count_query) or 0

    ticket_out: list[TicketExpandedOut] = []
    for t in items:
        try:
            ticket_out.append(TicketExpandedOut.from_orm(t))
        except Exception as e:
            logger.error("Invalid ticket %s: %s", getattr(t, "Ticket_ID", "?"), e)
    return PaginatedResponse[TicketExpandedOut](items=ticket_out, total=total, skip=skip, limit=limit)
@router.get(
    "/tickets/expanded",
    response_model=PaginatedResponse[TicketExpandedOut],
    response_model_by_alias=False,
)
async def api_list_tickets_expanded(
    request: Request,
    skip: int = 0,
    limit: int = 10,
    db: AsyncSession = Depends(get_db),
) -> PaginatedResponse[TicketExpandedOut]:
    params = request.query_params
    filters = {
        k: v
        for k, v in params.items()
        if k not in {"skip", "limit", "sort"}
    }
    sort = params.getlist("sort") or None

    items = await list_tickets_expanded(
        db, skip, limit, filters=filters or None, sort=sort
    )

    count_query = select(func.count(VTicketMasterExpanded.Ticket_ID))
    for key, value in filters.items():
        if hasattr(VTicketMasterExpanded, key):
            count_query = count_query.filter(
                getattr(VTicketMasterExpanded, key) == value
            )
    total = await db.scalar(count_query) or 0

    ticket_out: list[TicketExpandedOut] = []
    for t in items:
        try:
            ticket_out.append(TicketExpandedOut.from_orm(t))
        except Exception as e:
            logger.error("Invalid ticket %s: %s", getattr(t, "Ticket_ID", "?"), e)
    return PaginatedResponse[TicketExpandedOut](
        items=ticket_out, total=total, skip=skip, limit=limit
    )

@router.get(
    "/tickets/search",
    response_model=List[TicketExpandedOut],
    response_model_by_alias=False,
)

async def api_search_tickets(
    q: str, limit: int = 10, db: AsyncSession = Depends(get_db)

) -> list[TicketExpandedOut]:

    logger.info("API search tickets query=%s limit=%s", q, limit)
    results = await search_tickets_expanded(db, q, limit)
    return [TicketExpandedOut.from_orm(r) for r in results]

@router.post("/ticket", response_model=TicketOut)
async def api_create_ticket(
    ticket: TicketCreate, db: AsyncSession = Depends(get_db)
) -> Ticket:
    obj = Ticket(**ticket.dict(), Created_Date=datetime.now(UTC))
    logger.info("API create ticket")
    created = await create_ticket(db, obj)
    return created

@router.put("/ticket/{ticket_id}", response_model=TicketOut)
async def api_update_ticket(
    ticket_id: int, updates: TicketUpdate, db: AsyncSession = Depends(get_db)
) -> Ticket:
    ticket = await update_ticket(db, ticket_id, updates)
    if not ticket:
        logger.warning("Ticket %s not found for update", ticket_id)
        raise HTTPException(status_code=404, detail="Ticket not found")

    return ticket

@router.delete("/ticket/{ticket_id}")
async def api_delete_ticket(ticket_id: int, db: AsyncSession = Depends(get_db)) -> dict:
    if not await delete_ticket(db, ticket_id):

        logger.warning("Ticket %s not found for delete", ticket_id)
        raise HTTPException(status_code=404, detail="Ticket not found")

    return {"deleted": True}

@router.get("/asset/{asset_id}", response_model=AssetOut)
async def api_get_asset(asset_id: int, db: AsyncSession = Depends(get_db)) -> AssetOut:

    asset = await get_asset(db, asset_id)
    if not asset:
        logger.warning("Asset %s not found", asset_id)
        raise HTTPException(status_code=404, detail="Asset not found")

    return asset

@router.get("/assets", response_model=List[AssetOut])
async def api_list_assets(
    skip: int = 0, limit: int = 10, db: AsyncSession = Depends(get_db)
) -> list[AssetOut]:
    return await list_assets(db, skip, limit)

@router.get("/vendor/{vendor_id}", response_model=VendorOut)
async def api_get_vendor(vendor_id: int, db: AsyncSession = Depends(get_db)) -> VendorOut:

    vendor = await get_vendor(db, vendor_id)
    if not vendor:
        logger.warning("Vendor %s not found", vendor_id)
        raise HTTPException(status_code=404, detail="Vendor not found")

    return vendor

@router.get("/vendors", response_model=List[VendorOut])
async def api_list_vendors(
    skip: int = 0, limit: int = 10, db: AsyncSession = Depends(get_db)
) -> list[VendorOut]:
    return await list_vendors(db, skip, limit)

@router.get("/site/{site_id}", response_model=SiteOut)
async def api_get_site(site_id: int, db: AsyncSession = Depends(get_db)) -> SiteOut:

    site = await get_site(db, site_id)
    if not site:
        logger.warning("Site %s not found", site_id)
        raise HTTPException(status_code=404, detail="Site not found")

    return site

@router.get("/sites", response_model=List[SiteOut])
async def api_list_sites(
    skip: int = 0, limit: int = 10, db: AsyncSession = Depends(get_db)
) -> list[SiteOut]:
    return await list_sites(db, skip, limit)

@router.get("/categories", response_model=List[TicketCategoryOut])
async def api_list_categories(db: AsyncSession = Depends(get_db)) -> list[TicketCategoryOut]:
    return await list_categories(db)

@router.get("/statuses", response_model=List[TicketStatusOut])
async def api_list_statuses(db: AsyncSession = Depends(get_db)) -> list[TicketStatusOut]:
    return await list_statuses(db)

@router.get("/ticket/{ticket_id}/attachments", response_model=List[TicketAttachmentOut])
async def api_get_ticket_attachments(
    ticket_id: int, db: AsyncSession = Depends(get_db)
) -> list[TicketAttachmentOut]:
    return await get_ticket_attachments(db, ticket_id)

@router.get("/ticket/{ticket_id}/messages", response_model=List[TicketMessageOut])
async def api_get_ticket_messages(
    ticket_id: int, db: AsyncSession = Depends(get_db)
) -> list[TicketMessageOut]:
    return await get_ticket_messages(db, ticket_id)

@router.post("/ticket/{ticket_id}/messages", response_model=TicketMessageOut)
async def api_post_ticket_message(
    ticket_id: int,
    msg: MessageIn,
    db: AsyncSession = Depends(get_db),
) -> TicketMessageOut:
    return await post_ticket_message(
        db, ticket_id, msg.message, msg.sender_code, msg.sender_name
    )

@router.post("/ai/suggest_response")
@limiter.limit("10/minute")
async def api_ai_suggest_response(
    request: Request, ticket: TicketOut, context: str = ""
) -> dict:

    return {"response": await ai_suggest_response(ticket.dict(), context)}

# Analysis endpoints

@router.get("/analytics/status", response_model=list[StatusCount])
async def api_tickets_by_status(
    db: AsyncSession = Depends(get_db),
) -> list[StatusCount]:

    return [
        StatusCount(status_id=sid, status_label=label, count=count)
        for sid, label, count in await tickets_by_status(db)
    ]

@router.get("/analytics/open_by_site", response_model=list[SiteOpenCount])
async def api_open_tickets_by_site(
    db: AsyncSession = Depends(get_db),
) -> list[SiteOpenCount]:

    return [
        SiteOpenCount(site_id=sid, site_label=label, count=count)
        for sid, label, count in await open_tickets_by_site(db)
    ]

@router.get("/analytics/sla_breaches")
async def api_sla_breaches(
    sla_days: int = 2, db: AsyncSession = Depends(get_db)
) -> dict:
    return {"breaches": await sla_breaches(db, sla_days)}

@router.get("/analytics/open_by_user")
async def api_open_tickets_by_user(
    db: AsyncSession = Depends(get_db),
) -> list[tuple[str | None, int]]:

    return await open_tickets_by_user(db)

@router.get("/analytics/waiting_on_user")
async def api_tickets_waiting_on_user(
    db: AsyncSession = Depends(get_db),
) -> list[tuple[str | None, int]]:

    return await tickets_waiting_on_user(db)

@router.get("/oncall", response_model=OnCallShiftOut | None)
async def api_get_oncall(db: AsyncSession = Depends(get_db)) -> Any:
    return await get_current_oncall(db)<|MERGE_RESOLUTION|>--- conflicted
+++ resolved
@@ -49,7 +49,7 @@
 from schemas.oncall import OnCallShiftOut
 
 from schemas.paginated import PaginatedResponse
-<<<<<<< HEAD
+
 from schemas.basic import (
     AssetOut,
     VendorOut,
@@ -59,9 +59,9 @@
     TicketAttachmentOut,
     TicketMessageOut,
 )
-=======
+
 from schemas.analytics import StatusCount, SiteOpenCount
->>>>>>> 84498e67
+
 from db.models import (
     Ticket,
     VTicketMasterExpanded,
