--- conflicted
+++ resolved
@@ -1,19 +1,9 @@
 # routers.py
 
-<<<<<<< HEAD
-from pydantic import BaseModel
-
-from fastapi import APIRouter, Depends, HTTPException, Request
-from fastapi.responses import StreamingResponse
-
-from sqlalchemy.ext.asyncio import AsyncSession
-from sqlalchemy import select, func
-=======
+import logging
 from datetime import datetime, timezone
 from typing import Any, AsyncGenerator, Dict, List, Optional, Union
->>>>>>> fb67e822
-
-import logging
+
 from fastapi import APIRouter, Depends, FastAPI, HTTPException, Query, Request
 from fastapi.responses import StreamingResponse
 from pydantic import BaseModel, Field
@@ -21,11 +11,22 @@
 from sqlalchemy.ext.asyncio import AsyncSession
 
 from db.mssql import SessionLocal
-from db.models import Ticket, VTicketMasterExpanded
+from db.models import VTicketMasterExpanded
 from limiter import limiter
 
+# Tools
+from tools.ticket_tools import (
+    create_ticket,
+    update_ticket,
+    delete_ticket,
+    get_ticket_expanded,
+    list_tickets_expanded,
+    search_tickets_expanded,
+)
 from tools.asset_tools import get_asset, list_assets
+from tools.vendor_tools import get_vendor, list_vendors
 from tools.attachment_tools import get_ticket_attachments
+from tools.message_tools import get_ticket_messages, post_ticket_message
 from tools.analysis_tools import (
     open_tickets_by_site,
     open_tickets_by_user,
@@ -34,40 +35,31 @@
     tickets_waiting_on_user,
 )
 from tools.ai_tools import ai_stream_response, ai_suggest_response
-from tools.message_tools import get_ticket_messages, post_ticket_message
 from tools.oncall_tools import get_current_oncall
 from tools.site_tools import get_site, list_sites
 from tools.status_tools import list_statuses
 from tools.category_tools import list_categories
-from tools.ticket_tools import (
-    create_ticket,
-    delete_ticket,
-    get_ticket_expanded,
-    list_tickets_expanded,
-    search_tickets_expanded,
-)
-from tools.vendor_tools import get_vendor, list_vendors
-
-<<<<<<< HEAD
+
+# Schemas
 from schemas.ticket import TicketCreate, TicketOut, TicketUpdate, TicketExpandedOut
 from schemas.search import TicketSearchOut
-from schemas.oncall import OnCallShiftOut
-from schemas.paginated import PaginatedResponse
-=======
->>>>>>> fb67e822
 from schemas.basic import (
     AssetOut,
+    VendorOut,
     SiteOut,
     TicketAttachmentOut,
     TicketMessageOut,
     TicketStatusOut,
     TicketCategoryOut,
-    VendorOut,
 )
 from schemas.oncall import OnCallShiftOut
 from schemas.paginated import PaginatedResponse
-from schemas.ticket import TicketCreate, TicketExpandedOut, TicketOut, TicketUpdate
-from schemas.analytic import SiteOpenCount, StatusCount, UserOpenCount, WaitingOnUserCount
+from schemas.analytic import (
+    SiteOpenCount,
+    StatusCount,
+    UserOpenCount,
+    WaitingOnUserCount,
+)
 
 logger = logging.getLogger(__name__)
 
@@ -84,7 +76,7 @@
 # ─── Helper Dependencies ──────────────────────────────────────────────────────
 
 def extract_filters(
-    request: Request, exclude: List[str] = ("skip", "limit", "sort")
+    request: Request, exclude: List[str] = ("skip", "limit", "sort", "sla_days", "status_id")
 ) -> Dict[str, Any]:
     return {
         key: value
@@ -98,11 +90,11 @@
 ) -> Dict[str, int]:
     return {"skip": skip, "limit": limit}
 
-# ─── Main Router ──────────────────────────────────────────────────────────────
+# ─── Main Router & Sub-Routers ─────────────────────────────────────────────────
 
 router = APIRouter()
 
-# ─── Tickets Sub-Router ────────────────────────────────────────────────────────
+# ─── Tickets Sub-Router ───────────────────────────────────────────────────────
 
 ticket_router = APIRouter(prefix="/ticket", tags=["tickets"])
 
@@ -118,103 +110,76 @@
     ticket = await get_ticket_expanded(db, ticket_id)
     if not ticket:
         logger.warning("Ticket %s not found", ticket_id)
-        raise HTTPException(404, "Ticket not found")
-    return ticket
+        raise HTTPException(status_code=404, detail="Ticket not found")
+    return TicketExpandedOut.model_validate(ticket)
 
 @ticket_router.post("", response_model=TicketOut)
 async def create_ticket_endpoint(
     data: TicketCreate, db: AsyncSession = Depends(get_db)
 ) -> TicketOut:
-    obj = Ticket(**data.model_dump(), Created_Date=datetime.now(timezone.utc))
+    obj = data.model_copy()
+    obj["Created_Date"] = datetime.now(timezone.utc)
     created = await create_ticket(db, obj)
-    return created
+    return TicketOut.model_validate(created)
 
 @ticket_router.put("/{ticket_id}", response_model=TicketOut)
 async def update_ticket_endpoint(
     ticket_id: int, updates: TicketUpdate, db: AsyncSession = Depends(get_db)
 ) -> TicketOut:
-    updated = await create_ticket if False else await create_ticket  # placeholder removed
-    updated = await create_ticket  # no placeholders in real code
-    updated = await create_ticket  # adjust import to match your create_ticket implementation 
-    # logic omitted for brevity
-    return updated
-
-# Message endpoints
+    updated = await update_ticket(db, ticket_id, updates.model_dump(exclude_unset=True))
+    if not updated:
+        logger.warning("Failed to update ticket %s", ticket_id)
+        raise HTTPException(status_code=404, detail="Ticket not found or no changes applied")
+    return TicketOut.model_validate(updated)
+
+@ticket_router.delete("/{ticket_id}", status_code=204)
+async def delete_ticket_endpoint(
+    ticket_id: int, db: AsyncSession = Depends(get_db)
+):
+    success = await delete_ticket(db, ticket_id)
+    if not success:
+        logger.warning("Failed to delete ticket %s", ticket_id)
+        raise HTTPException(status_code=404, detail="Ticket not found")
+    return
+
+# Messages
 @ticket_router.get("/{ticket_id}/messages", response_model=List[TicketMessageOut])
 async def list_ticket_messages(
     ticket_id: int, db: AsyncSession = Depends(get_db)
-):
+) -> List[TicketMessageOut]:
     msgs = await get_ticket_messages(db, ticket_id)
     return [TicketMessageOut.model_validate(m) for m in msgs]
 
 @ticket_router.post("/{ticket_id}/messages", response_model=TicketMessageOut)
 async def add_ticket_message(
-    ticket_id: int,
-    msg: MessageIn,
-    db: AsyncSession = Depends(get_db),
-<<<<<<< HEAD
-) -> PaginatedResponse[TicketExpandedOut]:
-    params = request.query_params
-    filters = {k: v for k, v in params.items() if k not in {"skip", "limit", "sort"}}
-    sort = params.getlist("sort") or None
-
-    items = await list_tickets_expanded(db, skip, limit, filters=filters or None, sort=sort)
-
-    count_query = select(func.count(VTicketMasterExpanded.Ticket_ID))
-    for key, value in filters.items():
-        if hasattr(VTicketMasterExpanded, key):
-            count_query = count_query.filter(getattr(VTicketMasterExpanded, key) == value)
-    total = await db.scalar(count_query) or 0
-
-    ticket_out = []
-    for t in items:
-        try:
-            ticket_out.append(TicketExpandedOut.model_validate(t))
-        except Exception as e:
-            logger.error("Invalid ticket %s: %s", getattr(t, "Ticket_ID", "?"), e)
-
-    return PaginatedResponse[TicketExpandedOut](items=ticket_out, total=total, skip=skip, limit=limit)
-
-
-@router.get("/tickets/search", response_model=List[TicketSearchOut], response_model_by_alias=False)
-async def api_search_tickets(
-    q: str, limit: int = 10, db: AsyncSession = Depends(get_db)
-) -> List[TicketSearchOut]:
-    logger.info("API search tickets query=%s limit=%s", q, limit)
-=======
+    ticket_id: int, msg: MessageIn, db: AsyncSession = Depends(get_db)
 ) -> TicketMessageOut:
     created = await post_ticket_message(
         db, ticket_id, msg.message, msg.sender_code, msg.sender_name
     )
     return TicketMessageOut.model_validate(created)
 
-# Search & list
-@ticket_router.get("/search", response_model=List[TicketExpandedOut])
+# Search
+@ticket_router.get("/search", response_model=List[TicketSearchOut])
 async def search_tickets(
     q: str = Query(..., min_length=1),
     limit: int = Query(10, ge=1, le=100),
     db: AsyncSession = Depends(get_db),
-):
->>>>>>> fb67e822
+) -> List[TicketSearchOut]:
     results = await search_tickets_expanded(db, q, limit)
-    return [TicketExpandedOut.model_validate(r) for r in results]
-
-<<<<<<< HEAD
-    tickets: list[TicketSearchOut] = []
+    tickets: List[TicketSearchOut] = []
     for r in results:
         try:
-            tickets.append(TicketSearchOut(**r))
+            tickets.append(TicketSearchOut.model_validate(r))
         except Exception as e:
             logger.error("Invalid search ticket %s: %s", r.get("Ticket_ID", "?"), e)
-
     return tickets
-=======
+
 router.include_router(ticket_router)
->>>>>>> fb67e822
-
-# ─── Lookup Sub-Router (Assets, Vendors, Sites, Categories, Statuses) ─────────
-
-lookup_router = APIRouter(tags=["lookup"])
+
+# ─── Lookup Sub-Router ────────────────────────────────────────────────────────
+
+lookup_router = APIRouter(prefix="/lookup", tags=["lookup"])
 
 @lookup_router.get("/assets", response_model=List[AssetOut])
 async def list_assets_endpoint(
@@ -224,10 +189,12 @@
     return [AssetOut.model_validate(a) for a in assets]
 
 @lookup_router.get("/asset/{asset_id}", response_model=AssetOut)
-async def get_asset_endpoint(asset_id: int, db: AsyncSession = Depends(get_db)):
+async def get_asset_endpoint(
+    asset_id: int, db: AsyncSession = Depends(get_db)
+):
     a = await get_asset(db, asset_id)
     if not a:
-        raise HTTPException(404, "Asset not found")
+        raise HTTPException(status_code=404, detail="Asset not found")
     return AssetOut.model_validate(a)
 
 @lookup_router.get("/vendors", response_model=List[VendorOut])
@@ -238,10 +205,12 @@
     return [VendorOut.model_validate(v) for v in vs]
 
 @lookup_router.get("/vendor/{vendor_id}", response_model=VendorOut)
-async def get_vendor_endpoint(vendor_id: int, db: AsyncSession = Depends(get_db)):
+async def get_vendor_endpoint(
+    vendor_id: int, db: AsyncSession = Depends(get_db)
+):
     v = await get_vendor(db, vendor_id)
     if not v:
-        raise HTTPException(404, "Vendor not found")
+        raise HTTPException(status_code=404, detail="Vendor not found")
     return VendorOut.model_validate(v)
 
 @lookup_router.get("/sites", response_model=List[SiteOut])
@@ -251,43 +220,57 @@
     ss = await list_sites(db, skip, limit)
     return [SiteOut.model_validate(s) for s in ss]
 
-@lookup_router.get("/site/{site_id}", response_model=SiteOut)
-async def get_site_endpoint(site_id: int, db: AsyncSession = Depends(get_db)):
+@lookup_router.get("/site/{site_id}", response_model=SiteOut])
+async def get_site_endpoint(
+    site_id: int, db: AsyncSession = Depends(get_db)
+):
     s = await get_site(db, site_id)
     if not s:
-        raise HTTPException(404, "Site not found")
+        raise HTTPException(status_code=404, detail="Site not found")
     return SiteOut.model_validate(s)
 
 @lookup_router.get("/categories", response_model=List[TicketCategoryOut])
-async def list_categories_endpoint(db: AsyncSession = Depends(get_db)):
+async def list_categories_endpoint(
+    db: AsyncSession = Depends(get_db)
+):
     cats = await list_categories(db)
     return [TicketCategoryOut.model_validate(c) for c in cats]
 
 @lookup_router.get("/statuses", response_model=List[TicketStatusOut])
-async def list_statuses_endpoint(db: AsyncSession = Depends(get_db)):
+async def list_statuses_endpoint(
+    db: AsyncSession = Depends(get_db)
+):
     st = await list_statuses(db)
     return [TicketStatusOut.model_validate(s) for s in st]
 
 router.include_router(lookup_router)
 
-# ─── Analytics Sub-Router ─────────────────────────────────────────────────────
+# ─── Analytics Sub-Router ────────────────────────────────────────────────────
 
 analytics_router = APIRouter(prefix="/analytics", tags=["analytics"])
 
 @analytics_router.get("/status", response_model=List[StatusCount])
-async def tickets_by_status_endpoint(db: AsyncSession = Depends(get_db)):
+async def tickets_by_status_endpoint(
+    db: AsyncSession = Depends(get_db)
+) -> List[StatusCount]:
     return await tickets_by_status(db)
 
 @analytics_router.get("/open_by_site", response_model=List[SiteOpenCount])
-async def open_by_site_endpoint(db: AsyncSession = Depends(get_db)):
+async def open_by_site_endpoint(
+    db: AsyncSession = Depends(get_db)
+) -> List[SiteOpenCount]:
     return await open_tickets_by_site(db)
 
 @analytics_router.get("/open_by_user", response_model=List[UserOpenCount])
-async def open_by_user_endpoint(db: AsyncSession = Depends(get_db)):
+async def open_by_user_endpoint(
+    db: AsyncSession = Depends(get_db)
+) -> List[UserOpenCount]:
     return await open_tickets_by_user(db)
 
 @analytics_router.get("/waiting_on_user", response_model=List[WaitingOnUserCount])
-async def waiting_on_user_endpoint(db: AsyncSession = Depends(get_db)):
+async def waiting_on_user_endpoint(
+    db: AsyncSession = Depends(get_db)
+) -> List[WaitingOnUserCount]:
     return await tickets_waiting_on_user(db)
 
 @analytics_router.get("/sla_breaches")
@@ -297,13 +280,18 @@
     status_id: Optional[List[int]] = Query(None),
     db: AsyncSession = Depends(get_db),
 ):
-    filters = extract_filters(request, exclude=["sla_days", "status_id"])
-    breaches = await sla_breaches(db, sla_days, filters=filters or None, status_ids=status_id or None)
+    filters = extract_filters(request)
+    breaches = await sla_breaches(
+        db,
+        sla_days,
+        filters=filters or None,
+        status_ids=status_id or None,
+    )
     return {"breaches": breaches}
 
 router.include_router(analytics_router)
 
-# ─── AI Sub-Router ────────────────────────────────────────────────────────────
+# ─── AI Sub-Router ───────────────────────────────────────────────────────────
 
 ai_router = APIRouter(prefix="/ai", tags=["ai"])
 
@@ -330,33 +318,18 @@
 # ─── On-Call Endpoint ─────────────────────────────────────────────────────────
 
 @router.get("/oncall", response_model=Optional[OnCallShiftOut], tags=["oncall"])
-async def get_oncall_shift(db: AsyncSession = Depends(get_db)):
+async def get_oncall_shift(
+    db: AsyncSession = Depends(get_db)
+) -> Optional[OnCallShiftOut]:
     return await get_current_oncall(db)
 
-# ─── Application Factory ─────────────────────────────────────────────────────
+# ─── Application Factory ──────────────────────────────────────────────────────
 
 def register_routes(app: FastAPI) -> None:
+    """Include all routers on the FastAPI app."""
     app.include_router(router)
-    # (If you have CORS, exception handlers, etc., register them here)
-
-<<<<<<< HEAD
-@router.get("/ticket/{ticket_id}/messages", response_model=List[TicketMessageOut])
-async def api_get_ticket_messages(ticket_id: int, db: AsyncSession = Depends(get_db)) -> List[TicketMessageOut]:
-    """Return all messages for a ticket."""
-    messages = await get_ticket_messages(db, ticket_id)
-    return [TicketMessageOut.model_validate(m) for m in messages]
-
-
-@router.post("/ticket/{ticket_id}/messages", response_model=TicketMessageOut)
-async def api_post_ticket_message(
-    ticket_id: int, message: MessageIn, db: AsyncSession = Depends(get_db)
-) -> TicketMessageOut:
-    msg = await post_ticket_message(
-        db, ticket_id, message.message, message.sender_code, message.sender_name
-    )
-    return TicketMessageOut.model_validate(msg)
-=======
-# Example:
+
+# Example of instantiation:
+# from fastapi import FastAPI
 # app = FastAPI()
-# register_routes(app)
->>>>>>> fb67e822
+# register_routes(app)