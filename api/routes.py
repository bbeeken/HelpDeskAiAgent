--- conflicted
+++ resolved
@@ -272,17 +272,7 @@
 
     logger.info("API search tickets query=%s limit=%s", q, limit)
     results = await search_tickets_expanded(db, q, limit)
-<<<<<<< HEAD
-    ticket_out: list[TicketExpandedOut] = []
-    for r in results:
-        try:
-            ticket_out.append(TicketExpandedOut.model_validate(r))
-        except Exception as e:
-            logger.error(
-                "Invalid ticket %s: %s", getattr(r, "Ticket_ID", "?"), e
-            )
-    return ticket_out
-=======
+
 
     tickets: list[TicketExpandedOut] = []
     for r in results:
@@ -293,7 +283,6 @@
 
     return tickets
 
->>>>>>> 0c604889
 
 @router.post("/ticket", response_model=TicketOut)
 async def api_create_ticket(
