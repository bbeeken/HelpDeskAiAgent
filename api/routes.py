--- conflicted
+++ resolved
@@ -3,10 +3,10 @@
 from db.mssql import SessionLocal, engine
 from sqlalchemy import text
 
-<<<<<<< HEAD
+
 from services.ticket_service import TicketService
 from services.analytics_service import AnalyticsService
-=======
+
 from tools.ticket_tools import (
     get_ticket,
     list_tickets,
@@ -16,7 +16,7 @@
     search_tickets,
     _escape_wildcards,
 )
->>>>>>> 43ef5d3b
+
 
 from tools.asset_tools import get_asset, list_assets
 from tools.vendor_tools import get_vendor, list_vendors
@@ -33,12 +33,10 @@
 from schemas.ticket import TicketOut, TicketCreate
 
 from datetime import datetime
-<<<<<<< HEAD
-=======
 
 APP_VERSION = "0.1.0"
 START_TIME = datetime.utcnow()
->>>>>>> 43ef5d3b
+
 
 
 router = APIRouter()
@@ -74,17 +72,17 @@
             }
         }
 
-<<<<<<< HEAD
+
 @router.get("/ticket/{ticket_id}", response_model=TicketOut)
 def api_get_ticket(ticket_id: int, service: TicketService = Depends(get_ticket_service)):
     ticket = service.get_ticket(ticket_id)
-=======
+
 
 @router.get("/ticket/{ticket_id}", response_model=TicketOut, tags=["Tickets"])
 def api_get_ticket(ticket_id: int, db: Session = Depends(get_db)):
     """Retrieve a single ticket by its ID."""
     ticket = get_ticket(db, ticket_id)
->>>>>>> 43ef5d3b
+
     if not ticket:
         raise HTTPException(status_code=404, detail="Ticket not found")
     return ticket
@@ -94,7 +92,7 @@
 def api_list_tickets(
     skip: int = 0, limit: int = 10, service: TicketService = Depends(get_ticket_service)
 ):
-<<<<<<< HEAD
+
     return service.list_tickets(skip, limit)
 
 
@@ -108,7 +106,7 @@
 
 @router.post("/ticket", response_model=TicketOut)
 def api_create_ticket(ticket: TicketCreate, service: TicketService = Depends(get_ticket_service)):
-=======
+
     """Return a paginated list of tickets."""
     return list_tickets(db, skip, limit)
 
@@ -125,7 +123,7 @@
 @router.post("/ticket", response_model=TicketOut, tags=["Tickets"])
 def api_create_ticket(ticket: TicketCreate, db: Session = Depends(get_db)):
     """Create a new ticket and return the created record."""
->>>>>>> 43ef5d3b
+
     from db.models import Ticket
 
     obj = Ticket(**ticket.dict(), Created_Date=datetime.utcnow())
@@ -137,27 +135,27 @@
 def api_update_ticket(
     ticket_id: int, updates: dict, service: TicketService = Depends(get_ticket_service)
 ):
-<<<<<<< HEAD
+
     ticket = service.update_ticket(ticket_id, updates)
-=======
+
     """Update an existing ticket with a dictionary of fields."""
     ticket = update_ticket(db, ticket_id, updates)
->>>>>>> 43ef5d3b
+
     if not ticket:
         raise HTTPException(status_code=404, detail="Ticket not found")
     return ticket
 
 
-<<<<<<< HEAD
+
 @router.delete("/ticket/{ticket_id}")
 def api_delete_ticket(ticket_id: int, service: TicketService = Depends(get_ticket_service)):
     if not service.delete_ticket(ticket_id):
-=======
+
 @router.delete("/ticket/{ticket_id}", tags=["Tickets"])
 def api_delete_ticket(ticket_id: int, db: Session = Depends(get_db)):
     """Delete a ticket by ID."""
     if not delete_ticket(db, ticket_id):
->>>>>>> 43ef5d3b
+
         raise HTTPException(status_code=404, detail="Ticket not found")
     return {"deleted": True}
 
@@ -263,7 +261,7 @@
 # Analysis endpoints
 
 
-<<<<<<< HEAD
+
 @router.get("/analytics/status")
 def api_tickets_by_status(service: AnalyticsService = Depends(get_analytics_service)):
     return service.tickets_by_status()
@@ -287,7 +285,7 @@
 @router.get("/analytics/waiting_on_user")
 def api_tickets_waiting_on_user(service: AnalyticsService = Depends(get_analytics_service)):
     return service.tickets_waiting_on_user()
-=======
+
 @router.get("/analytics/status", tags=["Analytics"])
 def api_tickets_by_status(db: Session = Depends(get_db)):
     """Return ticket counts grouped by status."""
@@ -334,5 +332,4 @@
         "db": db_status,
         "uptime": uptime,
         "version": APP_VERSION,
-    }
->>>>>>> 43ef5d3b
+    }