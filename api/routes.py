<<<<<<< HEAD
from typing import Any, AsyncGenerator, List
from pydantic import BaseModel
=======
import logging
import json
from datetime import datetime, timezone
from typing import Any, AsyncGenerator, Dict, List, Optional, Union
>>>>>>> aa908c59

from fastapi import APIRouter, Depends, FastAPI, HTTPException, Query, Request
from fastapi.responses import StreamingResponse
from pydantic import BaseModel, Field, ValidationError
from sqlalchemy import select, func
from sqlalchemy.ext.asyncio import AsyncSession

from db.mssql import SessionLocal
from db.models import VTicketMasterExpanded

from limiter import limiter

# Tools
from tools.ticket_tools import (
    create_ticket,
    update_ticket,
    delete_ticket,
    get_ticket_expanded,
    list_tickets_expanded,
    search_tickets_expanded,
)
from tools.asset_tools import get_asset, list_assets
from tools.vendor_tools import get_vendor, list_vendors
from tools.site_tools import get_site, list_sites
from tools.category_tools import list_categories
from tools.status_tools import list_statuses
from tools.attachment_tools import get_ticket_attachments
from tools.message_tools import get_ticket_messages, post_ticket_message
from tools.analysis_tools import (
    tickets_by_status,
    open_tickets_by_site,
    open_tickets_by_user,
    sla_breaches,
    tickets_waiting_on_user,
    ticket_trend,
)
from tools.ai_tools import ai_suggest_response, ai_stream_response
from tools.oncall_tools import get_current_oncall

# Schemas
from schemas.ticket import (
    TicketCreate,
    TicketOut,
    TicketUpdate,
    TicketExpandedOut,
    TicketSearchOut,
)
from schemas.basic import (
    AssetOut,
    VendorOut,
    SiteOut,
    TicketCategoryOut,
    TicketStatusOut,
    TicketAttachmentOut,
    TicketMessageOut,
)
<<<<<<< HEAD
from schemas.analytics import (
    StatusCount,
    SiteOpenCount,
    UserOpenCount,
    WaitingOnUserCount,
    TrendCount,
)
=======
from schemas.analytics import StatusCount, SiteOpenCount, UserOpenCount, WaitingOnUserCount
from schemas.oncall import OnCallShiftOut
from schemas.paginated import PaginatedResponse
>>>>>>> aa908c59

logger = logging.getLogger(__name__)

# ─── Database Dependency ──────────────────────────────────────────────────────
async def get_db() -> AsyncGenerator[AsyncSession, None]:
    """
    Yield a SQLAlchemy AsyncSession, ensuring proper cleanup.
    """
    async with SessionLocal() as session:
        try:
            yield session
        finally:
            await session.close()

# ─── Utility ──────────────────────────────────────────────────────────────────
def extract_filters(
    request: Request,
    exclude: List[str] = ("skip", "limit", "sort", "sla_days", "status_id")
) -> Dict[str, Any]:
    """
    Extract arbitrary query parameters for filtering, excluding reserved keys.
    """
    return {
        key: value
        for key, value in request.query_params.multi_items()
        if key not in exclude
    }

# ─── Tickets Sub-Router ───────────────────────────────────────────────────────
ticket_router = APIRouter(prefix="/ticket", tags=["tickets"])

class MessageIn(BaseModel):
    message: str = Field(..., example="Thanks for the update")
    sender_code: str = Field(..., example="USR123")
    sender_name: str = Field(..., example="John Doe")

@ticket_router.get("/{ticket_id}", response_model=TicketExpandedOut)
async def get_ticket(ticket_id: int, db: AsyncSession = Depends(get_db)) -> TicketExpandedOut:
    """
    Retrieve a single ticket by ID, with all related fields expanded.
    """
    ticket = await get_ticket_expanded(db, ticket_id)
    if not ticket:
        logger.warning("Ticket %s not found", ticket_id)
        raise HTTPException(status_code=404, detail="Ticket not found")
    return TicketExpandedOut.model_validate(ticket)

@ticket_router.get("", response_model=PaginatedResponse[TicketExpandedOut])
async def list_tickets(
    request: Request,
    skip: int = Query(0, ge=0),
    limit: int = Query(10, ge=1),
    db: AsyncSession = Depends(get_db),
) -> PaginatedResponse[TicketExpandedOut]:
    """
    List tickets with pagination, sorting, and arbitrary filters.
    """
    filters = extract_filters(request)
    sort = request.query_params.getlist("sort") or None

    items = await list_tickets_expanded(db, skip, limit, filters=filters or None, sort=sort)

    count_q = select(func.count(VTicketMasterExpanded.Ticket_ID))
    for k, v in filters.items():
        if hasattr(VTicketMasterExpanded, k):
            count_q = count_q.filter(getattr(VTicketMasterExpanded, k) == v)
    total = await db.scalar(count_q) or 0

    validated = []
    for t in items:
        try:
            validated.append(TicketExpandedOut.model_validate(t))
        except ValidationError as exc:
            logger.error("Invalid ticket %s: %s", getattr(t, "Ticket_ID", "?"), exc)

    return PaginatedResponse(items=validated, total=total, skip=skip, limit=limit)

@ticket_router.get("/search", response_model=List[TicketSearchOut])
async def search_tickets(
    q: str = Query(..., min_length=1),
    limit: int = Query(10, ge=1, le=100),
    db: AsyncSession = Depends(get_db),
) -> List[TicketSearchOut]:
    """
    Search ticket subjects and bodies for text `q`, returning summary results.
    """
    logger.info("Searching tickets for '%s' (limit=%d)", q, limit)
    results = await search_tickets_expanded(db, q, limit)
    validated = []
    for r in results:
        try:
            validated.append(TicketSearchOut.model_validate(r))
        except ValidationError as exc:
            logger.error("Invalid search result %s: %s", r.get("Ticket_ID", "?"), exc)
    return validated

@ticket_router.post("", response_model=TicketOut, status_code=201)
async def create_ticket_endpoint(
    ticket: TicketCreate, db: AsyncSession = Depends(get_db)
) -> TicketOut:
    """
    Create a new ticket. Automatically sets `Created_Date` to now (UTC).
    """
    payload = ticket.model_dump()
    payload["Created_Date"] = datetime.now(timezone.utc)
    created = await create_ticket(db, payload)
    return TicketOut.model_validate(created)

@ticket_router.put("/{ticket_id}", response_model=TicketOut)
async def update_ticket_endpoint(
    ticket_id: int,
    updates: TicketUpdate,
    db: AsyncSession = Depends(get_db),
) -> TicketOut:
    """
    Update fields on an existing ticket.
    """
    updated = await update_ticket(db, ticket_id, updates.model_dump(exclude_unset=True))
    if not updated:
        logger.warning("Ticket %s not found or no changes applied", ticket_id)
        raise HTTPException(status_code=404, detail="Ticket not found or no changes")
    return TicketOut.model_validate(updated)

@ticket_router.delete("/{ticket_id}", status_code=204)
async def delete_ticket_endpoint(ticket_id: int, db: AsyncSession = Depends(get_db)):
    """
    Remove a ticket by its ID.
    """
    success = await delete_ticket(db, ticket_id)
    if not success:
        logger.warning("Ticket %s not found for deletion", ticket_id)
        raise HTTPException(status_code=404, detail="Ticket not found")

@ticket_router.get("/{ticket_id}/messages", response_model=List[TicketMessageOut])
async def list_ticket_messages(ticket_id: int, db: AsyncSession = Depends(get_db)) -> List[TicketMessageOut]:
    """
    List all messages posted to a ticket, chronologically.
    """
    msgs = await get_ticket_messages(db, ticket_id)
    return [TicketMessageOut.model_validate(m) for m in msgs]

@ticket_router.post("/{ticket_id}/messages", response_model=TicketMessageOut)
async def add_ticket_message(
    ticket_id: int,
    msg: MessageIn,
    db: AsyncSession = Depends(get_db),
) -> TicketMessageOut:
    """
    Add a new message to a ticket.
    """
    created = await post_ticket_message(db, ticket_id, msg.message, msg.sender_code, msg.sender_name)
    return TicketMessageOut.model_validate(created)

# ─── Lookup Sub-Router ────────────────────────────────────────────────────────
lookup_router = APIRouter(prefix="/lookup", tags=["lookup"])

@lookup_router.get("/assets", response_model=List[AssetOut])
async def list_assets_endpoint(
    skip: int = Query(0, ge=0),
    limit: int = Query(10, ge=1),
    db: AsyncSession = Depends(get_db),
) -> List[AssetOut]:
    assets = await list_assets(db, skip, limit)
    return [AssetOut.model_validate(a) for a in assets]

@lookup_router.get("/asset/{asset_id}", response_model=AssetOut)
async def get_asset_endpoint(asset_id: int, db: AsyncSession = Depends(get_db)) -> AssetOut:
    a = await get_asset(db, asset_id)
    if not a:
        raise HTTPException(status_code=404, detail="Asset not found")
    return AssetOut.model_validate(a)

@lookup_router.get("/vendors", response_model=List[VendorOut])
async def list_vendors_endpoint(
    skip: int = Query(0, ge=0),
    limit: int = Query(10, ge=1),
    db: AsyncSession = Depends(get_db),
) -> List[VendorOut]:
    vs = await list_vendors(db, skip, limit)
    return [VendorOut.model_validate(v) for v in vs]

@lookup_router.get("/vendor/{vendor_id}", response_model=VendorOut)
async def get_vendor_endpoint(vendor_id: int, db: AsyncSession = Depends(get_db)) -> VendorOut:
    v = await get_vendor(db, vendor_id)
    if not v:
        raise HTTPException(status_code=404, detail="Vendor not found")
    return VendorOut.model_validate(v)

@lookup_router.get("/sites", response_model=List[SiteOut])
async def list_sites_endpoint(
    skip: int = Query(0, ge=0),
    limit: int = Query(10, ge=1),
    db: AsyncSession = Depends(get_db),
) -> List[SiteOut]:
    ss = await list_sites(db, skip, limit)
    return [SiteOut.model_validate(s) for s in ss]

@lookup_router.get("/site/{site_id}", response_model=SiteOut)
async def get_site_endpoint(site_id: int, db: AsyncSession = Depends(get_db)) -> SiteOut:
    s = await get_site(db, site_id)
    if not s:
        raise HTTPException(status_code=404, detail="Site not found")
    return SiteOut.model_validate(s)

@lookup_router.get("/categories", response_model=List[TicketCategoryOut])
async def list_categories_endpoint(db: AsyncSession = Depends(get_db)) -> List[TicketCategoryOut]:
    cats = await list_categories(db)
    return [TicketCategoryOut.model_validate(c) for c in cats]

@lookup_router.get("/statuses", response_model=List[TicketStatusOut])
async def list_statuses_endpoint(db: AsyncSession = Depends(get_db)) -> List[TicketStatusOut]:
    stats = await list_statuses(db)
    return [TicketStatusOut.model_validate(s) for s in stats]

@lookup_router.get("/ticket/{ticket_id}/attachments", response_model=List[TicketAttachmentOut])
async def get_ticket_attachments_endpoint(ticket_id: int, db: AsyncSession = Depends(get_db)) -> List[TicketAttachmentOut]:
    atts = await get_ticket_attachments(db, ticket_id)
    return [TicketAttachmentOut.model_validate(a) for a in atts]

<<<<<<< HEAD

@router.get("/ticket/{ticket_id}/messages", response_model=List[TicketMessageOut])
async def api_get_ticket_messages(
    ticket_id: int, db: AsyncSession = Depends(get_db)
) -> List[TicketMessageOut]:
    """Return all messages for a ticket."""
    msgs = await get_ticket_messages(db, ticket_id)
    return [TicketMessageOut.model_validate(m) for m in msgs]


@router.post("/ticket/{ticket_id}/messages", response_model=TicketMessageOut)
async def api_post_ticket_message(
    ticket_id: int,
    message: MessageIn,
    db: AsyncSession = Depends(get_db),
) -> TicketMessageOut:
    """Create a new message on a ticket."""
    msg = await post_ticket_message(
        db,
        ticket_id,
        message.message,
        message.sender_code,
        message.sender_name,
    )
    return TicketMessageOut.model_validate(msg)


@router.post("/ai/suggest_response")
async def api_ai_suggest_response(ticket: dict[str, Any]) -> dict:
    """Return an AI-generated reply for a ticket."""
    result = await ai_suggest_response(ticket)
    return {"response": result}


@router.post("/ai/suggest_response/stream")
async def api_ai_suggest_response_stream(ticket: dict[str, Any]) -> StreamingResponse:
    """Stream an AI generated reply for a ticket."""

    async def _generate() -> AsyncGenerator[str, None]:
        async for chunk in ai_stream_response(ticket):
            yield f"data: {chunk}\n\n"

    return StreamingResponse(_generate(), media_type="text/event-stream")


@router.get("/analytics/status", response_model=List[StatusCount])
async def api_analytics_status(db: AsyncSession = Depends(get_db)) -> List[StatusCount]:
    return await tickets_by_status(db)


@router.get("/analytics/open_by_site", response_model=List[SiteOpenCount])
async def api_analytics_open_by_site(db: AsyncSession = Depends(get_db)) -> List[SiteOpenCount]:
    return await open_tickets_by_site(db)


@router.get("/analytics/sla_breaches")
async def api_analytics_sla_breaches(
    request: Request,
    sla_days: int = 2,
    db: AsyncSession = Depends(get_db),
) -> dict:
    params = request.query_params
    statuses = [int(s) for s in params.getlist("status_id")] if params.getlist("status_id") else None
    filters = {k: v for k, v in params.items() if k not in {"sla_days", "status_id"}}
    count = await sla_breaches(db, sla_days=sla_days, filters=filters or None, status_ids=statuses)
    return {"breaches": count}


@router.get("/analytics/open_by_user", response_model=List[UserOpenCount])
async def api_analytics_open_by_user(db: AsyncSession = Depends(get_db)) -> List[UserOpenCount]:
    return await open_tickets_by_user(db)


@router.get("/analytics/waiting_on_user", response_model=List[WaitingOnUserCount])
async def api_analytics_waiting_on_user(db: AsyncSession = Depends(get_db)) -> List[WaitingOnUserCount]:
    return await tickets_waiting_on_user(db)


@router.get("/analytics/trend", response_model=List[TrendCount])
async def api_ticket_trend(days: int = 7, db: AsyncSession = Depends(get_db)) -> List[TrendCount]:
    return await ticket_trend(db, days)


@router.get("/oncall", response_model=OnCallShiftOut)
async def api_get_current_oncall(db: AsyncSession = Depends(get_db)) -> OnCallShiftOut:
    shift = await get_current_oncall(db)
    if not shift:
        raise HTTPException(status_code=404, detail="No active shift")
    return OnCallShiftOut.model_validate(shift)
=======
# ─── Analytics Sub-Router ────────────────────────────────────────────────────
analytics_router = APIRouter(prefix="/analytics", tags=["analytics"])

@analytics_router.get("/status", response_model=List[StatusCount])
async def tickets_by_status_endpoint(db: AsyncSession = Depends(get_db)) -> List[StatusCount]:
    """
    Count tickets grouped by status.
    """
    return await tickets_by_status(db)

@analytics_router.get("/open_by_site", response_model=List[SiteOpenCount])
async def open_by_site_endpoint(db: AsyncSession = Depends(get_db)) -> List[SiteOpenCount]:
    """
    Summarize number of open tickets per site.
    """
    return await open_tickets_by_site(db)

@analytics_router.get("/open_by_user", response_model=List[UserOpenCount])
async def open_by_user_endpoint(db: AsyncSession = Depends(get_db)) -> List[UserOpenCount]:
    """
    Summarize number of open tickets per assigned user.
    """
    return await open_tickets_by_user(db)

@analytics_router.get("/waiting_on_user", response_model=List[WaitingOnUserCount])
async def waiting_on_user_endpoint(db: AsyncSession = Depends(get_db)) -> List[WaitingOnUserCount]:
    """
    Count tickets currently waiting on user response.
    """
    return await tickets_waiting_on_user(db)

@analytics_router.get("/sla_breaches")
async def sla_breaches_endpoint(
    request: Request,
    sla_days: int = Query(2, ge=0),
    status_id: Optional[List[int]] = Query(None),
    db: AsyncSession = Depends(get_db),
) -> Dict[str, int]:
    """
    Count tickets older than `sla_days`, optionally filtered by status.
    """
    filters = extract_filters(request)
    breaches = await sla_breaches(db, sla_days, filters=filters or None, status_ids=status_id or None)
    return {"breaches": breaches}

# ─── AI Sub-Router ───────────────────────────────────────────────────────────
ai_router = APIRouter(prefix="/ai", tags=["ai"])

@ai_router.post("/suggest_response", response_model=Dict[str, str])
@limiter.limit("10/minute")
async def suggest_response(ticket: TicketOut) -> Dict[str, str]:
    """
    Return a one‐off AI‐generated reply suggestion for a ticket.
    """
    try:
        return {"response": await ai_suggest_response(ticket.model_dump(), "")}
    except ValidationError as exc:
        raise HTTPException(status_code=422, detail=str(exc))

@ai_router.post("/suggest_response/stream")
@limiter.limit("10/minute")
async def suggest_response_stream(ticket: TicketOut) -> StreamingResponse:
    """
    Stream an AI‐generated reply suggestion (SSE) for a ticket.
    """
    ticket.model_validate(ticket.model_dump())
    async def _gen() -> AsyncGenerator[str, None]:
        async for chunk in ai_stream_response(ticket.model_dump(), ""):
            yield f"data: {json.dumps(chunk)}\n\n"
    return StreamingResponse(_gen(), media_type="text/event-stream")

# ─── On-Call Sub-Router ───────────────────────────────────────────────────────
oncall_router = APIRouter(prefix="/oncall", tags=["oncall"])

@oncall_router.get("", response_model=Optional[OnCallShiftOut])
async def get_oncall_shift(db: AsyncSession = Depends(get_db)) -> Optional[OnCallShiftOut]:
    """
    Retrieve the currently active on-call shift, if any.
    """
    shift = await get_current_oncall(db)
    if shift is None:
        return None
    return OnCallShiftOut.model_validate(shift)

# ─── Application Registration ─────────────────────────────────────────────────
def register_routes(app: FastAPI) -> None:
    """
    Include all sub-routers on the given FastAPI app.
    """
    app.include_router(ticket_router)
    app.include_router(lookup_router)
    app.include_router(analytics_router)
    app.include_router(ai_router)
    app.include_router(oncall_router)
>>>>>>> aa908c59
<|MERGE_RESOLUTION|>--- conflicted
+++ resolved
@@ -1,12 +1,7 @@
-<<<<<<< HEAD
-from typing import Any, AsyncGenerator, List
-from pydantic import BaseModel
-=======
 import logging
 import json
 from datetime import datetime, timezone
 from typing import Any, AsyncGenerator, Dict, List, Optional, Union
->>>>>>> aa908c59
 
 from fastapi import APIRouter, Depends, FastAPI, HTTPException, Query, Request
 from fastapi.responses import StreamingResponse
@@ -63,19 +58,9 @@
     TicketAttachmentOut,
     TicketMessageOut,
 )
-<<<<<<< HEAD
-from schemas.analytics import (
-    StatusCount,
-    SiteOpenCount,
-    UserOpenCount,
-    WaitingOnUserCount,
-    TrendCount,
-)
-=======
-from schemas.analytics import StatusCount, SiteOpenCount, UserOpenCount, WaitingOnUserCount
+from schemas.analytics import StatusCount, SiteOpenCount, UserOpenCount, WaitingOnUserCount, TrendCount
 from schemas.oncall import OnCallShiftOut
 from schemas.paginated import PaginatedResponse
->>>>>>> aa908c59
 
 logger = logging.getLogger(__name__)
 
@@ -114,9 +99,6 @@
 
 @ticket_router.get("/{ticket_id}", response_model=TicketExpandedOut)
 async def get_ticket(ticket_id: int, db: AsyncSession = Depends(get_db)) -> TicketExpandedOut:
-    """
-    Retrieve a single ticket by ID, with all related fields expanded.
-    """
     ticket = await get_ticket_expanded(db, ticket_id)
     if not ticket:
         logger.warning("Ticket %s not found", ticket_id)
@@ -130,21 +112,16 @@
     limit: int = Query(10, ge=1),
     db: AsyncSession = Depends(get_db),
 ) -> PaginatedResponse[TicketExpandedOut]:
-    """
-    List tickets with pagination, sorting, and arbitrary filters.
-    """
     filters = extract_filters(request)
     sort = request.query_params.getlist("sort") or None
-
     items = await list_tickets_expanded(db, skip, limit, filters=filters or None, sort=sort)
-
     count_q = select(func.count(VTicketMasterExpanded.Ticket_ID))
     for k, v in filters.items():
         if hasattr(VTicketMasterExpanded, k):
             count_q = count_q.filter(getattr(VTicketMasterExpanded, k) == v)
     total = await db.scalar(count_q) or 0
 
-    validated = []
+    validated: List[TicketExpandedOut] = []
     for t in items:
         try:
             validated.append(TicketExpandedOut.model_validate(t))
@@ -159,12 +136,9 @@
     limit: int = Query(10, ge=1, le=100),
     db: AsyncSession = Depends(get_db),
 ) -> List[TicketSearchOut]:
-    """
-    Search ticket subjects and bodies for text `q`, returning summary results.
-    """
     logger.info("Searching tickets for '%s' (limit=%d)", q, limit)
     results = await search_tickets_expanded(db, q, limit)
-    validated = []
+    validated: List[TicketSearchOut] = []
     for r in results:
         try:
             validated.append(TicketSearchOut.model_validate(r))
@@ -176,9 +150,6 @@
 async def create_ticket_endpoint(
     ticket: TicketCreate, db: AsyncSession = Depends(get_db)
 ) -> TicketOut:
-    """
-    Create a new ticket. Automatically sets `Created_Date` to now (UTC).
-    """
     payload = ticket.model_dump()
     payload["Created_Date"] = datetime.now(timezone.utc)
     created = await create_ticket(db, payload)
@@ -190,9 +161,6 @@
     updates: TicketUpdate,
     db: AsyncSession = Depends(get_db),
 ) -> TicketOut:
-    """
-    Update fields on an existing ticket.
-    """
     updated = await update_ticket(db, ticket_id, updates.model_dump(exclude_unset=True))
     if not updated:
         logger.warning("Ticket %s not found or no changes applied", ticket_id)
@@ -201,9 +169,6 @@
 
 @ticket_router.delete("/{ticket_id}", status_code=204)
 async def delete_ticket_endpoint(ticket_id: int, db: AsyncSession = Depends(get_db)):
-    """
-    Remove a ticket by its ID.
-    """
     success = await delete_ticket(db, ticket_id)
     if not success:
         logger.warning("Ticket %s not found for deletion", ticket_id)
@@ -211,9 +176,6 @@
 
 @ticket_router.get("/{ticket_id}/messages", response_model=List[TicketMessageOut])
 async def list_ticket_messages(ticket_id: int, db: AsyncSession = Depends(get_db)) -> List[TicketMessageOut]:
-    """
-    List all messages posted to a ticket, chronologically.
-    """
     msgs = await get_ticket_messages(db, ticket_id)
     return [TicketMessageOut.model_validate(m) for m in msgs]
 
@@ -223,9 +185,6 @@
     msg: MessageIn,
     db: AsyncSession = Depends(get_db),
 ) -> TicketMessageOut:
-    """
-    Add a new message to a ticket.
-    """
     created = await post_ticket_message(db, ticket_id, msg.message, msg.sender_code, msg.sender_name)
     return TicketMessageOut.model_validate(created)
 
@@ -295,126 +254,23 @@
     atts = await get_ticket_attachments(db, ticket_id)
     return [TicketAttachmentOut.model_validate(a) for a in atts]
 
-<<<<<<< HEAD
-
-@router.get("/ticket/{ticket_id}/messages", response_model=List[TicketMessageOut])
-async def api_get_ticket_messages(
-    ticket_id: int, db: AsyncSession = Depends(get_db)
-) -> List[TicketMessageOut]:
-    """Return all messages for a ticket."""
-    msgs = await get_ticket_messages(db, ticket_id)
-    return [TicketMessageOut.model_validate(m) for m in msgs]
-
-
-@router.post("/ticket/{ticket_id}/messages", response_model=TicketMessageOut)
-async def api_post_ticket_message(
-    ticket_id: int,
-    message: MessageIn,
-    db: AsyncSession = Depends(get_db),
-) -> TicketMessageOut:
-    """Create a new message on a ticket."""
-    msg = await post_ticket_message(
-        db,
-        ticket_id,
-        message.message,
-        message.sender_code,
-        message.sender_name,
-    )
-    return TicketMessageOut.model_validate(msg)
-
-
-@router.post("/ai/suggest_response")
-async def api_ai_suggest_response(ticket: dict[str, Any]) -> dict:
-    """Return an AI-generated reply for a ticket."""
-    result = await ai_suggest_response(ticket)
-    return {"response": result}
-
-
-@router.post("/ai/suggest_response/stream")
-async def api_ai_suggest_response_stream(ticket: dict[str, Any]) -> StreamingResponse:
-    """Stream an AI generated reply for a ticket."""
-
-    async def _generate() -> AsyncGenerator[str, None]:
-        async for chunk in ai_stream_response(ticket):
-            yield f"data: {chunk}\n\n"
-
-    return StreamingResponse(_generate(), media_type="text/event-stream")
-
-
-@router.get("/analytics/status", response_model=List[StatusCount])
-async def api_analytics_status(db: AsyncSession = Depends(get_db)) -> List[StatusCount]:
-    return await tickets_by_status(db)
-
-
-@router.get("/analytics/open_by_site", response_model=List[SiteOpenCount])
-async def api_analytics_open_by_site(db: AsyncSession = Depends(get_db)) -> List[SiteOpenCount]:
-    return await open_tickets_by_site(db)
-
-
-@router.get("/analytics/sla_breaches")
-async def api_analytics_sla_breaches(
-    request: Request,
-    sla_days: int = 2,
-    db: AsyncSession = Depends(get_db),
-) -> dict:
-    params = request.query_params
-    statuses = [int(s) for s in params.getlist("status_id")] if params.getlist("status_id") else None
-    filters = {k: v for k, v in params.items() if k not in {"sla_days", "status_id"}}
-    count = await sla_breaches(db, sla_days=sla_days, filters=filters or None, status_ids=statuses)
-    return {"breaches": count}
-
-
-@router.get("/analytics/open_by_user", response_model=List[UserOpenCount])
-async def api_analytics_open_by_user(db: AsyncSession = Depends(get_db)) -> List[UserOpenCount]:
-    return await open_tickets_by_user(db)
-
-
-@router.get("/analytics/waiting_on_user", response_model=List[WaitingOnUserCount])
-async def api_analytics_waiting_on_user(db: AsyncSession = Depends(get_db)) -> List[WaitingOnUserCount]:
-    return await tickets_waiting_on_user(db)
-
-
-@router.get("/analytics/trend", response_model=List[TrendCount])
-async def api_ticket_trend(days: int = 7, db: AsyncSession = Depends(get_db)) -> List[TrendCount]:
-    return await ticket_trend(db, days)
-
-
-@router.get("/oncall", response_model=OnCallShiftOut)
-async def api_get_current_oncall(db: AsyncSession = Depends(get_db)) -> OnCallShiftOut:
-    shift = await get_current_oncall(db)
-    if not shift:
-        raise HTTPException(status_code=404, detail="No active shift")
-    return OnCallShiftOut.model_validate(shift)
-=======
 # ─── Analytics Sub-Router ────────────────────────────────────────────────────
 analytics_router = APIRouter(prefix="/analytics", tags=["analytics"])
 
 @analytics_router.get("/status", response_model=List[StatusCount])
 async def tickets_by_status_endpoint(db: AsyncSession = Depends(get_db)) -> List[StatusCount]:
-    """
-    Count tickets grouped by status.
-    """
     return await tickets_by_status(db)
 
 @analytics_router.get("/open_by_site", response_model=List[SiteOpenCount])
 async def open_by_site_endpoint(db: AsyncSession = Depends(get_db)) -> List[SiteOpenCount]:
-    """
-    Summarize number of open tickets per site.
-    """
     return await open_tickets_by_site(db)
 
 @analytics_router.get("/open_by_user", response_model=List[UserOpenCount])
 async def open_by_user_endpoint(db: AsyncSession = Depends(get_db)) -> List[UserOpenCount]:
-    """
-    Summarize number of open tickets per assigned user.
-    """
     return await open_tickets_by_user(db)
 
 @analytics_router.get("/waiting_on_user", response_model=List[WaitingOnUserCount])
 async def waiting_on_user_endpoint(db: AsyncSession = Depends(get_db)) -> List[WaitingOnUserCount]:
-    """
-    Count tickets currently waiting on user response.
-    """
     return await tickets_waiting_on_user(db)
 
 @analytics_router.get("/sla_breaches")
@@ -424,22 +280,20 @@
     status_id: Optional[List[int]] = Query(None),
     db: AsyncSession = Depends(get_db),
 ) -> Dict[str, int]:
-    """
-    Count tickets older than `sla_days`, optionally filtered by status.
-    """
     filters = extract_filters(request)
     breaches = await sla_breaches(db, sla_days, filters=filters or None, status_ids=status_id or None)
     return {"breaches": breaches}
 
+@analytics_router.get("/trend", response_model=List[TrendCount])
+async def ticket_trend_endpoint(days: int = Query(7, ge=1), db: AsyncSession = Depends(get_db)) -> List[TrendCount]:
+    return await ticket_trend(db, days)
+
 # ─── AI Sub-Router ───────────────────────────────────────────────────────────
 ai_router = APIRouter(prefix="/ai", tags=["ai"])
 
 @ai_router.post("/suggest_response", response_model=Dict[str, str])
 @limiter.limit("10/minute")
 async def suggest_response(ticket: TicketOut) -> Dict[str, str]:
-    """
-    Return a one‐off AI‐generated reply suggestion for a ticket.
-    """
     try:
         return {"response": await ai_suggest_response(ticket.model_dump(), "")}
     except ValidationError as exc:
@@ -448,9 +302,6 @@
 @ai_router.post("/suggest_response/stream")
 @limiter.limit("10/minute")
 async def suggest_response_stream(ticket: TicketOut) -> StreamingResponse:
-    """
-    Stream an AI‐generated reply suggestion (SSE) for a ticket.
-    """
     ticket.model_validate(ticket.model_dump())
     async def _gen() -> AsyncGenerator[str, None]:
         async for chunk in ai_stream_response(ticket.model_dump(), ""):
@@ -462,22 +313,13 @@
 
 @oncall_router.get("", response_model=Optional[OnCallShiftOut])
 async def get_oncall_shift(db: AsyncSession = Depends(get_db)) -> Optional[OnCallShiftOut]:
-    """
-    Retrieve the currently active on-call shift, if any.
-    """
     shift = await get_current_oncall(db)
-    if shift is None:
-        return None
-    return OnCallShiftOut.model_validate(shift)
+    return OnCallShiftOut.model_validate(shift) if shift else None
 
 # ─── Application Registration ─────────────────────────────────────────────────
 def register_routes(app: FastAPI) -> None:
-    """
-    Include all sub-routers on the given FastAPI app.
-    """
     app.include_router(ticket_router)
     app.include_router(lookup_router)
     app.include_router(analytics_router)
     app.include_router(ai_router)
-    app.include_router(oncall_router)
->>>>>>> aa908c59
+    app.include_router(oncall_router)