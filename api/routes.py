
from typing import Any, AsyncGenerator, List

from fastapi import APIRouter, Depends, HTTPException

from sqlalchemy.ext.asyncio import AsyncSession
from sqlalchemy.orm import Session

import logging

from db.mssql import SessionLocal


from tools.ticket_tools import (
    get_ticket,
    list_tickets,
    create_ticket,
    update_ticket,
    delete_ticket,
    search_tickets,
    _escape_wildcards,
)


from tools.asset_tools import get_asset, list_assets
from tools.vendor_tools import get_vendor, list_vendors
from tools.attachment_tools import get_ticket_attachments
from tools.site_tools import get_site, list_sites
from tools.category_tools import list_categories
from tools.status_tools import list_statuses
from tools.message_tools import get_ticket_messages, post_ticket_message
from tools.ai_tools import ai_suggest_response
from services.ticket_service import TicketService
from services.analytics_service import AnalyticsService


from pydantic import BaseModel

from schemas.ticket import TicketCreate, TicketOut
from db.models import (
    Asset,
    Site,
    Vendor,
    Ticket,
    TicketAttachment,
    TicketMessage,
    TicketCategory,
    TicketStatus,
)


from datetime import datetime




router = APIRouter()
logger = logging.getLogger(__name__)



<<<<<<< HEAD
def get_db() -> Generator[Session, None, None]:
    db = SessionLocal()
    try:
=======
async def get_db() -> AsyncGenerator[AsyncSession, None]:
    async with SessionLocal() as db:
>>>>>>> 87e51b18
        yield db
    finally:
        db.close()

def get_ticket_service(db: AsyncSession = Depends(get_db)) -> TicketService:
    return TicketService(db)


def get_analytics_service(db: AsyncSession = Depends(get_db)) -> AnalyticsService:
    return AnalyticsService(db)


class MessageIn(BaseModel):
    message: str
    sender_code: str
    sender_name: str

    class Config:
        schema_extra = {
            "example": {
                "message": "Thanks for the update",
                "sender_code": "USR123",
                "sender_name": "John Doe",
            }
        }


@router.get("/ticket/{ticket_id}", response_model=TicketOut)
async def api_get_ticket(ticket_id: int, db: AsyncSession = Depends(get_db)) -> Ticket:
    ticket = await get_ticket(db, ticket_id)
    if not ticket:
        logger.warning("Ticket %s not found", ticket_id)
        raise HTTPException(status_code=404, detail="Ticket not found")

    return ticket



@router.get("/tickets", response_model=list[TicketOut])
async def api_list_tickets(
    skip: int = 0, limit: int = 10, db: AsyncSession = Depends(get_db)
) -> list[Ticket]:
    return await list_tickets(db, skip, limit)





@router.get("/tickets/search", response_model=List[TicketOut])
<<<<<<< HEAD
def api_search_tickets(
    q: str, limit: int = 10, db: Session = Depends(get_db)
=======
async def api_search_tickets(
    q: str, limit: int = 10, db: AsyncSession = Depends(get_db)
>>>>>>> 87e51b18
) -> list[Ticket]:
    logger.info("API search tickets query=%s limit=%s", q, limit)
    return await search_tickets(db, q, limit)



@router.post("/ticket", response_model=TicketOut)
async def api_create_ticket(ticket: TicketCreate, db: AsyncSession = Depends(get_db)) -> Ticket:
    obj = Ticket(**ticket.dict(), Created_Date=datetime.utcnow())
    logger.info("API create ticket")
    created = await create_ticket(db, obj)
    return created


@router.put("/ticket/{ticket_id}", response_model=TicketOut)
async def api_update_ticket(
    ticket_id: int, updates: dict, db: AsyncSession = Depends(get_db)
) -> Ticket:
    ticket = await update_ticket(db, ticket_id, updates)
    if not ticket:
        logger.warning("Ticket %s not found for update", ticket_id)
        raise HTTPException(status_code=404, detail="Ticket not found")

    return ticket



@router.delete("/ticket/{ticket_id}")
async def api_delete_ticket(ticket_id: int, db: AsyncSession = Depends(get_db)) -> dict:
    if not await delete_ticket(db, ticket_id):

        logger.warning("Ticket %s not found for delete", ticket_id)
        raise HTTPException(status_code=404, detail="Ticket not found")

    return {"deleted": True}



@router.get("/asset/{asset_id}")

def api_get_asset(asset_id: int, db: Session = Depends(get_db)) -> Any:

    asset = get_asset(db, asset_id)
    if not asset:
        logger.warning("Asset %s not found", asset_id)
        raise HTTPException(status_code=404, detail="Asset not found")

    return asset



@router.get("/assets")

def api_list_assets(
    skip: int = 0, limit: int = 10, db: Session = Depends(get_db)
) -> list[Any]:

    return list_assets(db, skip, limit)


@router.get("/vendor/{vendor_id}")

def api_get_vendor(vendor_id: int, db: Session = Depends(get_db)) -> Any:

    vendor = get_vendor(db, vendor_id)
    if not vendor:
        logger.warning("Vendor %s not found", vendor_id)
        raise HTTPException(status_code=404, detail="Vendor not found")

    return vendor



@router.get("/vendors")

def api_list_vendors(
    skip: int = 0, limit: int = 10, db: Session = Depends(get_db)
) -> list[Any]:

    return list_vendors(db, skip, limit)


@router.get("/site/{site_id}")

def api_get_site(site_id: int, db: Session = Depends(get_db)) -> Any:

    site = get_site(db, site_id)
    if not site:
        logger.warning("Site %s not found", site_id)
        raise HTTPException(status_code=404, detail="Site not found")

    return site



@router.get("/sites")

def api_list_sites(
    skip: int = 0, limit: int = 10, db: Session = Depends(get_db)
) -> list[Any]:

    return list_sites(db, skip, limit)


@router.get("/categories")

def api_list_categories(db: Session = Depends(get_db)) -> list[Any]:

    return list_categories(db)


@router.get("/statuses")

def api_list_statuses(db: Session = Depends(get_db)) -> list[Any]:

    return list_statuses(db)



@router.get("/ticket/{ticket_id}/attachments")

def api_get_ticket_attachments(
    ticket_id: int, db: Session = Depends(get_db)
) -> list[Any]:

    return get_ticket_attachments(db, ticket_id)



@router.get("/ticket/{ticket_id}/messages")

def api_get_ticket_messages(
    ticket_id: int, db: Session = Depends(get_db)
) -> list[Any]:

    return get_ticket_messages(db, ticket_id)



@router.post("/ticket/{ticket_id}/messages")
async def api_post_ticket_message(

    ticket_id: int,
    msg: MessageIn,

    db: Session = Depends(get_db),
) -> Any:

    return post_ticket_message(

        db, ticket_id, msg.message, msg.sender_code, msg.sender_name
    )




@router.post("/ai/suggest_response")

def api_ai_suggest_response(ticket: TicketOut, context: str = "") -> dict:

    return {"response": ai_suggest_response(ticket.dict(), context)}


# Analysis endpoints



@router.get("/analytics/status")

def api_tickets_by_status(db: Session = Depends(get_db)) -> list[tuple[int | None, int]]:

    return tickets_by_status(db)


@router.get("/analytics/open_by_site")

def api_open_tickets_by_site(db: Session = Depends(get_db)) -> list[tuple[int | None, int]]:

    return open_tickets_by_site(db)


@router.get("/analytics/sla_breaches")

def api_sla_breaches(sla_days: int = 2, db: Session = Depends(get_db)) -> dict:

    return {"breaches": sla_breaches(db, sla_days)}


@router.get("/analytics/open_by_user")

def api_open_tickets_by_user(db: Session = Depends(get_db)) -> list[tuple[str | None, int]]:

    return open_tickets_by_user(db)


@router.get("/analytics/waiting_on_user")

def api_tickets_waiting_on_user(db: Session = Depends(get_db)) -> list[tuple[str | None, int]]:

    return tickets_waiting_on_user(db)

<|MERGE_RESOLUTION|>--- conflicted
+++ resolved
@@ -59,14 +59,10 @@
 
 
 
-<<<<<<< HEAD
-def get_db() -> Generator[Session, None, None]:
-    db = SessionLocal()
-    try:
-=======
+
 async def get_db() -> AsyncGenerator[AsyncSession, None]:
     async with SessionLocal() as db:
->>>>>>> 87e51b18
+
         yield db
     finally:
         db.close()
@@ -116,13 +112,10 @@
 
 
 @router.get("/tickets/search", response_model=List[TicketOut])
-<<<<<<< HEAD
-def api_search_tickets(
-    q: str, limit: int = 10, db: Session = Depends(get_db)
-=======
+
 async def api_search_tickets(
     q: str, limit: int = 10, db: AsyncSession = Depends(get_db)
->>>>>>> 87e51b18
+
 ) -> list[Ticket]:
     logger.info("API search tickets query=%s limit=%s", q, limit)
     return await search_tickets(db, q, limit)
