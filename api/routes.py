from typing import Any, AsyncGenerator, List

from fastapi import APIRouter, Depends, HTTPException, Request

from sqlalchemy.ext.asyncio import AsyncSession

import logging

from db.mssql import SessionLocal


from tools.ticket_tools import (
    get_ticket,
    list_tickets,
    list_tickets_expanded,
    create_ticket,
    update_ticket,
    delete_ticket,
    search_tickets,
)


from tools.asset_tools import get_asset, list_assets
from tools.vendor_tools import get_vendor, list_vendors
from tools.attachment_tools import get_ticket_attachments
from tools.site_tools import get_site, list_sites
from tools.category_tools import list_categories
from tools.status_tools import list_statuses
from tools.message_tools import get_ticket_messages, post_ticket_message
from tools.analysis_tools import (
    tickets_by_status,
    open_tickets_by_site,
    sla_breaches,
    open_tickets_by_user,
    tickets_waiting_on_user,
)
from tools.oncall_tools import get_current_oncall, list_oncall_schedule
from tools.ai_tools import ai_suggest_response
from services.analytics_service import AnalyticsService
from limiter import limiter


from pydantic import BaseModel
from sqlalchemy import select, func

<<<<<<< HEAD
from schemas.ticket import TicketCreate, TicketOut, TicketUpdate, TicketExpandedOut
=======

from schemas.ticket import (
    TicketCreate,
    TicketOut,
    TicketUpdate,
    TicketExpandedOut,
)

>>>>>>> f9eca945
from schemas.oncall import OnCallShiftOut

from schemas.paginated import PaginatedResponse
from db.models import (
    Asset,
    Site,
    Vendor,
    Ticket,
    VTicketMasterExpanded,
    TicketAttachment,
    TicketMessage,
    TicketCategory,
    TicketStatus,
)


from datetime import datetime, UTC


router = APIRouter()
logger = logging.getLogger(__name__)


async def get_db() -> AsyncGenerator[AsyncSession, None]:
    async with SessionLocal() as db:

        try:
            yield db
        finally:
            await db.close()


def get_analytics_service(db: AsyncSession = Depends(get_db)) -> AnalyticsService:
    return AnalyticsService(db)


class MessageIn(BaseModel):
    message: str
    sender_code: str
    sender_name: str

    class Config:
        schema_extra = {
            "example": {
                "message": "Thanks for the update",
                "sender_code": "USR123",
                "sender_name": "John Doe",
            }
        }


@router.get("/ticket/{ticket_id}", response_model=TicketExpandedOut)
async def api_get_ticket(ticket_id: int, db: AsyncSession = Depends(get_db)) -> TicketExpandedOut:
    ticket = await get_ticket(db, ticket_id)
    if not ticket:
        logger.warning("Ticket %s not found", ticket_id)
        raise HTTPException(status_code=404, detail="Ticket not found")

    return ticket



@router.get("/tickets", response_model=PaginatedResponse[TicketExpandedOut])

async def api_list_tickets(
    skip: int = 0, limit: int = 10, db: AsyncSession = Depends(get_db)
) -> PaginatedResponse[TicketExpandedOut]:
    items = await list_tickets(db, skip, limit)
    total = await db.scalar(select(func.count(Ticket.Ticket_ID))) or 0

    ticket_out = [TicketExpandedOut.from_orm(t) for t in items]
    return PaginatedResponse[TicketExpandedOut](items=ticket_out, total=total, skip=skip, limit=limit)




@router.get("/tickets/expanded", response_model=PaginatedResponse[TicketExpandedOut])
async def api_list_tickets_expanded(
    skip: int = 0, limit: int = 10, db: AsyncSession = Depends(get_db)
) -> PaginatedResponse[TicketExpandedOut]:
    items = await list_tickets_expanded(db, skip, limit)
    total = await db.scalar(select(func.count(VTicketMasterExpanded.Ticket_ID))) or 0
<<<<<<< HEAD
    ticket_out = []
    for t in items:
        data = TicketExpandedOut(**t).dict()
        if "Ticket_Status_Label" in data:
            data["Status_Label"] = data.pop("Ticket_Status_Label")
        if "Ticket_Category_Label" in data:
            data["Category_Label"] = data.pop("Ticket_Category_Label")
        ticket_out.append(data)

=======
    ticket_out = [TicketExpandedOut(**t._mapping) for t in items]
>>>>>>> f9eca945
    return PaginatedResponse[TicketExpandedOut](
        items=ticket_out, total=total, skip=skip, limit=limit
    )



@router.get("/tickets/search", response_model=List[TicketExpandedOut])

async def api_search_tickets(
    q: str, limit: int = 10, db: AsyncSession = Depends(get_db)

) -> list[TicketExpandedOut]:

    logger.info("API search tickets query=%s limit=%s", q, limit)
    results = await search_tickets(db, q, limit)
    return [TicketExpandedOut.from_orm(r) for r in results]


@router.post("/ticket", response_model=TicketOut)
async def api_create_ticket(
    ticket: TicketCreate, db: AsyncSession = Depends(get_db)
) -> Ticket:
    obj = Ticket(**ticket.dict(), Created_Date=datetime.now(UTC))
    logger.info("API create ticket")
    created = await create_ticket(db, obj)
    return created


@router.put("/ticket/{ticket_id}", response_model=TicketOut)
async def api_update_ticket(
    ticket_id: int, updates: TicketUpdate, db: AsyncSession = Depends(get_db)
) -> Ticket:
    ticket = await update_ticket(db, ticket_id, updates)
    if not ticket:
        logger.warning("Ticket %s not found for update", ticket_id)
        raise HTTPException(status_code=404, detail="Ticket not found")

    return ticket


@router.delete("/ticket/{ticket_id}")
async def api_delete_ticket(ticket_id: int, db: AsyncSession = Depends(get_db)) -> dict:
    if not await delete_ticket(db, ticket_id):

        logger.warning("Ticket %s not found for delete", ticket_id)
        raise HTTPException(status_code=404, detail="Ticket not found")

    return {"deleted": True}


@router.get("/asset/{asset_id}")
async def api_get_asset(asset_id: int, db: AsyncSession = Depends(get_db)) -> Any:

    asset = await get_asset(db, asset_id)
    if not asset:
        logger.warning("Asset %s not found", asset_id)
        raise HTTPException(status_code=404, detail="Asset not found")

    return asset


@router.get("/assets")
async def api_list_assets(
    skip: int = 0, limit: int = 10, db: AsyncSession = Depends(get_db)
) -> list[Any]:
    return await list_assets(db, skip, limit)


@router.get("/vendor/{vendor_id}")
async def api_get_vendor(vendor_id: int, db: AsyncSession = Depends(get_db)) -> Any:

    vendor = await get_vendor(db, vendor_id)
    if not vendor:
        logger.warning("Vendor %s not found", vendor_id)
        raise HTTPException(status_code=404, detail="Vendor not found")

    return vendor


@router.get("/vendors")
async def api_list_vendors(
    skip: int = 0, limit: int = 10, db: AsyncSession = Depends(get_db)
) -> list[Any]:
    return await list_vendors(db, skip, limit)


@router.get("/site/{site_id}")
async def api_get_site(site_id: int, db: AsyncSession = Depends(get_db)) -> Any:

    site = await get_site(db, site_id)
    if not site:
        logger.warning("Site %s not found", site_id)
        raise HTTPException(status_code=404, detail="Site not found")

    return site


@router.get("/sites")
async def api_list_sites(
    skip: int = 0, limit: int = 10, db: AsyncSession = Depends(get_db)
) -> list[Any]:
    return await list_sites(db, skip, limit)


@router.get("/categories")
async def api_list_categories(db: AsyncSession = Depends(get_db)) -> list[Any]:
    return await list_categories(db)


@router.get("/statuses")
async def api_list_statuses(db: AsyncSession = Depends(get_db)) -> list[Any]:
    return await list_statuses(db)


@router.get("/ticket/{ticket_id}/attachments")
async def api_get_ticket_attachments(
    ticket_id: int, db: AsyncSession = Depends(get_db)
) -> list[Any]:
    return await get_ticket_attachments(db, ticket_id)


@router.get("/ticket/{ticket_id}/messages")
async def api_get_ticket_messages(
    ticket_id: int, db: AsyncSession = Depends(get_db)
) -> list[Any]:
    return await get_ticket_messages(db, ticket_id)


@router.post("/ticket/{ticket_id}/messages")
async def api_post_ticket_message(
    ticket_id: int,
    msg: MessageIn,
    db: AsyncSession = Depends(get_db),
) -> Any:
    return await post_ticket_message(
        db, ticket_id, msg.message, msg.sender_code, msg.sender_name
    )


@router.post("/ai/suggest_response")
@limiter.limit("10/minute")
async def api_ai_suggest_response(
    request: Request, ticket: TicketOut, context: str = ""
) -> dict:

    return {"response": await ai_suggest_response(ticket.dict(), context)}


# Analysis endpoints


@router.get("/analytics/status")
async def api_tickets_by_status(
    db: AsyncSession = Depends(get_db),
) -> list[tuple[int | None, int]]:

    return await tickets_by_status(db)


@router.get("/analytics/open_by_site")
async def api_open_tickets_by_site(
    db: AsyncSession = Depends(get_db),
) -> list[tuple[int | None, int]]:

    return await open_tickets_by_site(db)


@router.get("/analytics/sla_breaches")
async def api_sla_breaches(
    sla_days: int = 2, db: AsyncSession = Depends(get_db)
) -> dict:
    return {"breaches": await sla_breaches(db, sla_days)}


@router.get("/analytics/open_by_user")
async def api_open_tickets_by_user(
    db: AsyncSession = Depends(get_db),
) -> list[tuple[str | None, int]]:

    return await open_tickets_by_user(db)


@router.get("/analytics/waiting_on_user")
async def api_tickets_waiting_on_user(
    db: AsyncSession = Depends(get_db),
) -> list[tuple[str | None, int]]:

    return await tickets_waiting_on_user(db)


@router.get("/oncall", response_model=OnCallShiftOut | None)
async def api_get_oncall(db: AsyncSession = Depends(get_db)) -> Any:
    return await get_current_oncall(db)


<|MERGE_RESOLUTION|>--- conflicted
+++ resolved
@@ -43,9 +43,6 @@
 from pydantic import BaseModel
 from sqlalchemy import select, func
 
-<<<<<<< HEAD
-from schemas.ticket import TicketCreate, TicketOut, TicketUpdate, TicketExpandedOut
-=======
 
 from schemas.ticket import (
     TicketCreate,
@@ -54,7 +51,6 @@
     TicketExpandedOut,
 )
 
->>>>>>> f9eca945
 from schemas.oncall import OnCallShiftOut
 
 from schemas.paginated import PaginatedResponse
@@ -137,7 +133,7 @@
 ) -> PaginatedResponse[TicketExpandedOut]:
     items = await list_tickets_expanded(db, skip, limit)
     total = await db.scalar(select(func.count(VTicketMasterExpanded.Ticket_ID))) or 0
-<<<<<<< HEAD
+
     ticket_out = []
     for t in items:
         data = TicketExpandedOut(**t).dict()
@@ -147,9 +143,7 @@
             data["Category_Label"] = data.pop("Ticket_Category_Label")
         ticket_out.append(data)
 
-=======
-    ticket_out = [TicketExpandedOut(**t._mapping) for t in items]
->>>>>>> f9eca945
+
     return PaginatedResponse[TicketExpandedOut](
         items=ticket_out, total=total, skip=skip, limit=limit
     )
