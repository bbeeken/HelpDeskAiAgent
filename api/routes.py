from typing import Any, AsyncGenerator, List

from fastapi import APIRouter, Depends, HTTPException, Request

from sqlalchemy.ext.asyncio import AsyncSession

import logging

from db.mssql import SessionLocal


from tools.ticket_tools import (
    get_ticket,
    list_tickets,
    list_tickets_expanded,
    create_ticket,
    update_ticket,
    delete_ticket,
    search_tickets,
)


from tools.asset_tools import get_asset, list_assets
from tools.vendor_tools import get_vendor, list_vendors
from tools.attachment_tools import get_ticket_attachments
from tools.site_tools import get_site, list_sites
from tools.category_tools import list_categories
from tools.status_tools import list_statuses
from tools.message_tools import get_ticket_messages, post_ticket_message
from tools.analysis_tools import (
    tickets_by_status,
    open_tickets_by_site,
    sla_breaches,
    open_tickets_by_user,
    tickets_waiting_on_user,
)
from tools.oncall_tools import get_current_oncall, list_oncall_schedule
from tools.ai_tools import ai_suggest_response
from services.analytics_service import AnalyticsService
from limiter import limiter


from pydantic import BaseModel
from sqlalchemy import select, func

<<<<<<< HEAD
from schemas.ticket import TicketCreate, TicketOut, TicketUpdate, TicketExpandedOut
=======
from schemas.ticket import (
    TicketCreate,
    TicketOut,
    TicketUpdate,
    TicketExpandedOut,
)
>>>>>>> 17037af4
from schemas.oncall import OnCallShiftOut

from schemas.paginated import PaginatedResponse
from db.models import (
    Asset,
    Site,
    Vendor,
    Ticket,
    VTicketMasterExpanded,
    TicketAttachment,
    TicketMessage,
    TicketCategory,
    TicketStatus,
)


from datetime import datetime, UTC


router = APIRouter()
logger = logging.getLogger(__name__)


async def get_db() -> AsyncGenerator[AsyncSession, None]:
    async with SessionLocal() as db:

        try:
            yield db
        finally:
            await db.close()


def get_analytics_service(db: AsyncSession = Depends(get_db)) -> AnalyticsService:
    return AnalyticsService(db)


class MessageIn(BaseModel):
    message: str
    sender_code: str
    sender_name: str

    class Config:
        schema_extra = {
            "example": {
                "message": "Thanks for the update",
                "sender_code": "USR123",
                "sender_name": "John Doe",
            }
        }


@router.get("/ticket/{ticket_id}", response_model=TicketExpandedOut)
async def api_get_ticket(ticket_id: int, db: AsyncSession = Depends(get_db)) -> TicketExpandedOut:
    ticket = await get_ticket(db, ticket_id)
    if not ticket:
        logger.warning("Ticket %s not found", ticket_id)
        raise HTTPException(status_code=404, detail="Ticket not found")

    return ticket



@router.get("/tickets", response_model=PaginatedResponse[TicketExpandedOut])

async def api_list_tickets(
    skip: int = 0, limit: int = 10, db: AsyncSession = Depends(get_db)
) -> PaginatedResponse[TicketExpandedOut]:
    items = await list_tickets(db, skip, limit)
    total = await db.scalar(select(func.count(Ticket.Ticket_ID))) or 0

    ticket_out = [TicketExpandedOut.from_orm(t) for t in items]
    return PaginatedResponse[TicketExpandedOut](items=ticket_out, total=total, skip=skip, limit=limit)




@router.get("/tickets/expanded", response_model=PaginatedResponse[TicketExpandedOut])
async def api_list_tickets_expanded(
    skip: int = 0, limit: int = 10, db: AsyncSession = Depends(get_db)
) -> PaginatedResponse[TicketExpandedOut]:
    items = await list_tickets_expanded(db, skip, limit)
    total = await db.scalar(select(func.count(VTicketMasterExpanded.Ticket_ID))) or 0
    ticket_out = [TicketExpandedOut(**t._mapping) for t in items]
    return PaginatedResponse[TicketExpandedOut](
        items=ticket_out, total=total, skip=skip, limit=limit
    )



@router.get("/tickets/search", response_model=List[TicketExpandedOut])

async def api_search_tickets(
    q: str, limit: int = 10, db: AsyncSession = Depends(get_db)

) -> list[TicketExpandedOut]:

    logger.info("API search tickets query=%s limit=%s", q, limit)
    results = await search_tickets(db, q, limit)
    return [TicketExpandedOut.from_orm(r) for r in results]


@router.post("/ticket", response_model=TicketOut)
async def api_create_ticket(
    ticket: TicketCreate, db: AsyncSession = Depends(get_db)
) -> Ticket:
    obj = Ticket(**ticket.dict(), Created_Date=datetime.now(UTC))
    logger.info("API create ticket")
    created = await create_ticket(db, obj)
    return created


@router.put("/ticket/{ticket_id}", response_model=TicketOut)
async def api_update_ticket(
    ticket_id: int, updates: TicketUpdate, db: AsyncSession = Depends(get_db)
) -> Ticket:
    ticket = await update_ticket(db, ticket_id, updates)
    if not ticket:
        logger.warning("Ticket %s not found for update", ticket_id)
        raise HTTPException(status_code=404, detail="Ticket not found")

    return ticket


@router.delete("/ticket/{ticket_id}")
async def api_delete_ticket(ticket_id: int, db: AsyncSession = Depends(get_db)) -> dict:
    if not await delete_ticket(db, ticket_id):

        logger.warning("Ticket %s not found for delete", ticket_id)
        raise HTTPException(status_code=404, detail="Ticket not found")

    return {"deleted": True}


@router.get("/asset/{asset_id}")
async def api_get_asset(asset_id: int, db: AsyncSession = Depends(get_db)) -> Any:

    asset = await get_asset(db, asset_id)
    if not asset:
        logger.warning("Asset %s not found", asset_id)
        raise HTTPException(status_code=404, detail="Asset not found")

    return asset


@router.get("/assets")
async def api_list_assets(
    skip: int = 0, limit: int = 10, db: AsyncSession = Depends(get_db)
) -> list[Any]:
    return await list_assets(db, skip, limit)


@router.get("/vendor/{vendor_id}")
async def api_get_vendor(vendor_id: int, db: AsyncSession = Depends(get_db)) -> Any:

    vendor = await get_vendor(db, vendor_id)
    if not vendor:
        logger.warning("Vendor %s not found", vendor_id)
        raise HTTPException(status_code=404, detail="Vendor not found")

    return vendor


@router.get("/vendors")
async def api_list_vendors(
    skip: int = 0, limit: int = 10, db: AsyncSession = Depends(get_db)
) -> list[Any]:
    return await list_vendors(db, skip, limit)


@router.get("/site/{site_id}")
async def api_get_site(site_id: int, db: AsyncSession = Depends(get_db)) -> Any:

    site = await get_site(db, site_id)
    if not site:
        logger.warning("Site %s not found", site_id)
        raise HTTPException(status_code=404, detail="Site not found")

    return site


@router.get("/sites")
async def api_list_sites(
    skip: int = 0, limit: int = 10, db: AsyncSession = Depends(get_db)
) -> list[Any]:
    return await list_sites(db, skip, limit)


@router.get("/categories")
async def api_list_categories(db: AsyncSession = Depends(get_db)) -> list[Any]:
    return await list_categories(db)


@router.get("/statuses")
async def api_list_statuses(db: AsyncSession = Depends(get_db)) -> list[Any]:
    return await list_statuses(db)


@router.get("/ticket/{ticket_id}/attachments")
async def api_get_ticket_attachments(
    ticket_id: int, db: AsyncSession = Depends(get_db)
) -> list[Any]:
    return await get_ticket_attachments(db, ticket_id)


@router.get("/ticket/{ticket_id}/messages")
async def api_get_ticket_messages(
    ticket_id: int, db: AsyncSession = Depends(get_db)
) -> list[Any]:
    return await get_ticket_messages(db, ticket_id)


@router.post("/ticket/{ticket_id}/messages")
async def api_post_ticket_message(
    ticket_id: int,
    msg: MessageIn,
    db: AsyncSession = Depends(get_db),
) -> Any:
    return await post_ticket_message(
        db, ticket_id, msg.message, msg.sender_code, msg.sender_name
    )


@router.post("/ai/suggest_response")
@limiter.limit("10/minute")
async def api_ai_suggest_response(
    request: Request, ticket: TicketOut, context: str = ""
) -> dict:

    return {"response": await ai_suggest_response(ticket.dict(), context)}


# Analysis endpoints


@router.get("/analytics/status")
async def api_tickets_by_status(
    db: AsyncSession = Depends(get_db),
) -> list[tuple[int | None, int]]:

    return await tickets_by_status(db)


@router.get("/analytics/open_by_site")
async def api_open_tickets_by_site(
    db: AsyncSession = Depends(get_db),
) -> list[tuple[int | None, int]]:

    return await open_tickets_by_site(db)


@router.get("/analytics/sla_breaches")
async def api_sla_breaches(
    sla_days: int = 2, db: AsyncSession = Depends(get_db)
) -> dict:
    return {"breaches": await sla_breaches(db, sla_days)}


@router.get("/analytics/open_by_user")
async def api_open_tickets_by_user(
    db: AsyncSession = Depends(get_db),
) -> list[tuple[str | None, int]]:

    return await open_tickets_by_user(db)


@router.get("/analytics/waiting_on_user")
async def api_tickets_waiting_on_user(
    db: AsyncSession = Depends(get_db),
) -> list[tuple[str | None, int]]:

    return await tickets_waiting_on_user(db)


@router.get("/oncall", response_model=OnCallShiftOut | None)
async def api_get_oncall(db: AsyncSession = Depends(get_db)) -> Any:
    return await get_current_oncall(db)


<|MERGE_RESOLUTION|>--- conflicted
+++ resolved
@@ -43,16 +43,14 @@
 from pydantic import BaseModel
 from sqlalchemy import select, func
 
-<<<<<<< HEAD
-from schemas.ticket import TicketCreate, TicketOut, TicketUpdate, TicketExpandedOut
-=======
+
 from schemas.ticket import (
     TicketCreate,
     TicketOut,
     TicketUpdate,
     TicketExpandedOut,
 )
->>>>>>> 17037af4
+
 from schemas.oncall import OnCallShiftOut
 
 from schemas.paginated import PaginatedResponse
