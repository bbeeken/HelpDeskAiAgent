
from sqlalchemy.ext.asyncio import AsyncSession
from sqlalchemy import select
from sqlalchemy.exc import SQLAlchemyError

from fastapi import HTTPException

from pydantic import BaseModel

from db.models import Ticket
from services.ticket_service import TicketService



async def get_ticket(db: AsyncSession, ticket_id: int):
    return await db.get(Ticket, ticket_id)

logger = logging.getLogger(__name__)



<<<<<<< HEAD
def get_ticket(db: Session, ticket_id: int) -> Ticket | None:
    return db.query(Ticket).filter(Ticket.Ticket_ID == ticket_id).first()


def list_tickets(db: Session, skip: int = 0, limit: int = 10) -> list[Ticket]:
    return db.query(Ticket).offset(skip).limit(limit).all()


def create_ticket(db: Session, ticket_obj: Ticket) -> Ticket:
=======
def get_ticket(db: Session, ticket_id: int):
    logger.info("Fetching ticket %s", ticket_id)
    return db.query(Ticket).filter(Ticket.Ticket_ID == ticket_id).first()


def list_tickets(db: Session, skip: int = 0, limit: int = 10):
    logger.info("Listing tickets skip=%s limit=%s", skip, limit)
    return db.query(Ticket).offset(skip).limit(limit).all()


def create_ticket(db: Session, ticket_obj: Ticket):
    logger.info("Creating ticket")

>>>>>>> 7548ffcf

    db.add(ticket_obj)
    try:
        await db.commit()
        await db.refresh(ticket_obj)
    except SQLAlchemyError as e:

        db.rollback()

        logger.exception("Failed to create ticket")
        raise HTTPException(status_code=500, detail=f"Failed to create ticket: {e}")

    return ticket_obj



def update_ticket(db: Session, ticket_id: int, updates) -> Ticket | None:
    """Update a ticket with a mapping or Pydantic model."""
    if isinstance(updates, BaseModel):
        updates = updates.dict(exclude_unset=True)
    ticket = get_ticket(db, ticket_id)

    if not ticket:
        return None
    for key, value in updates.items():
        if hasattr(ticket, key):
            setattr(ticket, key, value)
    try:

        db.commit()
        db.refresh(ticket)
        logger.info("Updated ticket %s", ticket_id)
        return ticket
    except Exception:
        db.rollback()
        logger.exception("Failed to update ticket %s", ticket_id)

        raise


async def delete_ticket(db: AsyncSession, ticket_id: int) -> bool:
    ticket = await get_ticket(db, ticket_id)
    if not ticket:
        return False
    try:

        db.delete(ticket)
        db.commit()
        logger.info("Deleted ticket %s", ticket_id)
        return True
    except Exception:
        db.rollback()
        logger.exception("Failed to delete ticket %s", ticket_id)

        raise


<<<<<<< HEAD
def search_tickets(db: Session, query: str, limit: int = 10) -> list[Ticket]:
=======
async def search_tickets(db: AsyncSession, query: str, limit: int = 10):
>>>>>>> 7548ffcf
    like = f"%{query}%"

    logger.info("Searching tickets for '%s'", query)
    return (
        db.query(Ticket)

        .filter((Ticket.Subject.ilike(like)) | (Ticket.Ticket_Body.ilike(like)))
        .limit(limit)
    )

<|MERGE_RESOLUTION|>--- conflicted
+++ resolved
@@ -18,8 +18,6 @@
 logger = logging.getLogger(__name__)
 
 
-
-<<<<<<< HEAD
 def get_ticket(db: Session, ticket_id: int) -> Ticket | None:
     return db.query(Ticket).filter(Ticket.Ticket_ID == ticket_id).first()
 
@@ -29,21 +27,7 @@
 
 
 def create_ticket(db: Session, ticket_obj: Ticket) -> Ticket:
-=======
-def get_ticket(db: Session, ticket_id: int):
-    logger.info("Fetching ticket %s", ticket_id)
-    return db.query(Ticket).filter(Ticket.Ticket_ID == ticket_id).first()
 
-
-def list_tickets(db: Session, skip: int = 0, limit: int = 10):
-    logger.info("Listing tickets skip=%s limit=%s", skip, limit)
-    return db.query(Ticket).offset(skip).limit(limit).all()
-
-
-def create_ticket(db: Session, ticket_obj: Ticket):
-    logger.info("Creating ticket")
-
->>>>>>> 7548ffcf
 
     db.add(ticket_obj)
     try:
@@ -101,11 +85,8 @@
         raise
 
 
-<<<<<<< HEAD
 def search_tickets(db: Session, query: str, limit: int = 10) -> list[Ticket]:
-=======
-async def search_tickets(db: AsyncSession, query: str, limit: int = 10):
->>>>>>> 7548ffcf
+
     like = f"%{query}%"
 
     logger.info("Searching tickets for '%s'", query)
