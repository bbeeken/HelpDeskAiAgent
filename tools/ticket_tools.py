--- conflicted
+++ resolved
@@ -2,12 +2,9 @@
 from sqlalchemy.ext.asyncio import AsyncSession
 from sqlalchemy import select
 from sqlalchemy.exc import SQLAlchemyError
-<<<<<<< HEAD
+
 from errors import DatabaseError
-=======
-from fastapi import HTTPException
 
->>>>>>> 7468ee5b
 from db.models import Ticket
 from services.ticket_service import TicketService
 
@@ -35,13 +32,10 @@
         await db.commit()
         await db.refresh(ticket_obj)
     except SQLAlchemyError as e:
-<<<<<<< HEAD
+
         db.rollback()
         raise DatabaseError("Failed to create ticket", str(e))
-=======
-        await db.rollback()
-        raise HTTPException(status_code=500, detail=f"Failed to create ticket: {e}")
->>>>>>> 7468ee5b
+
     return ticket_obj
 
 
