from sqlalchemy.orm import Session
from sqlalchemy.exc import SQLAlchemyError
from fastapi import HTTPException
from db.models import Ticket

def get_ticket(db: Session, ticket_id: int):
    return db.query(Ticket).filter(Ticket.Ticket_ID == ticket_id).first()

def list_tickets(db: Session, skip: int = 0, limit: int = 10):
    return db.query(Ticket).offset(skip).limit(limit).all()

def create_ticket(db: Session, ticket_obj: Ticket):
<<<<<<< HEAD
    db.add(ticket_obj)
    try:
        db.commit()
        db.refresh(ticket_obj)
    except SQLAlchemyError as e:
        db.rollback()
        raise HTTPException(status_code=500, detail=f"Failed to create ticket: {e}")
    return ticket_obj
=======
    try:
        db.add(ticket_obj)
        db.commit()
        db.refresh(ticket_obj)
        return ticket_obj
    except Exception:
        db.rollback()
        raise

def update_ticket(db: Session, ticket_id: int, updates: dict) -> Ticket | None:
    ticket = get_ticket(db, ticket_id)
    if not ticket:
        return None
    for key, value in updates.items():
        if hasattr(ticket, key):
            setattr(ticket, key, value)
    try:
        db.commit()
        db.refresh(ticket)
        return ticket
    except Exception:
        db.rollback()
        raise

def delete_ticket(db: Session, ticket_id: int) -> bool:
    ticket = get_ticket(db, ticket_id)
    if not ticket:
        return False
    try:
        db.delete(ticket)
        db.commit()
        return True
    except Exception:
        db.rollback()
        raise

def search_tickets(db: Session, query: str, limit: int = 10):
    like = f"%{query}%"
    return (
        db.query(Ticket)
        .filter((Ticket.Subject.ilike(like)) | (Ticket.Ticket_Body.ilike(like)))
        .limit(limit)
        .all()
    )
>>>>>>> 117684dc
<|MERGE_RESOLUTION|>--- conflicted
+++ resolved
@@ -10,7 +10,7 @@
     return db.query(Ticket).offset(skip).limit(limit).all()
 
 def create_ticket(db: Session, ticket_obj: Ticket):
-<<<<<<< HEAD
+
     db.add(ticket_obj)
     try:
         db.commit()
@@ -19,15 +19,8 @@
         db.rollback()
         raise HTTPException(status_code=500, detail=f"Failed to create ticket: {e}")
     return ticket_obj
-=======
-    try:
-        db.add(ticket_obj)
-        db.commit()
-        db.refresh(ticket_obj)
-        return ticket_obj
-    except Exception:
-        db.rollback()
-        raise
+
+
 
 def update_ticket(db: Session, ticket_id: int, updates: dict) -> Ticket | None:
     ticket = get_ticket(db, ticket_id)
@@ -64,4 +57,3 @@
         .limit(limit)
         .all()
     )
->>>>>>> 117684dc
