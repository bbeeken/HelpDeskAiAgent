from __future__ import annotations

import logging
from typing import Sequence, Mapping, Any

from sqlalchemy import select, text

from fastapi import HTTPException
from pydantic import BaseModel
from sqlalchemy.exc import SQLAlchemyError
from sqlalchemy.ext.asyncio import AsyncSession

from db.models import Ticket, VTicketMasterExpanded


logger = logging.getLogger(__name__)


async def get_ticket(db: AsyncSession, ticket_id: int) -> VTicketMasterExpanded | None:
    return await db.get(VTicketMasterExpanded, ticket_id)


async def list_tickets(db: AsyncSession, skip: int = 0, limit: int = 10) -> Sequence[VTicketMasterExpanded]:
    result = await db.execute(
        select(VTicketMasterExpanded).offset(skip).limit(limit)
    )

    return result.scalars().all()


async def list_tickets_expanded(
    db: AsyncSession, skip: int = 0, limit: int = 10
<<<<<<< HEAD
) -> Sequence[Mapping[str, Any]]:
    """Return tickets from the expanded view without relying on ORM mapping."""

=======
) -> Sequence[VTicketMasterExpanded]:
    """Return tickets with related labels from the expanded view."""
>>>>>>> f9eca945
    result = await db.execute(
        text(
            "SELECT * FROM V_Ticket_Master_Expanded LIMIT :limit OFFSET :skip"
        ),
        {"limit": limit, "skip": skip},
    )
<<<<<<< HEAD
    return [dict(row._mapping) for row in result]
=======
    return result.fetchall()
>>>>>>> f9eca945


async def create_ticket(db: AsyncSession, ticket_obj: Ticket) -> Ticket:
    db.add(ticket_obj)
    try:
        await db.commit()
        await db.refresh(ticket_obj)
    except SQLAlchemyError as e:
        await db.rollback()
        logger.exception("Failed to create ticket")
        raise HTTPException(status_code=500, detail=f"Failed to create ticket: {e}")
    return ticket_obj


async def update_ticket(db: AsyncSession, ticket_id: int, updates) -> Ticket | None:
    """Update a ticket with a mapping or Pydantic model."""
    if isinstance(updates, BaseModel):
        updates = updates.dict(exclude_unset=True)

<<<<<<< HEAD
=======
    # Retrieve the mutable Ticket row rather than the read-only expanded view
>>>>>>> f9eca945
    ticket = await db.get(Ticket, ticket_id)
    if not ticket:
        return None

    for key, value in updates.items():
        if hasattr(ticket, key):
            setattr(ticket, key, value)

    try:
        await db.commit()
        await db.refresh(ticket)
        logger.info("Updated ticket %s", ticket_id)
        return ticket
    except Exception:
        await db.rollback()
        logger.exception("Failed to update ticket %s", ticket_id)
        raise


async def delete_ticket(db: AsyncSession, ticket_id: int) -> bool:
<<<<<<< HEAD
=======
    # Use the Ticket table for deletes
>>>>>>> f9eca945
    ticket = await db.get(Ticket, ticket_id)
    if not ticket:
        return False
    try:
        await db.delete(ticket)
        await db.commit()
        logger.info("Deleted ticket %s", ticket_id)
        return True
    except Exception:
        await db.rollback()
        logger.exception("Failed to delete ticket %s", ticket_id)
        raise


async def search_tickets(db: AsyncSession, query: str, limit: int = 10) -> Sequence[VTicketMasterExpanded]:
    like = f"%{query}%"
    logger.info("Searching tickets for '%s'", query)
    result = await db.execute(
        select(VTicketMasterExpanded).filter(
            (VTicketMasterExpanded.Subject.ilike(like)) | (VTicketMasterExpanded.Ticket_Body.ilike(like))
        ).limit(limit)

    )
    return result.scalars().all()<|MERGE_RESOLUTION|>--- conflicted
+++ resolved
@@ -30,25 +30,19 @@
 
 async def list_tickets_expanded(
     db: AsyncSession, skip: int = 0, limit: int = 10
-<<<<<<< HEAD
-) -> Sequence[Mapping[str, Any]]:
-    """Return tickets from the expanded view without relying on ORM mapping."""
 
-=======
 ) -> Sequence[VTicketMasterExpanded]:
     """Return tickets with related labels from the expanded view."""
->>>>>>> f9eca945
+
     result = await db.execute(
         text(
             "SELECT * FROM V_Ticket_Master_Expanded LIMIT :limit OFFSET :skip"
         ),
         {"limit": limit, "skip": skip},
     )
-<<<<<<< HEAD
+
     return [dict(row._mapping) for row in result]
-=======
-    return result.fetchall()
->>>>>>> f9eca945
+
 
 
 async def create_ticket(db: AsyncSession, ticket_obj: Ticket) -> Ticket:
@@ -68,10 +62,7 @@
     if isinstance(updates, BaseModel):
         updates = updates.dict(exclude_unset=True)
 
-<<<<<<< HEAD
-=======
-    # Retrieve the mutable Ticket row rather than the read-only expanded view
->>>>>>> f9eca945
+
     ticket = await db.get(Ticket, ticket_id)
     if not ticket:
         return None
@@ -92,10 +83,7 @@
 
 
 async def delete_ticket(db: AsyncSession, ticket_id: int) -> bool:
-<<<<<<< HEAD
-=======
-    # Use the Ticket table for deletes
->>>>>>> f9eca945
+
     ticket = await db.get(Ticket, ticket_id)
     if not ticket:
         return False
