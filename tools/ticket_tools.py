from __future__ import annotations

import logging
from typing import Sequence

from sqlalchemy import select
from fastapi import HTTPException
from pydantic import BaseModel
from sqlalchemy.exc import SQLAlchemyError
from sqlalchemy.ext.asyncio import AsyncSession

from db.models import Ticket

logger = logging.getLogger(__name__)


async def get_ticket_expanded(
    db: AsyncSession, ticket_id: int
) -> VTicketMasterExpanded | None:
    """Return a ticket from the expanded view."""
    return await db.get(VTicketMasterExpanded, ticket_id)


<<<<<<< HEAD
async def get_ticket_expanded(
    db: AsyncSession, ticket_id: int
) -> Mapping[str, Any] | None:
    """Return a single ticket from the expanded view."""
    result = await db.execute(
        text(
            "SELECT * FROM V_Ticket_Master_Expanded WHERE Ticket_ID = :tid LIMIT 1"
        ),
        {"tid": ticket_id},
    )
    row = result.fetchone()
    return dict(row._mapping) if row else None


async def list_tickets(
    db: AsyncSession, skip: int = 0, limit: int = 10
) -> Sequence[Ticket]:
    result = await db.execute(select(Ticket).offset(skip).limit(limit))
    return result.scalars().all()

=======
>>>>>>> 2eb38915

async def list_tickets_expanded(
    db: AsyncSession, skip: int = 0, limit: int = 10
) -> Sequence[VTicketMasterExpanded]:
    """Return tickets with related labels from the expanded view."""
    result = await db.execute(
        select(VTicketMasterExpanded).offset(skip).limit(limit)
    )
    return result.scalars().all()


async def search_tickets_expanded(
    db: AsyncSession, query: str, limit: int = 10
) -> Sequence[VTicketMasterExpanded]:
    """Search tickets in the expanded view by subject or body."""
    like = f"%{query}%"

    result = await db.execute(
        select(VTicketMasterExpanded)
        .filter(
            (VTicketMasterExpanded.Subject.ilike(like))
            | (VTicketMasterExpanded.Ticket_Body.ilike(like))
        )
        .limit(limit)
    )
    return result.scalars().all()


async def create_ticket(db: AsyncSession, ticket_obj: Ticket) -> Ticket:
    db.add(ticket_obj)
    try:
        await db.commit()
        await db.refresh(ticket_obj)
    except SQLAlchemyError as e:
        await db.rollback()
        logger.exception("Failed to create ticket")
        raise HTTPException(status_code=500, detail=f"Failed to create ticket: {e}")
    return ticket_obj


async def update_ticket(db: AsyncSession, ticket_id: int, updates) -> Ticket | None:
    """Update a ticket with a mapping or Pydantic model."""
    if isinstance(updates, BaseModel):
        updates = updates.dict(exclude_unset=True)

    ticket = await db.get(Ticket, ticket_id)
    if not ticket:
        return None

    for key, value in updates.items():
        if hasattr(ticket, key):
            setattr(ticket, key, value)

    try:
        await db.commit()
        await db.refresh(ticket)
        logger.info("Updated ticket %s", ticket_id)
        return ticket
    except Exception:
        await db.rollback()
        logger.exception("Failed to update ticket %s", ticket_id)
        raise


async def delete_ticket(db: AsyncSession, ticket_id: int) -> bool:
    ticket = await db.get(Ticket, ticket_id)
    if not ticket:
        return False
    try:
        await db.delete(ticket)
        await db.commit()
        logger.info("Deleted ticket %s", ticket_id)
        return True
    except Exception:
        await db.rollback()
        logger.exception("Failed to delete ticket %s", ticket_id)
        raise<|MERGE_RESOLUTION|>--- conflicted
+++ resolved
@@ -21,7 +21,6 @@
     return await db.get(VTicketMasterExpanded, ticket_id)
 
 
-<<<<<<< HEAD
 async def get_ticket_expanded(
     db: AsyncSession, ticket_id: int
 ) -> Mapping[str, Any] | None:
@@ -42,8 +41,7 @@
     result = await db.execute(select(Ticket).offset(skip).limit(limit))
     return result.scalars().all()
 
-=======
->>>>>>> 2eb38915
+
 
 async def list_tickets_expanded(
     db: AsyncSession, skip: int = 0, limit: int = 10
