--- conflicted
+++ resolved
@@ -11,14 +11,11 @@
 
 
 def list_tickets(db: Session, skip: int = 0, limit: int = 10):
-<<<<<<< HEAD
+
     query = db.query(Ticket)
     total = query.count()
     items = query.offset(skip).limit(limit).all()
     return items, total
-=======
-    return TicketService(db).list_tickets(skip, limit)
->>>>>>> 9ba17089
 
 
 def create_ticket(db: Session, ticket_obj: Ticket):
