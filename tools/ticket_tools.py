--- conflicted
+++ resolved
@@ -30,12 +30,7 @@
 
 async def list_tickets_expanded(
     db: AsyncSession, skip: int = 0, limit: int = 10
-<<<<<<< HEAD
-) -> Sequence[VTicketMasterExpanded]:
-    """Return a paginated list of tickets from the expanded view."""
 
-    return await list_tickets(db, skip, limit)
-=======
 
 ) -> Sequence[VTicketMasterExpanded]:
     """Return tickets with related labels from the expanded view."""
@@ -49,7 +44,7 @@
 
     return [dict(row._mapping) for row in result]
 
->>>>>>> f8270038
+
 
 
 async def create_ticket(db: AsyncSession, ticket_obj: Ticket) -> Ticket:
