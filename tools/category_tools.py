<<<<<<< HEAD
from sqlalchemy.orm import Session
import logging
=======
from sqlalchemy.ext.asyncio import AsyncSession
from sqlalchemy import select
>>>>>>> f667ed74
from db.models import TicketCategory

logger = logging.getLogger(__name__)


<<<<<<< HEAD
def list_categories(db: Session):
    logger.info("Listing categories")
    return db.query(TicketCategory).all()
=======
async def list_categories(db: AsyncSession):
    result = await db.execute(select(TicketCategory))
    return result.scalars().all()
>>>>>>> f667ed74
<|MERGE_RESOLUTION|>--- conflicted
+++ resolved
@@ -1,21 +1,13 @@
-<<<<<<< HEAD
+
 from sqlalchemy.orm import Session
 import logging
-=======
-from sqlalchemy.ext.asyncio import AsyncSession
-from sqlalchemy import select
->>>>>>> f667ed74
+
 from db.models import TicketCategory
 
 logger = logging.getLogger(__name__)
 
 
-<<<<<<< HEAD
+
 def list_categories(db: Session):
     logger.info("Listing categories")
     return db.query(TicketCategory).all()
-=======
-async def list_categories(db: AsyncSession):
-    result = await db.execute(select(TicketCategory))
-    return result.scalars().all()
->>>>>>> f667ed74
