--- conflicted
+++ resolved
@@ -9,16 +9,12 @@
 logger = logging.getLogger(__name__)
 
 
-<<<<<<< HEAD
+
 def get_ticket_messages(db: Session, ticket_id: int):
     logger.info("Fetching messages for ticket %s", ticket_id)
     return (
         db.query(TicketMessage)
-=======
-async def get_ticket_messages(db: AsyncSession, ticket_id: int):
-    result = await db.execute(
-        select(TicketMessage)
->>>>>>> f667ed74
+
         .filter(TicketMessage.Ticket_ID == ticket_id)
         .order_by(TicketMessage.DateTimeStamp)
     )
@@ -38,23 +34,16 @@
 
     db.add(msg)
     try:
-<<<<<<< HEAD
+
         db.commit()
         db.refresh(msg)
         logger.info("Posted message to ticket %s", ticket_id)
-=======
-        await db.commit()
-        await db.refresh(msg)
->>>>>>> f667ed74
+
     except SQLAlchemyError as e:
 
         db.rollback()
-<<<<<<< HEAD
+
         logger.exception("Failed to save ticket message for %s", ticket_id)
         raise HTTPException(status_code=500, detail=f"Failed to save message: {e}")
-    return msg
-=======
-        raise DatabaseError("Failed to save message", str(e))
 
     return msg
->>>>>>> f667ed74
