from sqlalchemy.ext.asyncio import AsyncSession
from sqlalchemy import select
from sqlalchemy.exc import SQLAlchemyError
from errors import DatabaseError
from db.models import TicketMessage
from datetime import datetime


async def get_ticket_messages(db: AsyncSession, ticket_id: int):
    result = await db.execute(
        select(TicketMessage)
        .filter(TicketMessage.Ticket_ID == ticket_id)
        .order_by(TicketMessage.DateTimeStamp)
    )
    return result.scalars().all()


async def post_ticket_message(
    db: AsyncSession, ticket_id: int, message: str, sender_code: str, sender_name: str
):
    msg = TicketMessage(
        Ticket_ID=ticket_id,
        Message=message,
        SenderUserCode=sender_code,
        SenderUserName=sender_name,
        DateTimeStamp=datetime.utcnow(),
    )

    db.add(msg)
    try:
        await db.commit()
        await db.refresh(msg)
    except SQLAlchemyError as e:
<<<<<<< HEAD
        db.rollback()
        raise DatabaseError("Failed to save message", str(e))
=======
        await db.rollback()
        raise HTTPException(status_code=500, detail=f"Failed to save message: {e}")
>>>>>>> 7468ee5b
    return msg<|MERGE_RESOLUTION|>--- conflicted
+++ resolved
@@ -31,11 +31,8 @@
         await db.commit()
         await db.refresh(msg)
     except SQLAlchemyError as e:
-<<<<<<< HEAD
+
         db.rollback()
         raise DatabaseError("Failed to save message", str(e))
-=======
-        await db.rollback()
-        raise HTTPException(status_code=500, detail=f"Failed to save message: {e}")
->>>>>>> 7468ee5b
+
     return msg