from sqlalchemy.ext.asyncio import AsyncSession
from sqlalchemy import select
from sqlalchemy.exc import SQLAlchemyError
<<<<<<< HEAD
from errors import DatabaseError
=======
from sqlalchemy.orm import Session
from fastapi import HTTPException
>>>>>>> d8fbaebb
from db.models import TicketMessage
from datetime import datetime
import logging

logger = logging.getLogger(__name__)



<<<<<<< HEAD
async def get_ticket_messages(db: AsyncSession, ticket_id: int) -> list[TicketMessage]:
    result = await db.execute(
        select(TicketMessage)
=======
def get_ticket_messages(db: Session, ticket_id: int) -> list[TicketMessage]:
    query = (
        db.query(TicketMessage)
>>>>>>> d8fbaebb
        .filter(TicketMessage.Ticket_ID == ticket_id)
        .order_by(TicketMessage.DateTimeStamp)
    )
    return query.all()


async def post_ticket_message(
    db: AsyncSession, ticket_id: int, message: str, sender_code: str, sender_name: str
) -> TicketMessage:

    msg = TicketMessage(
        Ticket_ID=ticket_id,
        Message=message,
        SenderUserCode=sender_code,
        SenderUserName=sender_name,
        DateTimeStamp=datetime.utcnow(),
    )

    db.add(msg)
    try:
        await db.commit()
        await db.refresh(msg)
        logger.info("Posted message to ticket %s", ticket_id)

    except SQLAlchemyError as e:
        await db.rollback()

        logger.exception("Failed to save ticket message for %s", ticket_id)
        raise HTTPException(status_code=500, detail=f"Failed to save message: {e}")

    return msg
<|MERGE_RESOLUTION|>--- conflicted
+++ resolved
@@ -1,12 +1,9 @@
 from sqlalchemy.ext.asyncio import AsyncSession
 from sqlalchemy import select
 from sqlalchemy.exc import SQLAlchemyError
-<<<<<<< HEAD
+
 from errors import DatabaseError
-=======
-from sqlalchemy.orm import Session
-from fastapi import HTTPException
->>>>>>> d8fbaebb
+
 from db.models import TicketMessage
 from datetime import datetime
 import logging
@@ -15,15 +12,11 @@
 
 
 
-<<<<<<< HEAD
+
 async def get_ticket_messages(db: AsyncSession, ticket_id: int) -> list[TicketMessage]:
     result = await db.execute(
         select(TicketMessage)
-=======
-def get_ticket_messages(db: Session, ticket_id: int) -> list[TicketMessage]:
-    query = (
-        db.query(TicketMessage)
->>>>>>> d8fbaebb
+
         .filter(TicketMessage.Ticket_ID == ticket_id)
         .order_by(TicketMessage.DateTimeStamp)
     )
