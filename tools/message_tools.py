--- conflicted
+++ resolved
@@ -10,12 +10,8 @@
 
 
 
-<<<<<<< HEAD
 def get_ticket_messages(db: Session, ticket_id: int) -> list[TicketMessage]:
-=======
-def get_ticket_messages(db: Session, ticket_id: int):
-    logger.info("Fetching messages for ticket %s", ticket_id)
->>>>>>> 7548ffcf
+
     return (
         db.query(TicketMessage)
 
@@ -25,15 +21,10 @@
     return result.scalars().all()
 
 
-<<<<<<< HEAD
 def post_ticket_message(
     db: Session, ticket_id: int, message: str, sender_code: str, sender_name: str
 ) -> TicketMessage:
-=======
-async def post_ticket_message(
-    db: AsyncSession, ticket_id: int, message: str, sender_code: str, sender_name: str
-):
->>>>>>> 7548ffcf
+
     msg = TicketMessage(
         Ticket_ID=ticket_id,
         Message=message,
