<<<<<<< HEAD
from sqlalchemy.orm import Session
import logging
=======
from sqlalchemy.ext.asyncio import AsyncSession
from sqlalchemy import select
>>>>>>> f667ed74
from db.models import TicketStatus

logger = logging.getLogger(__name__)


<<<<<<< HEAD
def list_statuses(db: Session):
    logger.info("Listing ticket statuses")
    return db.query(TicketStatus).all()
=======
async def list_statuses(db: AsyncSession):
    result = await db.execute(select(TicketStatus))
    return result.scalars().all()
>>>>>>> f667ed74
<|MERGE_RESOLUTION|>--- conflicted
+++ resolved
@@ -1,21 +1,14 @@
-<<<<<<< HEAD
+
 from sqlalchemy.orm import Session
 import logging
-=======
-from sqlalchemy.ext.asyncio import AsyncSession
-from sqlalchemy import select
->>>>>>> f667ed74
+
 from db.models import TicketStatus
 
 logger = logging.getLogger(__name__)
 
 
-<<<<<<< HEAD
+
 def list_statuses(db: Session):
     logger.info("Listing ticket statuses")
     return db.query(TicketStatus).all()
-=======
-async def list_statuses(db: AsyncSession):
-    result = await db.execute(select(TicketStatus))
-    return result.scalars().all()
->>>>>>> f667ed74
+
