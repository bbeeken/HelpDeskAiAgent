
from sqlalchemy.orm import Session
import logging

from db.models import TicketStatus

logger = logging.getLogger(__name__)



<<<<<<< HEAD
def list_statuses(db: Session) -> list[TicketStatus]:
    return db.query(TicketStatus).all()
=======
def list_statuses(db: Session):
    logger.info("Listing ticket statuses")
    return db.query(TicketStatus).all()

>>>>>>> 7548ffcf
<|MERGE_RESOLUTION|>--- conflicted
+++ resolved
@@ -7,13 +7,8 @@
 logger = logging.getLogger(__name__)
 
 
+def list_statuses(db: Session) -> list[TicketStatus]:
 
-<<<<<<< HEAD
-def list_statuses(db: Session) -> list[TicketStatus]:
-    return db.query(TicketStatus).all()
-=======
-def list_statuses(db: Session):
-    logger.info("Listing ticket statuses")
+
     return db.query(TicketStatus).all()
 
->>>>>>> 7548ffcf
