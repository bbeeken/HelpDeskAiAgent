--- conflicted
+++ resolved
@@ -1,11 +1,8 @@
 
-<<<<<<< HEAD
+
 from sqlalchemy.ext.asyncio import AsyncSession
 from sqlalchemy import func, select
-=======
-from sqlalchemy import func, select
-from sqlalchemy.ext.asyncio import AsyncSession
->>>>>>> d8fbaebb
+
 import logging
 
 from db.models import Ticket
