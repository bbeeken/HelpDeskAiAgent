"""Analytics helpers for summarizing ticket data."""

from sqlalchemy.ext.asyncio import AsyncSession
from sqlalchemy import func, select, text, and_, or_, case
from typing import Any, Dict, List, Optional
from dataclasses import dataclass
from enum import Enum
from datetime import datetime, timedelta, timezone
import statistics

import logging

from db.models import Ticket, TicketStatus, Site, TicketMessage
from schemas.analytics import (
    StatusCount,
    SiteOpenCount,
    UserOpenCount,
    WaitingOnUserCount,
    TrendCount,
)

logger = logging.getLogger(__name__)


class TrendDirection(str, Enum):
    """Trend direction indicators."""

    INCREASING = "increasing"
    DECREASING = "decreasing"
    STABLE = "stable"
    VOLATILE = "volatile"


@dataclass
class TrendAnalysis:
    direction: TrendDirection
    change_percentage: float
    velocity: float
    prediction_next_period: float
    confidence: float

    def to_llm_format(self) -> Dict[str, Any]:
        return {
            "trend": self.direction.value,
            "change": f"{self.change_percentage:+.1f}%",
            "momentum": "accelerating" if self.velocity > 0 else "decelerating",
            "forecast": {
                "next_value": self.prediction_next_period,
                "confidence": f"{self.confidence:.0%}",
            },
        }


async def tickets_by_status(
    db: AsyncSession,
) -> List[tuple[int | None, str | None, int]]:
    """Return counts of tickets grouped by status.

    Each :class:`StatusCount` contains ``status_id``, ``status_label`` and
    ``count`` fields.
    """

    logger.info("Calculating tickets by status")
    result = await db.execute(
        select(
            Ticket.Ticket_Status_ID,
            TicketStatus.Label,
            func.count(Ticket.Ticket_ID),
        )
        .join(TicketStatus, Ticket.Ticket_Status_ID == TicketStatus.ID, isouter=True)
        .group_by(Ticket.Ticket_Status_ID, TicketStatus.Label)
    )
    return [(row[0], row[1], row[2]) for row in result.all()]


async def open_tickets_by_site(
    db: AsyncSession,
) -> List[tuple[int | None, str | None, int]]:
    """Return open ticket counts grouped by site.

    Each :class:`SiteOpenCount` contains ``site_id``, ``site_label`` and
    ``count`` fields for tickets not closed (status != 3).
    """

    logger.info("Calculating open tickets by site")
    result = await db.execute(
        select(
            Ticket.Site_ID,
            Site.Label,
            func.count(Ticket.Ticket_ID),
        )
        .join(Site, Ticket.Site_ID == Site.ID, isouter=True)
        .filter(Ticket.Ticket_Status_ID != 3)
        .group_by(Ticket.Site_ID, Site.Label)
    )
    return [(row[0], row[1], row[2]) for row in result.all()]


async def sla_breaches(
    db: AsyncSession,
    sla_days: int = 2,
    filters: dict[str, Any] | None = None,
    status_ids: list[int] | None = None,
) -> int:
    """Count tickets older than ``sla_days`` with optional filtering."""
    from datetime import datetime, timedelta, UTC

    logger.info(
        "Counting SLA breaches older than %s days with filters=%s statuses=%s",
        sla_days,
        filters,
        status_ids,
    )
    cutoff = datetime.now(UTC) - timedelta(days=sla_days)

    query = select(func.count(Ticket.Ticket_ID)).filter(Ticket.Created_Date < cutoff)

    if status_ids is not None:
        query = query.filter(Ticket.Ticket_Status_ID.in_(status_ids))
    else:
        query = query.filter(Ticket.Ticket_Status_ID != 3)

    if filters:
        for key, value in filters.items():
            if hasattr(Ticket, key):
                query = query.filter(getattr(Ticket, key) == value)

    result = await db.execute(query)
    return result.scalar_one()


async def open_tickets_by_user(db: AsyncSession) -> List[tuple[str | None, int]]:
    """Return open ticket counts grouped by assigned technician.

    Each :class:`UserOpenCount` contains ``assigned_email`` and ``count``
    fields for tickets not closed.
    """

    logger.info("Calculating open tickets by user")
    result = await db.execute(
        select(Ticket.Assigned_Email, func.count(Ticket.Ticket_ID))
        .filter(Ticket.Ticket_Status_ID != 3)
        .group_by(Ticket.Assigned_Email)
    )
    return [(row[0], row[1]) for row in result.all()]


async def tickets_waiting_on_user(db: AsyncSession) -> List[tuple[str | None, int]]:
    """Return counts of tickets awaiting a user response.

    Each :class:`WaitingOnUserCount` contains ``contact_email`` and ``count``
    fields for tickets where status is ``4``.
    """

    logger.info("Calculating tickets waiting on user")
    result = await db.execute(
        select(Ticket.Ticket_Contact_Email, func.count(Ticket.Ticket_ID))
        .filter(Ticket.Ticket_Status_ID == 4)
        .group_by(Ticket.Ticket_Contact_Email)
    )
<<<<<<< HEAD
    return [
        WaitingOnUserCount(contact_email=row[0], count=row[1])
        for row in result.all()
    ]


async def ticket_trend(db: AsyncSession, days: int = 7) -> list[TrendCount]:
    """Return ticket counts grouped by creation date."""
    from datetime import datetime, timedelta, UTC, date as date_cls

    start = datetime.now(UTC) - timedelta(days=days)
    result = await db.execute(
        select(func.date(Ticket.Created_Date), func.count(Ticket.Ticket_ID))
        .filter(Ticket.Created_Date >= start)
        .group_by(func.date(Ticket.Created_Date))
        .order_by(func.date(Ticket.Created_Date))
    )

    trend: list[TrendCount] = []
    for d, c in result.all():
        if isinstance(d, str):
            d = date_cls.fromisoformat(d)
        elif isinstance(d, datetime):
            d = d.date()
        trend.append(TrendCount(date=d, count=c))
    return trend
=======
    return [(row[0], row[1]) for row in result.all()]


class AnalyticsTools:
    """Enhanced analytics helper with trends and predictions."""

    def __init__(self, db: AsyncSession):
        self.db = db

    async def get_comprehensive_dashboard(
        self, time_range_days: int = 30, include_predictions: bool = True
    ) -> Dict[str, Any]:
        end_date = datetime.now(timezone.utc)
        start_date = end_date - timedelta(days=time_range_days)

        metrics = await self._gather_all_metrics(start_date, end_date)
        trends = await self._analyze_trends(metrics, time_range_days)
        insights = self._generate_insights(metrics, trends)

        dashboard = {
            "overview": {
                "period": f"Last {time_range_days} days",
                "generated_at": datetime.now(timezone.utc).isoformat(),
                "total_tickets": metrics["total_tickets"],
                "active_tickets": metrics["active_tickets"],
                "resolution_rate": f"{metrics['resolution_rate']:.1%}",
            },
            "trends": {
                "ticket_volume": trends["volume_trend"].to_llm_format(),
            },
            "insights": insights,
        }
        if include_predictions:
            dashboard["predictions"] = await self._generate_predictions(metrics, trends)
        return dashboard

    async def _gather_all_metrics(
        self, start: datetime, end: datetime
    ) -> Dict[str, Any]:
        metrics: Dict[str, Any] = {}
        total_stmt = select(func.count(Ticket.Ticket_ID)).filter(
            Ticket.Created_Date.between(start, end)
        )
        metrics["total_tickets"] = await self.db.scalar(total_stmt) or 0
        active_stmt = select(func.count(Ticket.Ticket_ID)).filter(
            Ticket.Ticket_Status_ID.notin_([3, 4])
        )
        metrics["active_tickets"] = await self.db.scalar(active_stmt) or 0
        resolved_stmt = select(func.count(Ticket.Ticket_ID)).filter(
            Ticket.Created_Date.between(start, end), Ticket.Ticket_Status_ID.in_([3, 4])
        )
        resolved = await self.db.scalar(resolved_stmt) or 0
        metrics["resolution_rate"] = resolved / max(metrics["total_tickets"], 1)
        return metrics

    async def _analyze_trends(
        self, metrics: Dict[str, Any], days: int
    ) -> Dict[str, TrendAnalysis]:
        end_prev = datetime.now(timezone.utc) - timedelta(days=days)
        start_prev = end_prev - timedelta(days=days)
        prev_metrics = await self._gather_all_metrics(start_prev, end_prev)

        change = (
            (metrics["total_tickets"] - prev_metrics["total_tickets"])
            / max(prev_metrics["total_tickets"], 1)
        ) * 100
        trend = TrendAnalysis(
            direction=self._determine_trend_direction(change),
            change_percentage=change,
            velocity=change / days,
            prediction_next_period=metrics["total_tickets"] * (1 + change / 100),
            confidence=0.7,
        )
        return {"volume_trend": trend}

    def _determine_trend_direction(self, change: float) -> TrendDirection:
        if abs(change) < 5:
            return TrendDirection.STABLE
        return TrendDirection.INCREASING if change > 0 else TrendDirection.DECREASING

    def _generate_insights(
        self, metrics: Dict[str, Any], trends: Dict[str, TrendAnalysis]
    ) -> List[Dict[str, Any]]:
        insights: List[Dict[str, Any]] = []
        if (
            trends["volume_trend"].direction == TrendDirection.INCREASING
            and trends["volume_trend"].change_percentage > 30
        ):
            insights.append(
                {
                    "type": "warning",
                    "message": "Ticket volume increasing rapidly",
                }
            )
        return insights

    async def _generate_predictions(
        self, metrics: Dict[str, Any], trends: Dict[str, TrendAnalysis]
    ) -> Dict[str, Any]:
        return {
            "expected_ticket_volume": int(
                trends["volume_trend"].prediction_next_period
            ),
            "confidence": f"{trends['volume_trend'].confidence:.0%}",
        }
>>>>>>> aa908c59
<|MERGE_RESOLUTION|>--- conflicted
+++ resolved
@@ -1,15 +1,13 @@
 """Analytics helpers for summarizing ticket data."""
 
-from sqlalchemy.ext.asyncio import AsyncSession
-from sqlalchemy import func, select, text, and_, or_, case
-from typing import Any, Dict, List, Optional
+import logging
 from dataclasses import dataclass
 from enum import Enum
-from datetime import datetime, timedelta, timezone
-import statistics
-
-import logging
-
+from datetime import datetime, timedelta, timezone, date as date_cls
+from typing import Any, Dict, List, Optional, AsyncGenerator
+
+from sqlalchemy.ext.asyncio import AsyncSession
+from sqlalchemy import func, select
 from db.models import Ticket, TicketStatus, Site, TicketMessage
 from schemas.analytics import (
     StatusCount,
@@ -18,13 +16,14 @@
     WaitingOnUserCount,
     TrendCount,
 )
+from schemas.analytics import TrendCount  # ensure TrendCount is imported
+
 
 logger = logging.getLogger(__name__)
 
 
 class TrendDirection(str, Enum):
     """Trend direction indicators."""
-
     INCREASING = "increasing"
     DECREASING = "decreasing"
     STABLE = "stable"
@@ -53,66 +52,70 @@
 
 async def tickets_by_status(
     db: AsyncSession,
-) -> List[tuple[int | None, str | None, int]]:
-    """Return counts of tickets grouped by status.
-
-    Each :class:`StatusCount` contains ``status_id``, ``status_label`` and
-    ``count`` fields.
-    """
-
+) -> List[StatusCount]:
+    """Return counts of tickets grouped by status."""
     logger.info("Calculating tickets by status")
     result = await db.execute(
         select(
             Ticket.Ticket_Status_ID,
             TicketStatus.Label,
             func.count(Ticket.Ticket_ID),
-        )
-        .join(TicketStatus, Ticket.Ticket_Status_ID == TicketStatus.ID, isouter=True)
-        .group_by(Ticket.Ticket_Status_ID, TicketStatus.Label)
-    )
-    return [(row[0], row[1], row[2]) for row in result.all()]
+        ).join(
+            TicketStatus,
+            Ticket.Ticket_Status_ID == TicketStatus.ID,
+            isouter=True,
+        ).group_by(
+            Ticket.Ticket_Status_ID,
+            TicketStatus.Label,
+        )
+    )
+    return [
+        StatusCount(status_id=row[0], status_label=row[1], count=row[2])
+        for row in result.all()
+    ]
 
 
 async def open_tickets_by_site(
     db: AsyncSession,
-) -> List[tuple[int | None, str | None, int]]:
-    """Return open ticket counts grouped by site.
-
-    Each :class:`SiteOpenCount` contains ``site_id``, ``site_label`` and
-    ``count`` fields for tickets not closed (status != 3).
-    """
-
+) -> List[SiteOpenCount]:
+    """Return open ticket counts grouped by site."""
     logger.info("Calculating open tickets by site")
     result = await db.execute(
         select(
             Ticket.Site_ID,
             Site.Label,
             func.count(Ticket.Ticket_ID),
-        )
-        .join(Site, Ticket.Site_ID == Site.ID, isouter=True)
-        .filter(Ticket.Ticket_Status_ID != 3)
-        .group_by(Ticket.Site_ID, Site.Label)
-    )
-    return [(row[0], row[1], row[2]) for row in result.all()]
+        ).join(
+            Site,
+            Ticket.Site_ID == Site.ID,
+            isouter=True,
+        ).filter(
+            Ticket.Ticket_Status_ID != 3  # assuming 3 is 'closed'
+        ).group_by(
+            Ticket.Site_ID,
+            Site.Label,
+        )
+    )
+    return [
+        SiteOpenCount(site_id=row[0], site_label=row[1], count=row[2])
+        for row in result.all()
+    ]
 
 
 async def sla_breaches(
     db: AsyncSession,
     sla_days: int = 2,
-    filters: dict[str, Any] | None = None,
-    status_ids: list[int] | None = None,
+    filters: Optional[Dict[str, Any]] = None,
+    status_ids: Optional[List[int]] = None,
 ) -> int:
-    """Count tickets older than ``sla_days`` with optional filtering."""
-    from datetime import datetime, timedelta, UTC
-
+    """Count tickets older than `sla_days` with optional filtering."""
     logger.info(
         "Counting SLA breaches older than %s days with filters=%s statuses=%s",
         sla_days,
         filters,
         status_ids,
     )
-    cutoff = datetime.now(UTC) - timedelta(days=sla_days)
-
+    cutoff = datetime.now(timezone.utc) - timedelta(days=sla_days)
     query = select(func.count(Ticket.Ticket_ID)).filter(Ticket.Created_Date < cutoff)
 
     if status_ids is not None:
@@ -129,55 +132,62 @@
     return result.scalar_one()
 
 
-async def open_tickets_by_user(db: AsyncSession) -> List[tuple[str | None, int]]:
-    """Return open ticket counts grouped by assigned technician.
-
-    Each :class:`UserOpenCount` contains ``assigned_email`` and ``count``
-    fields for tickets not closed.
-    """
-
+async def open_tickets_by_user(db: AsyncSession) -> List[UserOpenCount]:
+    """Return open ticket counts grouped by assigned technician."""
     logger.info("Calculating open tickets by user")
     result = await db.execute(
-        select(Ticket.Assigned_Email, func.count(Ticket.Ticket_ID))
-        .filter(Ticket.Ticket_Status_ID != 3)
-        .group_by(Ticket.Assigned_Email)
-    )
-    return [(row[0], row[1]) for row in result.all()]
-
-
-async def tickets_waiting_on_user(db: AsyncSession) -> List[tuple[str | None, int]]:
-    """Return counts of tickets awaiting a user response.
-
-    Each :class:`WaitingOnUserCount` contains ``contact_email`` and ``count``
-    fields for tickets where status is ``4``.
-    """
-
+        select(
+            Ticket.Assigned_Email,
+            func.count(Ticket.Ticket_ID),
+        ).filter(
+            Ticket.Ticket_Status_ID != 3
+        ).group_by(
+            Ticket.Assigned_Email
+        )
+    )
+    return [
+        UserOpenCount(assigned_email=row[0], count=row[1])
+        for row in result.all()
+    ]
+
+
+async def tickets_waiting_on_user(db: AsyncSession) -> List[WaitingOnUserCount]:
+    """Return counts of tickets awaiting user response (status == 4)."""
     logger.info("Calculating tickets waiting on user")
     result = await db.execute(
-        select(Ticket.Ticket_Contact_Email, func.count(Ticket.Ticket_ID))
-        .filter(Ticket.Ticket_Status_ID == 4)
-        .group_by(Ticket.Ticket_Contact_Email)
-    )
-<<<<<<< HEAD
+        select(
+            Ticket.Ticket_Contact_Email,
+            func.count(Ticket.Ticket_ID),
+        ).filter(
+            Ticket.Ticket_Status_ID == 4
+        ).group_by(
+            Ticket.Ticket_Contact_Email
+        )
+    )
     return [
         WaitingOnUserCount(contact_email=row[0], count=row[1])
         for row in result.all()
     ]
 
 
-async def ticket_trend(db: AsyncSession, days: int = 7) -> list[TrendCount]:
-    """Return ticket counts grouped by creation date."""
-    from datetime import datetime, timedelta, UTC, date as date_cls
-
-    start = datetime.now(UTC) - timedelta(days=days)
-    result = await db.execute(
-        select(func.date(Ticket.Created_Date), func.count(Ticket.Ticket_ID))
-        .filter(Ticket.Created_Date >= start)
-        .group_by(func.date(Ticket.Created_Date))
-        .order_by(func.date(Ticket.Created_Date))
-    )
-
-    trend: list[TrendCount] = []
+async def ticket_trend(db: AsyncSession, days: int = 7) -> List[TrendCount]:
+    """Return ticket counts grouped by creation date over the past `days` days."""
+    logger.info("Calculating ticket trend for the past %d days", days)
+    start = datetime.now(timezone.utc) - timedelta(days=days)
+    result = await db.execute(
+        select(
+            func.date(Ticket.Created_Date),
+            func.count(Ticket.Ticket_ID),
+        ).filter(
+            Ticket.Created_Date >= start
+        ).group_by(
+            func.date(Ticket.Created_Date)
+        ).order_by(
+            func.date(Ticket.Created_Date)
+        )
+    )
+
+    trend: List[TrendCount] = []
     for d, c in result.all():
         if isinstance(d, str):
             d = date_cls.fromisoformat(d)
@@ -185,12 +195,10 @@
             d = d.date()
         trend.append(TrendCount(date=d, count=c))
     return trend
-=======
-    return [(row[0], row[1]) for row in result.all()]
 
 
 class AnalyticsTools:
-    """Enhanced analytics helper with trends and predictions."""
+    """Enhanced analytics helper with trends, insights, and predictions."""
 
     def __init__(self, db: AsyncSession):
         self.db = db
@@ -205,7 +213,7 @@
         trends = await self._analyze_trends(metrics, time_range_days)
         insights = self._generate_insights(metrics, trends)
 
-        dashboard = {
+        dashboard: Dict[str, Any] = {
             "overview": {
                 "period": f"Last {time_range_days} days",
                 "generated_at": datetime.now(timezone.utc).isoformat(),
@@ -225,41 +233,51 @@
     async def _gather_all_metrics(
         self, start: datetime, end: datetime
     ) -> Dict[str, Any]:
-        metrics: Dict[str, Any] = {}
-        total_stmt = select(func.count(Ticket.Ticket_ID)).filter(
-            Ticket.Created_Date.between(start, end)
-        )
-        metrics["total_tickets"] = await self.db.scalar(total_stmt) or 0
-        active_stmt = select(func.count(Ticket.Ticket_ID)).filter(
-            Ticket.Ticket_Status_ID.notin_([3, 4])
-        )
-        metrics["active_tickets"] = await self.db.scalar(active_stmt) or 0
-        resolved_stmt = select(func.count(Ticket.Ticket_ID)).filter(
-            Ticket.Created_Date.between(start, end), Ticket.Ticket_Status_ID.in_([3, 4])
-        )
-        resolved = await self.db.scalar(resolved_stmt) or 0
-        metrics["resolution_rate"] = resolved / max(metrics["total_tickets"], 1)
-        return metrics
+        total = await self.db.scalar(
+            select(func.count(Ticket.Ticket_ID)).filter(
+                Ticket.Created_Date.between(start, end)
+            )
+        ) or 0
+
+        active = await self.db.scalar(
+            select(func.count(Ticket.Ticket_ID)).filter(
+                Ticket.Ticket_Status_ID.notin_([3, 4])
+            )
+        ) or 0
+
+        resolved = await self.db.scalar(
+            select(func.count(Ticket.Ticket_ID)).filter(
+                Ticket.Created_Date.between(start, end),
+                Ticket.Ticket_Status_ID.in_([3, 4])
+            )
+        ) or 0
+
+        return {
+            "total_tickets": total,
+            "active_tickets": active,
+            "resolution_rate": resolved / max(total, 1),
+        }
 
     async def _analyze_trends(
         self, metrics: Dict[str, Any], days: int
     ) -> Dict[str, TrendAnalysis]:
-        end_prev = datetime.now(timezone.utc) - timedelta(days=days)
-        start_prev = end_prev - timedelta(days=days)
-        prev_metrics = await self._gather_all_metrics(start_prev, end_prev)
+        prev_end = datetime.now(timezone.utc) - timedelta(days=days)
+        prev_start = prev_end - timedelta(days=days)
+        prev_metrics = await self._gather_all_metrics(prev_start, prev_end)
 
         change = (
             (metrics["total_tickets"] - prev_metrics["total_tickets"])
             / max(prev_metrics["total_tickets"], 1)
         ) * 100
-        trend = TrendAnalysis(
+
+        analysis = TrendAnalysis(
             direction=self._determine_trend_direction(change),
             change_percentage=change,
             velocity=change / days,
             prediction_next_period=metrics["total_tickets"] * (1 + change / 100),
             confidence=0.7,
         )
-        return {"volume_trend": trend}
+        return {"volume_trend": analysis}
 
     def _determine_trend_direction(self, change: float) -> TrendDirection:
         if abs(change) < 5:
@@ -270,14 +288,12 @@
         self, metrics: Dict[str, Any], trends: Dict[str, TrendAnalysis]
     ) -> List[Dict[str, Any]]:
         insights: List[Dict[str, Any]] = []
-        if (
-            trends["volume_trend"].direction == TrendDirection.INCREASING
-            and trends["volume_trend"].change_percentage > 30
-        ):
+        trend = trends["volume_trend"]
+        if trend.direction == TrendDirection.INCREASING and trend.change_percentage > 30:
             insights.append(
                 {
                     "type": "warning",
-                    "message": "Ticket volume increasing rapidly",
+                    "message": "Ticket volume is increasing rapidly; consider scaling support resources.",
                 }
             )
         return insights
@@ -285,10 +301,8 @@
     async def _generate_predictions(
         self, metrics: Dict[str, Any], trends: Dict[str, TrendAnalysis]
     ) -> Dict[str, Any]:
+        trend = trends["volume_trend"]
         return {
-            "expected_ticket_volume": int(
-                trends["volume_trend"].prediction_next_period
-            ),
-            "confidence": f"{trends['volume_trend'].confidence:.0%}",
-        }
->>>>>>> aa908c59
+            "expected_ticket_volume": int(trend.prediction_next_period),
+            "confidence": f"{trend.confidence:.0%}",
+        }