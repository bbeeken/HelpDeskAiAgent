--- conflicted
+++ resolved
@@ -7,37 +7,22 @@
     """
     Returns a list of tuples (status_id, count) for all tickets.
     """
-<<<<<<< HEAD
+
     results = db.query(Ticket.Ticket_Status_ID, func.count(Ticket.Ticket_ID)) \
                 .group_by(Ticket.Ticket_Status_ID).all()
     return [(row[0], row[1]) for row in results]
-=======
-    return (
-        db.query(Ticket.Ticket_Status_ID, func.count(Ticket.Ticket_ID))
-        .group_by(Ticket.Ticket_Status_ID)
-        .all()
-    )
 
->>>>>>> adcc86e6
 
 def open_tickets_by_site(db: Session):
     """
     Returns list of tuples (site_id, open_count) for tickets not closed (status != 3).
     """
-<<<<<<< HEAD
+
     results = db.query(Ticket.Site_ID, func.count(Ticket.Ticket_ID)) \
                 .filter(Ticket.Ticket_Status_ID != 3) \
                 .group_by(Ticket.Site_ID).all()
     return [(row[0], row[1]) for row in results]
-=======
-    return (
-        db.query(Ticket.Site_ID, func.count(Ticket.Ticket_ID))
-        .filter(Ticket.Ticket_Status_ID != 3)
-        .group_by(Ticket.Site_ID)
-        .all()
-    )
 
->>>>>>> adcc86e6
 
 def sla_breaches(db: Session, sla_days: int = 2):
     """
@@ -58,7 +43,7 @@
     """
     Returns list of tuples (assigned_email, open_count) for tickets not closed.
     """
-<<<<<<< HEAD
+
     results = db.query(Ticket.Assigned_Email, func.count(Ticket.Ticket_ID)) \
                 .filter(Ticket.Ticket_Status_ID != 3) \
                 .group_by(Ticket.Assigned_Email).all()
@@ -72,7 +57,7 @@
                 .filter(Ticket.Ticket_Status_ID == 4) \
                 .group_by(Ticket.Ticket_Contact_Email).all()
     return [(row[0], row[1]) for row in results]
-=======
+
     return (
         db.query(Ticket.Assigned_Email, func.count(Ticket.Ticket_ID))
         .filter(Ticket.Ticket_Status_ID != 3)
@@ -80,14 +65,3 @@
         .all()
     )
 
-
-def tickets_waiting_on_user(db: Session):
-    """Return tuples of (contact_email, waiting_count) for tickets awaiting
-    contact reply (status == 4)."""
-    return (
-        db.query(Ticket.Ticket_Contact_Email, func.count(Ticket.Ticket_ID))
-        .filter(Ticket.Ticket_Status_ID == 4)
-        .group_by(Ticket.Ticket_Contact_Email)
-        .all()
-    )
->>>>>>> adcc86e6
