--- conflicted
+++ resolved
@@ -9,11 +9,9 @@
 logger = logging.getLogger(__name__)
 
 
-<<<<<<< HEAD
+
 def tickets_by_status(db: Session) -> list[tuple[int | None, int]]:
-=======
-async def tickets_by_status(db: AsyncSession):
->>>>>>> 7548ffcf
+
     """
     Returns a list of tuples (status_id, count) for all tickets.
     """
@@ -25,12 +23,9 @@
     return [(row[0], row[1]) for row in results]
 
 
-<<<<<<< HEAD
+
 def open_tickets_by_site(db: Session) -> list[tuple[int | None, int]]:
-=======
 
-async def open_tickets_by_site(db: AsyncSession):
->>>>>>> 7548ffcf
     """
     Returns list of tuples (site_id, open_count) for tickets not closed (status != 3).
     """
@@ -43,12 +38,9 @@
     return [(row[0], row[1]) for row in results]
 
 
-<<<<<<< HEAD
+
 def sla_breaches(db: Session, sla_days: int = 2) -> int:
-=======
 
-async def sla_breaches(db: AsyncSession, sla_days: int = 2):
->>>>>>> 7548ffcf
     """
     Count tickets older than sla_days and not closed.
     """
@@ -64,11 +56,9 @@
     return result.scalar()
 
 
-<<<<<<< HEAD
+
 def open_tickets_by_user(db: Session) -> list[tuple[str | None, int]]:
-=======
-async def open_tickets_by_user(db: AsyncSession):
->>>>>>> 7548ffcf
+
     """
     Returns list of tuples (assigned_email, open_count) for tickets not closed.
     """
@@ -80,12 +70,9 @@
                 .group_by(Ticket.Assigned_Email).all()
     return [(row[0], row[1]) for row in results]
 
-<<<<<<< HEAD
+
 def tickets_waiting_on_user(db: Session) -> list[tuple[str | None, int]]:
-=======
 
-async def tickets_waiting_on_user(db: AsyncSession):
->>>>>>> 7548ffcf
     """
     Returns list of tuples (contact_email, waiting_count) for tickets awaiting contact reply (status == 4).
     """
