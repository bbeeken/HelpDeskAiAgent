"""Analytics helpers for summarizing ticket data."""

import logging
from dataclasses import dataclass
from enum import Enum
from datetime import datetime, timedelta, timezone, date as date_cls
from typing import Any, Dict, List, Optional
import time

from sqlalchemy.ext.asyncio import AsyncSession
from sqlalchemy import func, select, or_
from db.models import Ticket, TicketStatus, Site
from schemas.analytics import (
    StatusCount,
    SiteOpenCount,
    UserOpenCount,
    WaitingOnUserCount,
    TrendCount,
    StaffTicketReport,
)


logger = logging.getLogger(__name__)


class TrendDirection(str, Enum):
    """Trend direction indicators."""
    INCREASING = "increasing"
    DECREASING = "decreasing"
    STABLE = "stable"
    VOLATILE = "volatile"


@dataclass
class TrendAnalysis:
    direction: TrendDirection
    change_percentage: float
    velocity: float
    prediction_next_period: float
    confidence: float

    def to_llm_format(self) -> Dict[str, Any]:
        return {
            "trend": self.direction.value,
            "change": f"{self.change_percentage:+.1f}%",
            "momentum": "accelerating" if self.velocity > 0 else "decelerating",
            "forecast": {
                "next_value": self.prediction_next_period,
                "confidence": f"{self.confidence:.0%}",
            },
        }


_analytics_cache: dict[str, tuple[float, Any]] = {}
_cache_ttl = 300  # 5 minutes


async def tickets_by_status(
    db: AsyncSession,
) -> List[StatusCount]:
    """Return counts of tickets grouped by status with caching."""
    cache_key = "tickets_by_status"

    if cache_key in _analytics_cache:
        cached_time, result = _analytics_cache[cache_key]
        if time.time() - cached_time < _cache_ttl:
            return result

    logger.info("Calculating tickets by status")
    result = await db.execute(
        select(
            Ticket.Ticket_Status_ID,
            TicketStatus.Label,
            func.count(Ticket.Ticket_ID),
        ).join(
            TicketStatus,
            Ticket.Ticket_Status_ID == TicketStatus.ID,
            isouter=True,
        ).group_by(
            Ticket.Ticket_Status_ID,
            TicketStatus.Label,
        )
    )
    status_counts = [
        StatusCount(status_id=row[0], status_label=row[1], count=row[2])
        for row in result.all()
    ]

    _analytics_cache[cache_key] = (time.time(), status_counts)
    return status_counts


async def open_tickets_by_site(
    db: AsyncSession,
) -> List[SiteOpenCount]:
    """Return open ticket counts grouped by site."""
    logger.info("Calculating open tickets by site")
    result = await db.execute(
        select(
            Ticket.Site_ID,
            Site.Label,
            func.count(Ticket.Ticket_ID),
        )
        .join(Site, Ticket.Site_ID == Site.ID, isouter=True)
        .join(TicketStatus, Ticket.Ticket_Status_ID == TicketStatus.ID, isouter=True)
        .filter(
            or_(
                TicketStatus.Label.ilike("%open%"),
                TicketStatus.Label.ilike("%progress%"),
            )
        )
        .group_by(
            Ticket.Site_ID,
            Site.Label,
        )
    )
    return [
        SiteOpenCount(site_id=row[0], site_label=row[1], count=row[2])
        for row in result.all()
    ]


async def sla_breaches(
    db: AsyncSession,
    sla_days: int = 2,
    filters: Optional[Dict[str, Any]] = None,
    status_ids: Optional[List[int] | int] = None,
) -> int:
    """Count tickets older than `sla_days` with optional filtering."""
    logger.info(
        "Counting SLA breaches older than %s days with filters=%s statuses=%s",
        sla_days,
        filters,
        status_ids,
    )
    cutoff = datetime.now(timezone.utc) - timedelta(days=sla_days)
    query = (
        select(func.count(Ticket.Ticket_ID))
        .join(TicketStatus, Ticket.Ticket_Status_ID == TicketStatus.ID, isouter=True)
        .filter(Ticket.Created_Date < cutoff)
    )

    if status_ids is not None:
        if isinstance(status_ids, int):
            status_ids = [status_ids]
        query = query.filter(TicketStatus.ID.in_(status_ids))
    else:

        # Default to counting only open or in-progress tickets
        query = query.filter(
            or_(
                TicketStatus.Label.ilike("%open%"),
                TicketStatus.Label.ilike("%progress%"),
            )
        )

    if filters:
        for key, value in filters.items():
            if hasattr(Ticket, key):
                query = query.filter(getattr(Ticket, key) == value)

    result = await db.execute(query)
    return result.scalar_one()


async def open_tickets_by_user(
    db: AsyncSession, filters: Optional[Dict[str, Any]] | None = None
) -> List[UserOpenCount]:
    """Return open ticket counts for assigned technicians with optional filtering."""

    logger.info("Calculating open tickets by user with filters %s", filters)

    query = (
        select(
            Ticket.Assigned_Email,
            Ticket.Assigned_Name,
            func.count(Ticket.Ticket_ID),
        )
<<<<<<< HEAD
        .filter(
            Ticket.Ticket_Status_ID != 3,
            Ticket.Assigned_Email.is_not(None),
=======
        .join(TicketStatus, Ticket.Ticket_Status_ID == TicketStatus.ID, isouter=True)
        .filter(
            or_(
                TicketStatus.Label.ilike("%open%"),
                TicketStatus.Label.ilike("%progress%"),
            )
        )
        .group_by(
            Ticket.Assigned_Email
>>>>>>> 2c3aa43f
        )
    )

    if filters:
        for key, value in filters.items():
            if hasattr(Ticket, key):
                query = query.filter(getattr(Ticket, key) == value)

    query = query.group_by(Ticket.Assigned_Email, Ticket.Assigned_Name)

    result = await db.execute(query)
    return [
        UserOpenCount(assigned_email=row[0], assigned_name=row[1], count=row[2])
        for row in result.all()
    ]


async def tickets_waiting_on_user(db: AsyncSession) -> List[WaitingOnUserCount]:
    """Return counts of tickets awaiting user response (status == 4)."""
    logger.info("Calculating tickets waiting on user")
    result = await db.execute(
        select(
            Ticket.Ticket_Contact_Email,
            func.count(Ticket.Ticket_ID),
        ).filter(
            Ticket.Ticket_Status_ID == 4
        ).group_by(
            Ticket.Ticket_Contact_Email
        )
    )
    return [
        WaitingOnUserCount(contact_email=row[0], count=row[1])
        for row in result.all()
    ]


async def ticket_trend(db: AsyncSession, days: int = 7) -> List[TrendCount]:
    """Return ticket counts grouped by creation date over the past `days` days."""
    logger.info("Calculating ticket trend for the past %d days", days)
    start = datetime.now(timezone.utc) - timedelta(days=days)
    result = await db.execute(
        select(
            func.date(Ticket.Created_Date),
            func.count(Ticket.Ticket_ID),
        ).filter(
            Ticket.Created_Date >= start
        ).group_by(
            func.date(Ticket.Created_Date)
        ).order_by(
            func.date(Ticket.Created_Date)
        )
    )

    trend: List[TrendCount] = []
    for d, c in result.all():
        if isinstance(d, str):
            d = date_cls.fromisoformat(d)
        elif isinstance(d, datetime):
            d = d.date()
        trend.append(TrendCount(date=d, count=c))
    return trend


async def get_staff_ticket_report(
    db: AsyncSession,
    email: str,
    start_date: datetime | None = None,
    end_date: datetime | None = None,
) -> StaffTicketReport:
    """Return open/closed counts for a technician with recent tickets."""

    base_query = select(Ticket).filter(Ticket.Assigned_Email == email)
    if start_date:
        base_query = base_query.filter(Ticket.Created_Date >= start_date)
    if end_date:
        base_query = base_query.filter(Ticket.Created_Date <= end_date)

    open_q = (
        base_query.join(TicketStatus, Ticket.Ticket_Status_ID == TicketStatus.ID, isouter=True)
        .filter(
            or_(
                TicketStatus.Label.ilike("%open%"),
                TicketStatus.Label.ilike("%progress%"),
            )
        )
    )
    closed_q = (
        base_query.join(TicketStatus, Ticket.Ticket_Status_ID == TicketStatus.ID, isouter=True)
        .filter(
            or_(
                TicketStatus.Label.ilike("%closed%"),
                TicketStatus.Label.ilike("%resolved%"),
            )
        )
    )

    open_count = await db.scalar(select(func.count()).select_from(open_q.subquery())) or 0
    closed_count = await db.scalar(select(func.count()).select_from(closed_q.subquery())) or 0

    recent_q = (
        base_query.order_by(Ticket.Created_Date.desc()).with_only_columns(Ticket.Ticket_ID).limit(5)
    )
    result = await db.execute(recent_q)
    recent_ids = [row[0] for row in result.all()]

    return StaffTicketReport(
        assigned_email=email,
        open_count=open_count,
        closed_count=closed_count,
        recent_ticket_ids=recent_ids,
    )


class AnalyticsTools:
    """Enhanced analytics helper with trends, insights, and predictions."""

    def __init__(self, db: AsyncSession):
        self.db = db

    async def get_comprehensive_dashboard(
        self, time_range_days: int = 30, include_predictions: bool = True
    ) -> Dict[str, Any]:
        end_date = datetime.now(timezone.utc)
        start_date = end_date - timedelta(days=time_range_days)

        metrics = await self._gather_all_metrics(start_date, end_date)
        trends = await self._analyze_trends(metrics, time_range_days)
        insights = self._generate_insights(metrics, trends)

        dashboard: Dict[str, Any] = {
            "overview": {
                "period": f"Last {time_range_days} days",
                "generated_at": datetime.now(timezone.utc).isoformat(),
                "total_tickets": metrics["total_tickets"],
                "active_tickets": metrics["active_tickets"],
                "resolution_rate": f"{metrics['resolution_rate']:.1%}",
            },
            "trends": {
                "ticket_volume": trends["volume_trend"].to_llm_format(),
            },
            "insights": insights,
        }
        if include_predictions:
            dashboard["predictions"] = await self._generate_predictions(metrics, trends)
        return dashboard

    async def _gather_all_metrics(
        self, start: datetime, end: datetime
    ) -> Dict[str, Any]:
        total = await self.db.scalar(
            select(func.count(Ticket.Ticket_ID)).filter(
                Ticket.Created_Date.between(start, end)
            )
        ) or 0

        active = await self.db.scalar(
            select(func.count(Ticket.Ticket_ID))
            .join(TicketStatus, Ticket.Ticket_Status_ID == TicketStatus.ID, isouter=True)
            .filter(
                or_(
                    TicketStatus.Label.ilike("%open%"),
                    TicketStatus.Label.ilike("%progress%"),
                )
            )
        ) or 0

        resolved = await self.db.scalar(
            select(func.count(Ticket.Ticket_ID))
            .join(TicketStatus, Ticket.Ticket_Status_ID == TicketStatus.ID, isouter=True)
            .filter(
                Ticket.Created_Date.between(start, end),
                or_(
                    TicketStatus.Label.ilike("%closed%"),
                    TicketStatus.Label.ilike("%resolved%"),
                )
            )
        ) or 0

        return {
            "total_tickets": total,
            "active_tickets": active,
            "resolution_rate": resolved / max(total, 1),
        }

    async def _analyze_trends(
        self, metrics: Dict[str, Any], days: int
    ) -> Dict[str, TrendAnalysis]:
        prev_end = datetime.now(timezone.utc) - timedelta(days=days)
        prev_start = prev_end - timedelta(days=days)
        prev_metrics = await self._gather_all_metrics(prev_start, prev_end)

        change = (
            (metrics["total_tickets"] - prev_metrics["total_tickets"])
            / max(prev_metrics["total_tickets"], 1)
        ) * 100

        analysis = TrendAnalysis(
            direction=self._determine_trend_direction(change),
            change_percentage=change,
            velocity=change / days,
            prediction_next_period=metrics["total_tickets"] * (1 + change / 100),
            confidence=0.7,
        )
        return {"volume_trend": analysis}

    def _determine_trend_direction(self, change: float) -> TrendDirection:
        if abs(change) < 5:
            return TrendDirection.STABLE
        return TrendDirection.INCREASING if change > 0 else TrendDirection.DECREASING

    def _generate_insights(
        self, metrics: Dict[str, Any], trends: Dict[str, TrendAnalysis]
    ) -> List[Dict[str, Any]]:
        insights: List[Dict[str, Any]] = []
        trend = trends["volume_trend"]
        if trend.direction == TrendDirection.INCREASING and trend.change_percentage > 30:
            insights.append(
                {
                    "type": "warning",
                    "message": (
                        "Ticket volume is increasing rapidly; "
                        "consider scaling support resources."
                    ),
                }
            )
        return insights

    async def _generate_predictions(
        self, metrics: Dict[str, Any], trends: Dict[str, TrendAnalysis]
    ) -> Dict[str, Any]:
        trend = trends["volume_trend"]
        return {
            "expected_ticket_volume": int(trend.prediction_next_period),
            "confidence": f"{trend.confidence:.0%}",
        }<|MERGE_RESOLUTION|>--- conflicted
+++ resolved
@@ -176,11 +176,7 @@
             Ticket.Assigned_Name,
             func.count(Ticket.Ticket_ID),
         )
-<<<<<<< HEAD
-        .filter(
-            Ticket.Ticket_Status_ID != 3,
-            Ticket.Assigned_Email.is_not(None),
-=======
+
         .join(TicketStatus, Ticket.Ticket_Status_ID == TicketStatus.ID, isouter=True)
         .filter(
             or_(
@@ -190,7 +186,7 @@
         )
         .group_by(
             Ticket.Assigned_Email
->>>>>>> 2c3aa43f
+
         )
     )
 
