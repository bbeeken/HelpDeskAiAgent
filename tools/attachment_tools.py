--- conflicted
+++ resolved
@@ -1,23 +1,13 @@
-<<<<<<< HEAD
+
 from sqlalchemy.orm import Session
 import logging
-=======
-from sqlalchemy.ext.asyncio import AsyncSession
-from sqlalchemy import select
->>>>>>> f667ed74
+
 from db.models import TicketAttachment
 
 logger = logging.getLogger(__name__)
 
 
-<<<<<<< HEAD
+
 def get_ticket_attachments(db: Session, ticket_id: int):
     logger.info("Fetching attachments for ticket %s", ticket_id)
     return db.query(TicketAttachment).filter(TicketAttachment.Ticket_ID == ticket_id).all()
-=======
-async def get_ticket_attachments(db: AsyncSession, ticket_id: int):
-    result = await db.execute(
-        select(TicketAttachment).filter(TicketAttachment.Ticket_ID == ticket_id)
-    )
-    return result.scalars().all()
->>>>>>> f667ed74
