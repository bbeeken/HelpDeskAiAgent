--- conflicted
+++ resolved
@@ -7,22 +7,11 @@
 logger = logging.getLogger(__name__)
 
 
-
-<<<<<<< HEAD
 def get_asset(db: Session, asset_id: int) -> Asset | None:
     return db.query(Asset).filter(Asset.ID == asset_id).first()
 
 
 def list_assets(db: Session, skip: int = 0, limit: int = 10) -> list[Asset]:
-    return db.query(Asset).offset(skip).limit(limit).all()
-=======
-def get_asset(db: Session, asset_id: int):
-    logger.info("Fetching asset %s", asset_id)
-    return db.query(Asset).filter(Asset.ID == asset_id).first()
 
-
-def list_assets(db: Session, skip: int = 0, limit: int = 10):
-    logger.info("Listing assets skip=%s limit=%s", skip, limit)
     return db.query(Asset).offset(skip).limit(limit).all()
 
->>>>>>> 7548ffcf
