--- conflicted
+++ resolved
@@ -1,16 +1,13 @@
-<<<<<<< HEAD
+
 from sqlalchemy.orm import Session
 import logging
-=======
-from sqlalchemy.ext.asyncio import AsyncSession
-from sqlalchemy import select
->>>>>>> f667ed74
+
 from db.models import Asset
 
 logger = logging.getLogger(__name__)
 
 
-<<<<<<< HEAD
+
 def get_asset(db: Session, asset_id: int):
     logger.info("Fetching asset %s", asset_id)
     return db.query(Asset).filter(Asset.ID == asset_id).first()
@@ -19,13 +16,4 @@
 def list_assets(db: Session, skip: int = 0, limit: int = 10):
     logger.info("Listing assets skip=%s limit=%s", skip, limit)
     return db.query(Asset).offset(skip).limit(limit).all()
-=======
-async def get_asset(db: AsyncSession, asset_id: int):
-    return await db.get(Asset, asset_id)
 
-
-
-async def list_assets(db: AsyncSession, skip: int = 0, limit: int = 10):
-    result = await db.execute(select(Asset).offset(skip).limit(limit))
-    return result.scalars().all()
->>>>>>> f667ed74
