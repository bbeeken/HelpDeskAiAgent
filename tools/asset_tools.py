--- conflicted
+++ resolved
@@ -7,14 +7,7 @@
     return await db.get(Asset, asset_id)
 
 
-<<<<<<< HEAD
+
 async def list_assets(db: AsyncSession, skip: int = 0, limit: int = 10):
     result = await db.execute(select(Asset).offset(skip).limit(limit))
     return result.scalars().all()
-=======
-def list_assets(db: Session, skip: int = 0, limit: int = 10):
-    query = db.query(Asset)
-    total = query.count()
-    items = query.offset(skip).limit(limit).all()
-    return items, total
->>>>>>> dda3d461
