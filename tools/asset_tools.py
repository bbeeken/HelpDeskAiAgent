
from sqlalchemy.ext.asyncio import AsyncSession
from sqlalchemy import select
import logging

from db.models import Asset

logger = logging.getLogger(__name__)


async def get_asset(db: AsyncSession, asset_id: int) -> Asset | None:
    return await db.get(Asset, asset_id)


async def list_assets(db: AsyncSession, skip: int = 0, limit: int = 10) -> list[Asset]:
<<<<<<< HEAD
    result = await db.execute(
        select(Asset).order_by(Asset.ID).offset(skip).limit(limit)
    )
    return list(result.scalars().all())

=======
    result = await db.execute(select(Asset).offset(skip).limit(limit))
    return list(result.scalars().all())
>>>>>>> 696567c7
<|MERGE_RESOLUTION|>--- conflicted
+++ resolved
@@ -13,13 +13,7 @@
 
 
 async def list_assets(db: AsyncSession, skip: int = 0, limit: int = 10) -> list[Asset]:
-<<<<<<< HEAD
     result = await db.execute(
         select(Asset).order_by(Asset.ID).offset(skip).limit(limit)
     )
-    return list(result.scalars().all())
-
-=======
-    result = await db.execute(select(Asset).offset(skip).limit(limit))
-    return list(result.scalars().all())
->>>>>>> 696567c7
+    return list(result.scalars().all())