--- conflicted
+++ resolved
@@ -25,20 +25,11 @@
 """
 
 from typing import List, Dict
-<<<<<<< HEAD
+
 import logging
 
 logger = logging.getLogger(__name__)
-=======
-import requests
 
-from config import (
-    GRAPH_CLIENT_ID,
-    GRAPH_CLIENT_SECRET,
-    GRAPH_TENANT_ID,
-    GRAPH_ENABLED,
-)
->>>>>>> f667ed74
 
 GROUP_ID = "2ea9cf9b-4d28-456e-9eda-bd2c15825ee2"
 
@@ -63,30 +54,9 @@
 
 
 def get_user_by_email(email: str) -> Dict:
-<<<<<<< HEAD
+
     logger.info("Resolving user by email %s", email)
-=======
-    """Return user information for ``email`` using Microsoft Graph when configured."""
-    if not GRAPH_ENABLED:
-        # TODO: replace with real call to ``/users/{email}``
-        return {
-            "email": email,
-            "displayName": None,
-            "id": None,
-        }
 
-    token = _acquire_token()
-    headers = {"Authorization": f"Bearer {token}"}
-    resp = requests.get(
-        f"https://graph.microsoft.com/v1.0/users/{email}",
-        headers=headers,
-        timeout=5,
-    )
-    if resp.status_code == 404:
-        return {"email": email, "displayName": None, "id": None}
-    resp.raise_for_status()
-    data = resp.json()
->>>>>>> f667ed74
     return {
         "email": data.get("mail"),
         "displayName": data.get("displayName"),
@@ -95,42 +65,12 @@
 
 
 def get_all_users_in_group() -> List[Dict]:
-<<<<<<< HEAD
+
     logger.info("Fetching all users in group")
     return []
 
 
 def resolve_user_display_name(identifier: str) -> str:
     logger.info("Resolving display name for %s", identifier)
+
     return identifier
-=======
-    """Return all users in ``GROUP_ID`` when Graph integration is enabled."""
-    if not GRAPH_ENABLED:
-        # TODO: replace with real call to ``/groups/{GROUP_ID}/members``
-        return []
-
-    token = _acquire_token()
-    headers = {"Authorization": f"Bearer {token}"}
-    resp = requests.get(
-        f"https://graph.microsoft.com/v1.0/groups/{GROUP_ID}/members",
-        headers=headers,
-        timeout=5,
-    )
-    resp.raise_for_status()
-    return [
-        {
-            "email": item.get("mail"),
-            "displayName": item.get("displayName"),
-            "id": item.get("id"),
-        }
-        for item in resp.json().get("value", [])
-    ]
-
-
-def resolve_user_display_name(identifier: str) -> str:
-    """Return a display name for ``identifier``."""
-    if GRAPH_ENABLED:
-        user = get_user_by_email(identifier)
-        return user.get("displayName") or identifier
-    return identifier
->>>>>>> f667ed74
