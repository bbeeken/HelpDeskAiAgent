--- conflicted
+++ resolved
@@ -8,7 +8,6 @@
 from sqlalchemy.ext.asyncio import AsyncSession
 
 from db.models import (
-<<<<<<< HEAD
     Ticket,
     VTicketMasterExpanded,
     TicketMessage,
@@ -18,10 +17,6 @@
     TicketCategory,
     TicketStatus,
     Priority,
-=======
-    Ticket, VTicketMasterExpanded, TicketMessage, TicketAttachment,
-    Asset, Site, TicketCategory, TicketStatus  # Add TicketStatus here
->>>>>>> 550d9d9c
 )
 from schemas.agent_data import (
     TicketFullContext, SystemSnapshot, UserCompleteProfile
@@ -353,103 +348,6 @@
             return "low"
 
     # ------------------------------------------------------------------
-<<<<<<< HEAD
-    # Additional data helpers used by the API endpoints.  Many of these
-    # methods only return basic information so the enhanced API does not
-    # fail when called during tests.  They can be expanded in the future
-    # with richer analytics as needed.
-    # ------------------------------------------------------------------
-
-    async def _calculate_user_ticket_statistics(self, user_email: str) -> Dict[str, Any]:
-        """Return simple ticket statistics for a user."""
-        total_q = select(func.count()).select_from(Ticket).filter(
-            Ticket.Ticket_Contact_Email == user_email
-        )
-        open_q = (
-            select(func.count())
-            .select_from(Ticket)
-            .join(TicketStatus, Ticket.Ticket_Status_ID == TicketStatus.ID, isouter=True)
-            .filter(
-                Ticket.Ticket_Contact_Email == user_email,
-                or_(
-                    TicketStatus.Label.ilike("%open%"),
-                    TicketStatus.Label.ilike("%progress%"),
-                ),
-            )
-        )
-        closed_q = (
-            select(func.count())
-            .select_from(Ticket)
-            .join(TicketStatus, Ticket.Ticket_Status_ID == TicketStatus.ID, isouter=True)
-            .filter(
-                Ticket.Ticket_Contact_Email == user_email,
-                TicketStatus.Label.ilike("%closed%"),
-            )
-        )
-
-        total = await self.db.scalar(total_q) or 0
-        open_count = await self.db.scalar(open_q) or 0
-        closed_count = await self.db.scalar(closed_q) or 0
-
-        # Average resolution time in hours for closed tickets
-        result = await self.db.execute(
-            select(Ticket.Created_Date, Ticket.Closed_Date).filter(
-                Ticket.Ticket_Contact_Email == user_email,
-                Ticket.Closed_Date.is_not(None),
-            )
-        )
-        rows = result.all()
-        if rows:
-            total_seconds = sum(
-                (closed - created).total_seconds() for created, closed in rows
-            )
-            avg_res_hours = total_seconds / len(rows) / 3600
-        else:
-            avg_res_hours = 0.0
-
-        return {
-            "total": total,
-            "open": open_count,
-            "closed": closed_count,
-            "avg_resolution_hours": round(avg_res_hours, 2),
-        }
-
-    async def _analyze_user_communication_patterns(self, user_email: str) -> Dict[str, Any]:
-        """Return basic communication statistics for a user."""
-        result = await self.db.execute(
-            select(TicketMessage.Message).filter(
-                TicketMessage.SenderUserCode == user_email
-            )
-        )
-        messages = [row[0] for row in result.all()]
-        if messages:
-            avg_len = sum(len(m or "") for m in messages) / len(messages)
-        else:
-            avg_len = 0.0
-        return {"messages_sent": len(messages), "avg_length": round(avg_len, 1)}
-
-    async def _get_user_technical_context(self, user_email: str) -> Dict[str, Any]:
-        """Return assets and sites the user has interacted with."""
-        result = await self.db.execute(
-            select(
-                VTicketMasterExpanded.Asset_ID,
-                VTicketMasterExpanded.Asset_Label,
-                VTicketMasterExpanded.Site_ID,
-                VTicketMasterExpanded.Site_Label,
-            ).filter(VTicketMasterExpanded.Ticket_Contact_Email == user_email)
-        )
-        assets: Dict[int, str] = {}
-        sites: Dict[int, str] = {}
-        for a_id, a_lbl, s_id, s_lbl in result.all():
-            if a_id:
-                assets[a_id] = a_lbl
-            if s_id:
-                sites[s_id] = s_lbl
-        return {"assets": list(assets.values()), "sites": list(sites.values())}
-
-    async def _get_user_current_tickets(self, user_email: str) -> List[Dict[str, Any]]:
-        """Return currently open tickets for a user."""
-=======
     # Asset and site context helpers
     async def _get_asset_complete_info(self, asset_id: int) -> Dict[str, Any]:
         """Get complete asset information."""
@@ -457,12 +355,14 @@
         if not asset:
             return {}
 
+        # Get ticket count for this asset
         result = await self.db.execute(
             select(func.count(VTicketMasterExpanded.Ticket_ID))
             .filter(VTicketMasterExpanded.Asset_ID == asset_id)
         )
         ticket_count = result.scalar() or 0
 
+        # Get recent tickets for this asset
         recent_result = await self.db.execute(
             select(VTicketMasterExpanded)
             .filter(VTicketMasterExpanded.Asset_ID == asset_id)
@@ -497,12 +397,14 @@
         if not site:
             return {}
 
+        # Get total tickets for this site
         result = await self.db.execute(
             select(func.count(VTicketMasterExpanded.Ticket_ID))
             .filter(VTicketMasterExpanded.Site_ID == site_id)
         )
         total_tickets = result.scalar() or 0
 
+        # Get open tickets for this site
         open_result = await self.db.execute(
             select(func.count(VTicketMasterExpanded.Ticket_ID))
             .join(
@@ -643,7 +545,6 @@
 
     async def _get_unassigned_tickets_summary(self) -> List[Dict[str, Any]]:
         """Get summary of unassigned tickets."""
->>>>>>> 550d9d9c
         result = await self.db.execute(
             select(VTicketMasterExpanded)
             .join(
@@ -652,23 +553,6 @@
                 isouter=True,
             )
             .filter(
-<<<<<<< HEAD
-                VTicketMasterExpanded.Ticket_Contact_Email == user_email,
-                or_(
-                    TicketStatus.Label.ilike("%open%"),
-                    TicketStatus.Label.ilike("%progress%"),
-                ),
-            )
-            .order_by(VTicketMasterExpanded.Created_Date.desc())
-        )
-        tickets = result.scalars().all()
-        return [
-            {
-                "Ticket_ID": t.Ticket_ID,
-                "Subject": t.Subject,
-                "Created_Date": t.Created_Date,
-                "Status": t.Ticket_Status_Label,
-=======
                 and_(
                     VTicketMasterExpanded.Assigned_Email.is_(None),
                     or_(
@@ -694,20 +578,14 @@
                     if t.Created_Date
                     else 0
                 ),
->>>>>>> 550d9d9c
             }
             for t in tickets
         ]
 
-<<<<<<< HEAD
-    async def _get_user_recent_resolved_tickets(self, user_email: str) -> List[Dict[str, Any]]:
-        """Return recently closed tickets for a user."""
-=======
     async def _get_overdue_tickets_summary(self) -> List[Dict[str, Any]]:
         """Get summary of overdue tickets."""
         cutoff = datetime.now(timezone.utc) - timedelta(hours=24)
 
->>>>>>> 550d9d9c
         result = await self.db.execute(
             select(VTicketMasterExpanded)
             .join(
@@ -716,20 +594,6 @@
                 isouter=True,
             )
             .filter(
-<<<<<<< HEAD
-                VTicketMasterExpanded.Ticket_Contact_Email == user_email,
-                TicketStatus.Label.ilike("%closed%"),
-            )
-            .order_by(VTicketMasterExpanded.Closed_Date.desc())
-            .limit(10)
-        )
-        tickets = result.scalars().all()
-        return [
-            {
-                "Ticket_ID": t.Ticket_ID,
-                "Subject": t.Subject,
-                "Closed_Date": t.Closed_Date,
-=======
                 and_(
                     VTicketMasterExpanded.Created_Date < cutoff,
                     or_(
@@ -754,145 +618,10 @@
                     if t.Created_Date
                     else 0
                 ),
->>>>>>> 550d9d9c
             }
             for t in tickets
         ]
 
-<<<<<<< HEAD
-    async def _get_asset_complete_info(self, asset_id: int) -> Optional[Dict[str, Any]]:
-        asset = await self.db.get(Asset, asset_id)
-        if not asset:
-            return None
-        return {
-            "ID": asset.ID,
-            "Label": asset.Label,
-            "Serial_Number": asset.Serial_Number,
-            "Model": asset.Model,
-            "Manufacturer": asset.Manufacturer,
-            "Site_ID": asset.Site_ID,
-        }
-
-    async def _get_site_complete_info(self, site_id: int) -> Optional[Dict[str, Any]]:
-        site = await self.db.get(Site, site_id)
-        if not site:
-            return None
-        return {"ID": site.ID, "Label": site.Label, "City": site.City, "State": site.State}
-
-    async def _get_ticket_timeline(self, ticket_id: int) -> List[Dict[str, Any]]:
-        """Return simple timeline events based on messages."""
-        result = await self.db.execute(
-            select(TicketMessage)
-            .filter(TicketMessage.Ticket_ID == ticket_id)
-            .order_by(TicketMessage.DateTimeStamp)
-        )
-        msgs = result.scalars().all()
-        return [
-            {"timestamp": m.DateTimeStamp, "sender": m.SenderUserName, "message": m.Message}
-            for m in msgs
-        ]
-
-    async def _get_ticket_counts_by_status(self) -> Dict[str, int]:
-        result = await self.db.execute(
-            select(TicketStatus.Label, func.count(Ticket.Ticket_ID))
-            .join(Ticket, Ticket.Ticket_Status_ID == TicketStatus.ID, isouter=True)
-            .group_by(TicketStatus.Label)
-        )
-        return {label or "Unknown": count for label, count in result.all()}
-
-    async def _get_ticket_counts_by_priority(self) -> Dict[str, int]:
-        result = await self.db.execute(
-            select(func.coalesce(Priority.Level, "Unknown"), func.count(Ticket.Ticket_ID))
-            .join(Priority, Ticket.Priority_ID == Priority.ID, isouter=True)
-            .group_by(Priority.Level)
-        )
-        return {label: count for label, count in result.all()}
-
-    async def _get_ticket_counts_by_site(self) -> Dict[str, int]:
-        result = await self.db.execute(
-            select(func.coalesce(Site.Label, "Unknown"), func.count(Ticket.Ticket_ID))
-            .join(Site, Ticket.Site_ID == Site.ID, isouter=True)
-            .group_by(Site.Label)
-        )
-        return {label: count for label, count in result.all()}
-
-    async def _get_ticket_counts_by_category(self) -> Dict[str, int]:
-        result = await self.db.execute(
-            select(func.coalesce(TicketCategory.Label, "Unknown"), func.count(Ticket.Ticket_ID))
-            .join(TicketCategory, Ticket.Ticket_Category_ID == TicketCategory.ID, isouter=True)
-            .group_by(TicketCategory.Label)
-        )
-        return {label: count for label, count in result.all()}
-
-    async def _get_all_technician_workloads(self) -> List[Dict[str, Any]]:
-        result = await self.db.execute(
-            select(Ticket.Assigned_Email, func.count(Ticket.Ticket_ID))
-            .group_by(Ticket.Assigned_Email)
-        )
-        return [
-            {"technician": email, "open_tickets": count}
-            for email, count in result.all()
-            if email
-        ]
-
-    async def _get_unassigned_tickets_summary(self) -> List[Dict[str, Any]]:
-        result = await self.db.execute(
-            select(Ticket.Ticket_ID, Ticket.Subject, Ticket.Created_Date)
-            .filter(Ticket.Assigned_Email.is_(None))
-            .order_by(Ticket.Created_Date.desc())
-            .limit(20)
-        )
-        return [
-            {"Ticket_ID": tid, "Subject": subj, "Created_Date": created}
-            for tid, subj, created in result.all()
-        ]
-
-    async def _get_overdue_tickets_summary(self) -> List[Dict[str, Any]]:
-        cutoff = datetime.now(timezone.utc) - timedelta(days=2)
-        result = await self.db.execute(
-            select(Ticket.Ticket_ID, Ticket.Subject, Ticket.Created_Date)
-            .join(TicketStatus, Ticket.Ticket_Status_ID == TicketStatus.ID, isouter=True)
-            .filter(
-                or_(TicketStatus.Label.ilike("%open%"), TicketStatus.Label.ilike("%progress%")),
-                Ticket.Created_Date < cutoff,
-            )
-            .order_by(Ticket.Created_Date)
-            .limit(20)
-        )
-        return [
-            {"Ticket_ID": tid, "Subject": subj, "Created_Date": created}
-            for tid, subj, created in result.all()
-        ]
-
-    async def _get_recent_system_activity(self) -> List[Dict[str, Any]]:
-        since = datetime.now(timezone.utc) - timedelta(hours=1)
-        result = await self.db.execute(
-            select(Ticket.Ticket_ID, Ticket.Created_Date, Ticket.Subject)
-            .filter(Ticket.Created_Date >= since)
-            .order_by(Ticket.Created_Date.desc())
-        )
-        return [
-            {"Ticket_ID": tid, "Created_Date": created, "Subject": subj}
-            for tid, created, subj in result.all()
-        ]
-
-    async def _calculate_system_health(self) -> Dict[str, Any]:
-        """Return very simple system health metrics."""
-        total = await self.db.scalar(select(func.count(Ticket.Ticket_ID))) or 0
-        open_tickets = await self.db.scalar(
-            select(func.count())
-            .select_from(Ticket)
-            .join(TicketStatus, Ticket.Ticket_Status_ID == TicketStatus.ID, isouter=True)
-            .filter(
-                or_(TicketStatus.Label.ilike("%open%"), TicketStatus.Label.ilike("%progress%"))
-            )
-        ) or 0
-        return {
-            "total_tickets": total,
-            "open_tickets": open_tickets,
-            "health": "ok" if open_tickets < total * 0.9 else "warning",
-        }
-=======
     async def _get_recent_system_activity(self) -> List[Dict[str, Any]]:
         """Get recent system activity."""
         recent_cutoff = datetime.now(timezone.utc) - timedelta(hours=1)
@@ -920,11 +649,13 @@
         """Calculate overall system health metrics."""
         last_24h = datetime.now(timezone.utc) - timedelta(hours=24)
 
+        # Get recent ticket count
         recent_result = await self.db.execute(
             select(func.count(Ticket.Ticket_ID)).filter(Ticket.Created_Date >= last_24h)
         )
         recent_count = recent_result.scalar() or 0
 
+        # Get open ticket count
         open_result = await self.db.execute(
             select(func.count(VTicketMasterExpanded.Ticket_ID))
             .join(
@@ -941,6 +672,7 @@
         )
         open_count = open_result.scalar() or 0
 
+        # Calculate health score
         health_score = max(0, 100 - (recent_count * 2) - (open_count * 1))
 
         return {
@@ -958,155 +690,220 @@
         }
 
     # ------------------------------------------------------------------
-    # User profile helpers
+    # User profile helpers - robust implementations with error handling
     async def _calculate_user_ticket_statistics(self, user_email: str) -> Dict[str, Any]:
-        """Calculate ticket statistics for a user."""
-        total_result = await self.db.execute(
-            select(func.count(VTicketMasterExpanded.Ticket_ID)).filter(
-                VTicketMasterExpanded.Ticket_Contact_Email == user_email
-            )
-        )
-        total_tickets = total_result.scalar() or 0
-
-        open_result = await self.db.execute(
-            select(func.count(VTicketMasterExpanded.Ticket_ID))
-            .join(
-                TicketStatus,
-                VTicketMasterExpanded.Ticket_Status_ID == TicketStatus.ID,
-                isouter=True,
-            )
-            .filter(
-                and_(
-                    VTicketMasterExpanded.Ticket_Contact_Email == user_email,
-                    or_(
-                        TicketStatus.Label.ilike("%open%"),
-                        TicketStatus.Label.ilike("%progress%"),
-                    ),
-                )
-            )
-        )
-        open_tickets = open_result.scalar() or 0
-
-        return {
-            "total_tickets": total_tickets,
-            "open_tickets": open_tickets,
-            "closed_tickets": total_tickets - open_tickets,
-            "ticket_frequency": "high" if total_tickets > 20 else "normal",
-        }
+        """Calculate ticket statistics for a user with error handling."""
+        try:
+            # Total tickets
+            total_result = await self.db.execute(
+                select(func.count(VTicketMasterExpanded.Ticket_ID)).filter(
+                    VTicketMasterExpanded.Ticket_Contact_Email == user_email
+                )
+            )
+            total_tickets = total_result.scalar() or 0
+
+            # Open tickets
+            open_result = await self.db.execute(
+                select(func.count(VTicketMasterExpanded.Ticket_ID))
+                .join(
+                    TicketStatus,
+                    VTicketMasterExpanded.Ticket_Status_ID == TicketStatus.ID,
+                    isouter=True,
+                )
+                .filter(
+                    and_(
+                        VTicketMasterExpanded.Ticket_Contact_Email == user_email,
+                        or_(
+                            TicketStatus.Label.ilike("%open%"),
+                            TicketStatus.Label.ilike("%progress%"),
+                        ),
+                    )
+                )
+            )
+            open_tickets = open_result.scalar() or 0
+
+            # Calculate average resolution time for closed tickets
+            resolution_result = await self.db.execute(
+                select(VTicketMasterExpanded.Created_Date, VTicketMasterExpanded.Closed_Date)
+                .filter(
+                    and_(
+                        VTicketMasterExpanded.Ticket_Contact_Email == user_email,
+                        VTicketMasterExpanded.Closed_Date.is_not(None),
+                    )
+                )
+            )
+            rows = resolution_result.all()
+            
+            avg_resolution_hours = 0.0
+            if rows:
+                total_seconds = sum(
+                    (closed - created).total_seconds() 
+                    for created, closed in rows 
+                    if created and closed
+                )
+                avg_resolution_hours = total_seconds / len(rows) / 3600
+
+            return {
+                "total_tickets": total_tickets,
+                "open_tickets": open_tickets,
+                "closed_tickets": total_tickets - open_tickets,
+                "avg_resolution_hours": round(avg_resolution_hours, 2),
+                "ticket_frequency": "high" if total_tickets > 20 else "normal",
+            }
+        except Exception as e:
+            logger.error(f"Error calculating user ticket statistics for {user_email}: {e}")
+            return {
+                "total_tickets": 0,
+                "open_tickets": 0,
+                "closed_tickets": 0,
+                "avg_resolution_hours": 0.0,
+                "ticket_frequency": "normal",
+            }
 
     async def _analyze_user_communication_patterns(self, user_email: str) -> Dict[str, Any]:
-        """Analyze user's communication patterns."""
-        result = await self.db.execute(
-            select(TicketMessage)
-            .filter(TicketMessage.SenderUserCode == user_email)
-            .order_by(TicketMessage.DateTimeStamp.desc())
-            .limit(50)
-        )
-        messages = result.scalars().all()
-
-        if not messages:
-            return {"message_count": 0, "avg_response_time": None}
-
-        message_lengths = [len(msg.Message or "") for msg in messages]
-        avg_length = sum(message_lengths) / len(message_lengths) if message_lengths else 0
-
-        return {
-            "message_count": len(messages),
-            "avg_message_length": avg_length,
-            "communication_style": "detailed" if avg_length > 200 else "concise",
-            "last_message_date": messages[0].DateTimeStamp if messages else None,
-        }
+        """Analyze user's communication patterns with error handling."""
+        try:
+            result = await self.db.execute(
+                select(TicketMessage)
+                .filter(TicketMessage.SenderUserCode == user_email)
+                .order_by(TicketMessage.DateTimeStamp.desc())
+                .limit(50)
+            )
+            messages = result.scalars().all()
+
+            if not messages:
+                return {
+                    "message_count": 0,
+                    "avg_message_length": 0.0,
+                    "communication_style": "minimal",
+                    "last_message_date": None,
+                }
+
+            message_lengths = [len(msg.Message or "") for msg in messages]
+            avg_length = sum(message_lengths) / len(message_lengths) if message_lengths else 0
+
+            return {
+                "message_count": len(messages),
+                "avg_message_length": round(avg_length, 1),
+                "communication_style": "detailed" if avg_length > 200 else "concise",
+                "last_message_date": messages[0].DateTimeStamp if messages else None,
+            }
+        except Exception as e:
+            logger.error(f"Error analyzing communication patterns for {user_email}: {e}")
+            return {
+                "message_count": 0,
+                "avg_message_length": 0.0,
+                "communication_style": "unknown",
+                "last_message_date": None,
+            }
 
     async def _get_user_technical_context(self, user_email: str) -> Dict[str, Any]:
-        """Get technical context for a user."""
-        result = await self.db.execute(
-            select(
-                VTicketMasterExpanded.Site_Label,
-                VTicketMasterExpanded.Asset_Label,
-                func.count(VTicketMasterExpanded.Ticket_ID),
-            )
-            .filter(VTicketMasterExpanded.Ticket_Contact_Email == user_email)
-            .group_by(
-                VTicketMasterExpanded.Site_Label,
-                VTicketMasterExpanded.Asset_Label,
-            )
-            .order_by(func.count(VTicketMasterExpanded.Ticket_ID).desc())
-            .limit(10)
-        )
-
-        associations = result.all()
-
-        return {
-            "primary_sites": [row[0] for row in associations if row[0]],
-            "common_assets": [row[1] for row in associations if row[1]],
-            "technical_expertise": "high" if len(associations) > 5 else "normal",
-        }
+        """Get technical context for a user with error handling."""
+        try:
+            result = await self.db.execute(
+                select(
+                    VTicketMasterExpanded.Site_Label,
+                    VTicketMasterExpanded.Asset_Label,
+                    func.count(VTicketMasterExpanded.Ticket_ID),
+                )
+                .filter(VTicketMasterExpanded.Ticket_Contact_Email == user_email)
+                .group_by(
+                    VTicketMasterExpanded.Site_Label,
+                    VTicketMasterExpanded.Asset_Label,
+                )
+                .order_by(func.count(VTicketMasterExpanded.Ticket_ID).desc())
+                .limit(10)
+            )
+
+            associations = result.all()
+            sites = list({row[0] for row in associations if row[0]})
+            assets = list({row[1] for row in associations if row[1]})
+
+            return {
+                "primary_sites": sites,
+                "common_assets": assets,
+                "technical_expertise": "high" if len(associations) > 5 else "normal",
+            }
+        except Exception as e:
+            logger.error(f"Error getting technical context for {user_email}: {e}")
+            return {
+                "primary_sites": [],
+                "common_assets": [],
+                "technical_expertise": "normal",
+            }
 
     async def _get_user_current_tickets(self, user_email: str) -> List[Dict[str, Any]]:
-        """Get user's current open tickets."""
-        result = await self.db.execute(
-            select(VTicketMasterExpanded)
-            .join(
-                TicketStatus,
-                VTicketMasterExpanded.Ticket_Status_ID == TicketStatus.ID,
-                isouter=True,
-            )
-            .filter(
-                and_(
-                    VTicketMasterExpanded.Ticket_Contact_Email == user_email,
-                    or_(
-                        TicketStatus.Label.ilike("%open%"),
-                        TicketStatus.Label.ilike("%progress%"),
-                    ),
-                )
-            )
-            .order_by(VTicketMasterExpanded.Created_Date.desc())
-        )
-
-        tickets = result.scalars().all()
-        return [
-            {
-                "ticket_id": t.Ticket_ID,
-                "subject": t.Subject,
-                "status": t.Ticket_Status_Label,
-                "priority": t.Priority_Level,
-                "assigned_to": t.Assigned_Name,
-                "created_date": t.Created_Date,
-            }
-            for t in tickets
-        ]
+        """Get user's current open tickets with error handling."""
+        try:
+            result = await self.db.execute(
+                select(VTicketMasterExpanded)
+                .join(
+                    TicketStatus,
+                    VTicketMasterExpanded.Ticket_Status_ID == TicketStatus.ID,
+                    isouter=True,
+                )
+                .filter(
+                    and_(
+                        VTicketMasterExpanded.Ticket_Contact_Email == user_email,
+                        or_(
+                            TicketStatus.Label.ilike("%open%"),
+                            TicketStatus.Label.ilike("%progress%"),
+                        ),
+                    )
+                )
+                .order_by(VTicketMasterExpanded.Created_Date.desc())
+            )
+
+            tickets = result.scalars().all()
+            return [
+                {
+                    "ticket_id": t.Ticket_ID,
+                    "subject": t.Subject,
+                    "status": t.Ticket_Status_Label,
+                    "priority": t.Priority_Level,
+                    "assigned_to": t.Assigned_Name,
+                    "created_date": t.Created_Date,
+                }
+                for t in tickets
+            ]
+        except Exception as e:
+            logger.error(f"Error getting current tickets for {user_email}: {e}")
+            return []
 
     async def _get_user_recent_resolved_tickets(self, user_email: str) -> List[Dict[str, Any]]:
-        """Get user's recently resolved tickets."""
-        result = await self.db.execute(
-            select(VTicketMasterExpanded)
-            .join(
-                TicketStatus,
-                VTicketMasterExpanded.Ticket_Status_ID == TicketStatus.ID,
-                isouter=True,
-            )
-            .filter(
-                and_(
-                    VTicketMasterExpanded.Ticket_Contact_Email == user_email,
-                    or_(
-                        TicketStatus.Label.ilike("%closed%"),
-                        TicketStatus.Label.ilike("%resolved%"),
-                    ),
-                )
-            )
-            .order_by(VTicketMasterExpanded.Created_Date.desc())
-            .limit(10)
-        )
-
-        tickets = result.scalars().all()
-        return [
-            {
-                "ticket_id": t.Ticket_ID,
-                "subject": t.Subject,
-                "resolution": t.Resolution,
-                "closed_date": t.Closed_Date,
-                "resolution_time_hours": self._calculate_resolution_time(t),
-            }
-            for t in tickets
-        ]
->>>>>>> 550d9d9c
+        """Get user's recently resolved tickets with error handling."""
+        try:
+            result = await self.db.execute(
+                select(VTicketMasterExpanded)
+                .join(
+                    TicketStatus,
+                    VTicketMasterExpanded.Ticket_Status_ID == TicketStatus.ID,
+                    isouter=True,
+                )
+                .filter(
+                    and_(
+                        VTicketMasterExpanded.Ticket_Contact_Email == user_email,
+                        or_(
+                            TicketStatus.Label.ilike("%closed%"),
+                            TicketStatus.Label.ilike("%resolved%"),
+                        ),
+                    )
+                )
+                .order_by(VTicketMasterExpanded.Closed_Date.desc())
+                .limit(10)
+            )
+
+            tickets = result.scalars().all()
+            return [
+                {
+                    "ticket_id": t.Ticket_ID,
+                    "subject": t.Subject,
+                    "resolution": getattr(t, 'Resolution', None),
+                    "closed_date": t.Closed_Date,
+                    "resolution_time_hours": self._calculate_resolution_time(t),
+                }
+                for t in tickets
+            ]
+        except Exception as e:
+            logger.error(f"Error getting recent resolved tickets for {user_email}: {e}")
+            return []