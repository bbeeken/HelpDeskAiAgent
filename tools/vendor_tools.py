--- conflicted
+++ resolved
@@ -14,12 +14,7 @@
 
 
 async def list_vendors(db: AsyncSession, skip: int = 0, limit: int = 10) -> list[Vendor]:
-<<<<<<< HEAD
     result = await db.execute(
         select(Vendor).order_by(Vendor.ID).offset(skip).limit(limit)
     )
-    return list(result.scalars().all())
-=======
-    result = await db.execute(select(Vendor).offset(skip).limit(limit))
-    return list(result.scalars().all())
->>>>>>> 696567c7
+    return list(result.scalars().all())