--- conflicted
+++ resolved
@@ -1,8 +1,8 @@
-<<<<<<< HEAD
+
 """Helpers for retrieving and listing vendor records from the database."""
-=======
+
 """Helpers for listing vendor records."""
->>>>>>> 6523a27f
+
 
 from sqlalchemy.ext.asyncio import AsyncSession
 from sqlalchemy import select
