--- conflicted
+++ resolved
@@ -7,14 +7,7 @@
     return await db.get(Vendor, vendor_id)
 
 
-<<<<<<< HEAD
+
 async def list_vendors(db: AsyncSession, skip: int = 0, limit: int = 10):
     result = await db.execute(select(Vendor).offset(skip).limit(limit))
     return result.scalars().all()
-=======
-def list_vendors(db: Session, skip: int = 0, limit: int = 10):
-    query = db.query(Vendor)
-    total = query.count()
-    items = query.offset(skip).limit(limit).all()
-    return items, total
->>>>>>> dda3d461
