# ai_tools.py

"""
Helper functions and classes for interacting with the MCP AI backend.
"""

<<<<<<< HEAD
from typing import Any, AsyncGenerator, Dict, Optional, List
import logging
from datetime import datetime, timezone
from enum import Enum
import re
from dataclasses import dataclass

from pydantic import BaseModel, Field
from fastmcp import Client
=======
import logging
import re
from enum import Enum
from datetime import datetime, timezone
from typing import Any, AsyncGenerator, Dict, List, Optional

from pydantic import BaseModel, Field, ValidationError
>>>>>>> a5714134

from fastmcp import Client
from schemas.ticket import TicketOut
from ai.mcp_agent import (
    suggest_ticket_response as mcp_suggest_response,
    stream_ticket_response as mcp_stream_ticket_response,
)

logger = logging.getLogger(__name__)
logger.setLevel(logging.INFO)


class ResponseTone(str, Enum):
    """Available tones for AI-generated ticket responses."""
    PROFESSIONAL = "professional"
    FRIENDLY = "friendly"
    TECHNICAL = "technical"
    EMPATHETIC = "empathetic"
    URGENT = "urgent"


class AIResponseQuality(BaseModel):
    """Quality metrics for AI-generated responses."""
    relevance_score: float = Field(ge=0.0, le=1.0)
    completeness_score: float = Field(ge=0.0, le=1.0)
    clarity_score: float = Field(ge=0.0, le=1.0)
    safety_score: float = Field(ge=0.0, le=1.0)
    overall_quality: float = Field(ge=0.0, le=1.0)
    improvement_suggestions: List[str] = []


class _SafetyPatterns(BaseModel):
    """Regex patterns for simple safety filtering."""
    pii: List[str]
    prompt_injection: List[str]
    sensitive_actions: List[str]


class AITools:
    """Encapsulates MCP AI interactions with safety, quality, and tone controls."""

    def __init__(self, mcp_url: str, timeout: int = 30) -> None:
        self.mcp_url = mcp_url
        self.timeout = timeout
        self._client: Optional[Client] = None
        self._safety = _SafetyPatterns(
            pii=[r"\b\d{3}-\d{2}-\d{4}\b", r"\b\d{16}\b"],
            prompt_injection=["ignore previous instructions", "system prompt"],
            sensitive_actions=["delete all", "drop table", "sudo rm"]
        )

    def _ensure_client(self) -> Client:
        if not self._client:
            self._client = Client(self.mcp_url)
        return self._client

    def _check_safety(self, text: str) -> List[str]:
        issues: List[str] = []
        for pat in self._safety.pii:
            if re.search(pat, text):
                issues.append("pii_detected")
        lower = text.lower()
        for phrase in self._safety.prompt_injection:
            if phrase in lower:
                issues.append("prompt_injection")
        for cmd in self._safety.sensitive_actions:
            if cmd in lower:
                issues.append("dangerous_command")
        return issues

    def _evaluate_quality(self, response: str, subject: str) -> AIResponseQuality:
        # simple relevance: overlap of subject words
        subj_tokens = set(subject.lower().split())
        resp_tokens = set(response.lower().split())
        overlap = len(subj_tokens & resp_tokens)
        relevance = min(overlap / max(len(subj_tokens), 1), 1.0)
        completeness = 1.0 if len(response.split()) > 10 else 0.5
        return AIResponseQuality(
            relevance_score=relevance,
            completeness_score=completeness,
            clarity_score=1.0,
            safety_score=1.0,
            overall_quality=0.5 + 0.5 * relevance,
            improvement_suggestions=[]
        )

    def _build_prompt(
        self,
        ticket: TicketOut,
        tone: ResponseTone,
        max_tokens: int,
        include_next_steps: bool,
        extra_instructions: Optional[str]
    ) -> str:
        parts = [
            "You are an expert IT helpdesk technician.",
            f"Tone: {tone.value}",
            f"Max tokens: {max_tokens}",
            "",
            f"Subject: {ticket.subject}",
            f"Description: {ticket.ticket_body}",
        ]
        if extra_instructions:
            parts.extend(["", extra_instructions])
        if include_next_steps:
            parts.append("Include next steps if appropriate.")
        parts.append("Generate your response now:")
        return "\n".join(parts)

    async def suggest(
        self,
        raw_ticket: Dict[str, Any],
        tone: ResponseTone = ResponseTone.PROFESSIONAL,
        max_tokens: int = 500,
        include_next_steps: bool = True,
        extra_instructions: Optional[str] = None
    ) -> Dict[str, Any]:
        """
        Generate a one-shot AI response for a ticket.

        Returns a dict with:
          - content: the response text
          - tone: echo of the tone used
          - quality: AIResponseQuality metrics
          - generated_at: ISO timestamp
          - model_used: name of backend
          - safety_issues: list (empty if none)
        """
        # Validate
        try:
            ticket = TicketOut.model_validate(raw_ticket)
        except ValidationError as e:
            logger.error("Invalid ticket payload: %s", e)
            raise

        prompt = self._build_prompt(ticket, tone, max_tokens, include_next_steps, extra_instructions)
        issues = self._check_safety(prompt)
        if issues:
            return {
                "error": "unsafe_content",
                "safety_issues": issues
            }

        client = self._ensure_client()
        async with client:
            try:
                text = await mcp_suggest_response(ticket.model_dump(), prompt)
            except Exception as e:
                logger.exception("MCP suggest failed")
                text = ""

        quality = self._evaluate_quality(text, ticket.subject)
        return {
            "content": text,
            "tone": tone.value,
            "quality": quality.dict(),
            "generated_at": datetime.now(timezone.utc).isoformat(),
            "model_used": "mcp_agent",
            "safety_issues": issues
        }

    async def stream(
        self,
        raw_ticket: Dict[str, Any],
        tone: ResponseTone = ResponseTone.PROFESSIONAL,
        max_tokens: int = 500,
        include_next_steps: bool = True,
        extra_instructions: Optional[str] = None
    ) -> AsyncGenerator[Dict[str, Any], None]:
        """
        Stream chunks of a ticket response. Each yielded dict contains:
          - content: chunk text
          - generated_at: ISO timestamp for chunk
          - model_used: backend name
        """
        try:
            ticket = TicketOut.model_validate(raw_ticket)
        except ValidationError:
            logger.error("Invalid ticket payload for streaming.")
            return

<<<<<<< HEAD
class ResponseTone(str, Enum):
    """Response tone options for AI-generated content."""

    PROFESSIONAL = "professional"
    FRIENDLY = "friendly"
    TECHNICAL = "technical"
    EMPATHETIC = "empathetic"
    URGENT = "urgent"


class AIResponseQuality(BaseModel):
    """Quality metrics for AI-generated responses."""

    relevance_score: float = Field(ge=0, le=1)
    completeness_score: float = Field(ge=0, le=1)
    clarity_score: float = Field(ge=0, le=1)
    safety_score: float = Field(ge=0, le=1)
    overall_quality: float = Field(ge=0, le=1)
    improvement_suggestions: List[str] = []


@dataclass
class _SafetyPatterns:
    pii: List[str]
    prompt_injection: List[str]
    sensitive_actions: List[str]


class AITools:
    """Enhanced AI helper utilities."""

    def __init__(self, mcp_url: str, timeout: int = 30):
        self.mcp_url = mcp_url
        self.timeout = timeout
        self._client: Optional[Client] = None
        self._safety_patterns = self._load_safety_patterns()

    def _load_safety_patterns(self) -> _SafetyPatterns:
        return _SafetyPatterns(
            pii=[r"\b\d{3}-\d{2}-\d{4}\b", r"\b\d{16}\b"],
            prompt_injection=["ignore previous instructions", "system prompt"],
            sensitive_actions=["delete all", "drop table", "sudo rm"],
        )

    async def generate_ticket_response(
        self,
        ticket_context: Dict[str, Any],
        tone: ResponseTone = ResponseTone.PROFESSIONAL,
        max_length: int = 500,
        include_next_steps: bool = True,
        custom_instructions: Optional[str] = None,
    ) -> Dict[str, Any]:
        safety_check = await self._check_content_safety(ticket_context)
        if not safety_check["is_safe"]:
            return {
                "error": True,
                "error_type": "unsafe_content",
                "safety_issues": safety_check["issues"],
            }

        prompt = self._build_response_prompt(
            ticket_context, tone, max_length, include_next_steps, custom_instructions
        )

        parts: List[str] = []
        async for chunk in self._stream_ai_response(prompt):
            parts.append(chunk)
        text = "".join(parts)

        quality = await self._evaluate_response_quality(text, ticket_context)

        return {
            "success": True,
            "response": {
                "content": text,
                "tone": tone.value,
                "word_count": len(text.split()),
            },
            "quality_metrics": quality.dict(),
            "metadata": {
                "generated_at": datetime.now(timezone.utc).isoformat(),
                "model_used": "mcp_agent",
                "safety_verified": True,
            },
        }

    def _build_response_prompt(
        self,
        ticket_context: Dict[str, Any],
        tone: ResponseTone,
        max_length: int,
        include_next_steps: bool,
        custom_instructions: Optional[str],
    ) -> str:
        ticket = ticket_context.get("ticket", {})
        parts = [
            "You are an expert IT helpdesk technician.",
            f"Tone: {tone.value}",
            f"Limit: {max_length} characters",
            "",
            f"Subject: {ticket.get('subject', '')}",
            f"Description: {ticket.get('description', '')}",
        ]
        if custom_instructions:
            parts.extend(["", custom_instructions])
        if include_next_steps:
            parts.append("Include next steps if appropriate.")
        parts.append("Generate your response:")
        return "\n".join(parts)

    async def _stream_ai_response(self, prompt: str) -> AsyncGenerator[str, None]:
        if not self._client:
            self._client = Client(self.mcp_url)

        async with self._client:
            try:
                async for chunk in self._client.stream_tool(
                    "suggest_ticket_response", {"prompt": prompt}, timeout=self.timeout
                ):
                    if getattr(chunk, "data", None) is not None:
                        yield str(chunk.data)
                    elif getattr(chunk, "content", None):
                        for block in chunk.content:
                            if hasattr(block, "text"):
                                yield block.text
            except Exception:
                logger.exception("AI response streaming failed")

    async def _check_content_safety(self, content: Any) -> Dict[str, Any]:
        issues: List[str] = []
        text = str(content)
        for pattern in self._safety_patterns.pii:
            if re.search(pattern, text):
                issues.append("pii")
        lower = text.lower()
        for phrase in self._safety_patterns.prompt_injection:
            if phrase in lower:
                issues.append("prompt_injection")
        for cmd in self._safety_patterns.sensitive_actions:
            if cmd in lower:
                issues.append("dangerous_command")
        return {"is_safe": not issues, "issues": issues}

    async def _evaluate_response_quality(
        self, response: str, context: Dict[str, Any]
    ) -> AIResponseQuality:
        relevance = 0.0
        subject = context.get("ticket", {}).get("subject", "").lower()
        if subject:
            overlap = len(set(subject.split()) & set(response.lower().split()))
            relevance = min(overlap / max(len(subject.split()), 1), 1.0)
        return AIResponseQuality(
            relevance_score=relevance,
            completeness_score=1.0 if len(response.split()) > 5 else 0.5,
            clarity_score=1.0,
            safety_score=1.0,
            overall_quality=relevance * 0.5 + 0.5,
        )


async def ai_suggest_response(ticket: Dict[str, Any], context: str = "") -> str:
    """Return a suggested response using the MCP backend."""
    return await mcp_suggest_response(ticket, context)
=======
        prompt = self._build_prompt(ticket, tone, max_tokens, include_next_steps, extra_instructions)
        issues = self._check_safety(prompt)
        if issues:
            yield {"error": "unsafe_content", "safety_issues": issues}
            return
>>>>>>> a5714134

        client = self._ensure_client()
        async with client:
            try:
                async for chunk in client.stream_tool(
                    "suggest_ticket_response",
                    {"prompt": prompt, "max_tokens": max_tokens},
                    timeout=self.timeout
                ):
                    text = getattr(chunk, "data", None) or getattr(chunk, "content", "")
                    yield {
                        "content": text,
                        "generated_at": datetime.now(timezone.utc).isoformat(),
                        "model_used": "mcp_agent"
                    }
            except Exception:
                logger.exception("MCP stream failed")

<<<<<<< HEAD
async def ai_stream_response(
    ticket: Dict[str, Any], context: str = ""
) -> AsyncGenerator[str, None]:
    """Stream a suggested response to the ticket."""
    async for chunk in mcp_stream_ticket_response(ticket, context):
        yield chunk


# Export main classes for external use
__all__ = [
    "AITools",
    "ResponseTone",
    "AIResponseQuality",
    "ai_suggest_response",
    "ai_stream_response",
]
=======
__all__ = ["AITools", "ResponseTone", "AIResponseQuality"]
>>>>>>> a5714134
<|MERGE_RESOLUTION|>--- conflicted
+++ resolved
@@ -1,20 +1,3 @@
-# ai_tools.py
-
-"""
-Helper functions and classes for interacting with the MCP AI backend.
-"""
-
-<<<<<<< HEAD
-from typing import Any, AsyncGenerator, Dict, Optional, List
-import logging
-from datetime import datetime, timezone
-from enum import Enum
-import re
-from dataclasses import dataclass
-
-from pydantic import BaseModel, Field
-from fastmcp import Client
-=======
 import logging
 import re
 from enum import Enum
@@ -22,9 +5,8 @@
 from typing import Any, AsyncGenerator, Dict, List, Optional
 
 from pydantic import BaseModel, Field, ValidationError
->>>>>>> a5714134
-
 from fastmcp import Client
+
 from schemas.ticket import TicketOut
 from ai.mcp_agent import (
     suggest_ticket_response as mcp_suggest_response,
@@ -94,7 +76,6 @@
         return issues
 
     def _evaluate_quality(self, response: str, subject: str) -> AIResponseQuality:
-        # simple relevance: overlap of subject words
         subj_tokens = set(subject.lower().split())
         resp_tokens = set(response.lower().split())
         overlap = len(subj_tokens & resp_tokens)
@@ -121,7 +102,7 @@
             "You are an expert IT helpdesk technician.",
             f"Tone: {tone.value}",
             f"Max tokens: {max_tokens}",
-            "",
+            "",  # newline
             f"Subject: {ticket.subject}",
             f"Description: {ticket.ticket_body}",
         ]
@@ -140,37 +121,24 @@
         include_next_steps: bool = True,
         extra_instructions: Optional[str] = None
     ) -> Dict[str, Any]:
-        """
-        Generate a one-shot AI response for a ticket.
-
-        Returns a dict with:
-          - content: the response text
-          - tone: echo of the tone used
-          - quality: AIResponseQuality metrics
-          - generated_at: ISO timestamp
-          - model_used: name of backend
-          - safety_issues: list (empty if none)
-        """
-        # Validate
         try:
             ticket = TicketOut.model_validate(raw_ticket)
         except ValidationError as e:
             logger.error("Invalid ticket payload: %s", e)
             raise
 
-        prompt = self._build_prompt(ticket, tone, max_tokens, include_next_steps, extra_instructions)
+        prompt = self._build_prompt(
+            ticket, tone, max_tokens, include_next_steps, extra_instructions
+        )
         issues = self._check_safety(prompt)
         if issues:
-            return {
-                "error": "unsafe_content",
-                "safety_issues": issues
-            }
+            return {"error": "unsafe_content", "safety_issues": issues}
 
         client = self._ensure_client()
         async with client:
             try:
                 text = await mcp_suggest_response(ticket.model_dump(), prompt)
-            except Exception as e:
+            except Exception:
                 logger.exception("MCP suggest failed")
                 text = ""
 
@@ -192,224 +160,43 @@
         include_next_steps: bool = True,
         extra_instructions: Optional[str] = None
     ) -> AsyncGenerator[Dict[str, Any], None]:
-        """
-        Stream chunks of a ticket response. Each yielded dict contains:
-          - content: chunk text
-          - generated_at: ISO timestamp for chunk
-          - model_used: backend name
-        """
         try:
             ticket = TicketOut.model_validate(raw_ticket)
         except ValidationError:
             logger.error("Invalid ticket payload for streaming.")
             return
 
-<<<<<<< HEAD
-class ResponseTone(str, Enum):
-    """Response tone options for AI-generated content."""
-
-    PROFESSIONAL = "professional"
-    FRIENDLY = "friendly"
-    TECHNICAL = "technical"
-    EMPATHETIC = "empathetic"
-    URGENT = "urgent"
-
-
-class AIResponseQuality(BaseModel):
-    """Quality metrics for AI-generated responses."""
-
-    relevance_score: float = Field(ge=0, le=1)
-    completeness_score: float = Field(ge=0, le=1)
-    clarity_score: float = Field(ge=0, le=1)
-    safety_score: float = Field(ge=0, le=1)
-    overall_quality: float = Field(ge=0, le=1)
-    improvement_suggestions: List[str] = []
-
-
-@dataclass
-class _SafetyPatterns:
-    pii: List[str]
-    prompt_injection: List[str]
-    sensitive_actions: List[str]
-
-
-class AITools:
-    """Enhanced AI helper utilities."""
-
-    def __init__(self, mcp_url: str, timeout: int = 30):
-        self.mcp_url = mcp_url
-        self.timeout = timeout
-        self._client: Optional[Client] = None
-        self._safety_patterns = self._load_safety_patterns()
-
-    def _load_safety_patterns(self) -> _SafetyPatterns:
-        return _SafetyPatterns(
-            pii=[r"\b\d{3}-\d{2}-\d{4}\b", r"\b\d{16}\b"],
-            prompt_injection=["ignore previous instructions", "system prompt"],
-            sensitive_actions=["delete all", "drop table", "sudo rm"],
-        )
-
-    async def generate_ticket_response(
-        self,
-        ticket_context: Dict[str, Any],
-        tone: ResponseTone = ResponseTone.PROFESSIONAL,
-        max_length: int = 500,
-        include_next_steps: bool = True,
-        custom_instructions: Optional[str] = None,
-    ) -> Dict[str, Any]:
-        safety_check = await self._check_content_safety(ticket_context)
-        if not safety_check["is_safe"]:
-            return {
-                "error": True,
-                "error_type": "unsafe_content",
-                "safety_issues": safety_check["issues"],
-            }
-
-        prompt = self._build_response_prompt(
-            ticket_context, tone, max_length, include_next_steps, custom_instructions
-        )
-
-        parts: List[str] = []
-        async for chunk in self._stream_ai_response(prompt):
-            parts.append(chunk)
-        text = "".join(parts)
-
-        quality = await self._evaluate_response_quality(text, ticket_context)
-
-        return {
-            "success": True,
-            "response": {
-                "content": text,
-                "tone": tone.value,
-                "word_count": len(text.split()),
-            },
-            "quality_metrics": quality.dict(),
-            "metadata": {
-                "generated_at": datetime.now(timezone.utc).isoformat(),
-                "model_used": "mcp_agent",
-                "safety_verified": True,
-            },
-        }
-
-    def _build_response_prompt(
-        self,
-        ticket_context: Dict[str, Any],
-        tone: ResponseTone,
-        max_length: int,
-        include_next_steps: bool,
-        custom_instructions: Optional[str],
-    ) -> str:
-        ticket = ticket_context.get("ticket", {})
-        parts = [
-            "You are an expert IT helpdesk technician.",
-            f"Tone: {tone.value}",
-            f"Limit: {max_length} characters",
-            "",
-            f"Subject: {ticket.get('subject', '')}",
-            f"Description: {ticket.get('description', '')}",
-        ]
-        if custom_instructions:
-            parts.extend(["", custom_instructions])
-        if include_next_steps:
-            parts.append("Include next steps if appropriate.")
-        parts.append("Generate your response:")
-        return "\n".join(parts)
-
-    async def _stream_ai_response(self, prompt: str) -> AsyncGenerator[str, None]:
-        if not self._client:
-            self._client = Client(self.mcp_url)
-
-        async with self._client:
-            try:
-                async for chunk in self._client.stream_tool(
-                    "suggest_ticket_response", {"prompt": prompt}, timeout=self.timeout
-                ):
-                    if getattr(chunk, "data", None) is not None:
-                        yield str(chunk.data)
-                    elif getattr(chunk, "content", None):
-                        for block in chunk.content:
-                            if hasattr(block, "text"):
-                                yield block.text
-            except Exception:
-                logger.exception("AI response streaming failed")
-
-    async def _check_content_safety(self, content: Any) -> Dict[str, Any]:
-        issues: List[str] = []
-        text = str(content)
-        for pattern in self._safety_patterns.pii:
-            if re.search(pattern, text):
-                issues.append("pii")
-        lower = text.lower()
-        for phrase in self._safety_patterns.prompt_injection:
-            if phrase in lower:
-                issues.append("prompt_injection")
-        for cmd in self._safety_patterns.sensitive_actions:
-            if cmd in lower:
-                issues.append("dangerous_command")
-        return {"is_safe": not issues, "issues": issues}
-
-    async def _evaluate_response_quality(
-        self, response: str, context: Dict[str, Any]
-    ) -> AIResponseQuality:
-        relevance = 0.0
-        subject = context.get("ticket", {}).get("subject", "").lower()
-        if subject:
-            overlap = len(set(subject.split()) & set(response.lower().split()))
-            relevance = min(overlap / max(len(subject.split()), 1), 1.0)
-        return AIResponseQuality(
-            relevance_score=relevance,
-            completeness_score=1.0 if len(response.split()) > 5 else 0.5,
-            clarity_score=1.0,
-            safety_score=1.0,
-            overall_quality=relevance * 0.5 + 0.5,
-        )
-
-
-async def ai_suggest_response(ticket: Dict[str, Any], context: str = "") -> str:
-    """Return a suggested response using the MCP backend."""
-    return await mcp_suggest_response(ticket, context)
-=======
-        prompt = self._build_prompt(ticket, tone, max_tokens, include_next_steps, extra_instructions)
+        prompt = self._build_prompt(
+            ticket, tone, max_tokens, include_next_steps, extra_instructions
+        )
         issues = self._check_safety(prompt)
         if issues:
             yield {"error": "unsafe_content", "safety_issues": issues}
             return
->>>>>>> a5714134
 
         client = self._ensure_client()
         async with client:
             try:
-                async for chunk in client.stream_tool(
-                    "suggest_ticket_response",
-                    {"prompt": prompt, "max_tokens": max_tokens},
-                    timeout=self.timeout
+                async for chunk in mcp_stream_ticket_response(
+                    ticket.model_dump(), prompt
                 ):
-                    text = getattr(chunk, "data", None) or getattr(chunk, "content", "")
-                    yield {
-                        "content": text,
-                        "generated_at": datetime.now(timezone.utc).isoformat(),
-                        "model_used": "mcp_agent"
-                    }
+                    yield {"content": chunk}
             except Exception:
                 logger.exception("MCP stream failed")
 
-<<<<<<< HEAD
-async def ai_stream_response(
-    ticket: Dict[str, Any], context: str = ""
-) -> AsyncGenerator[str, None]:
-    """Stream a suggested response to the ticket."""
+
+def ai_suggest_response(ticket: Dict[str, Any], context: str = "") -> Any:
+    """Legacy helper: return suggested response text only."""
+    return mcp_suggest_response(ticket, context)
+
+
+async def ai_stream_response(ticket: Dict[str, Any], context: str = "") -> AsyncGenerator[str, None]:
+    """Legacy helper: stream response chunks as plain strings."""
     async for chunk in mcp_stream_ticket_response(ticket, context):
         yield chunk
 
 
-# Export main classes for external use
 __all__ = [
-    "AITools",
-    "ResponseTone",
-    "AIResponseQuality",
-    "ai_suggest_response",
-    "ai_stream_response",
-]
-=======
-__all__ = ["AITools", "ResponseTone", "AIResponseQuality"]
->>>>>>> a5714134
+    "AITools", "ResponseTone", "AIResponseQuality",
+    "ai_suggest_response", "ai_stream_response"
+]