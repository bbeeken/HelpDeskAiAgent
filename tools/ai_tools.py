--- conflicted
+++ resolved
@@ -1,19 +1,11 @@
-<<<<<<< HEAD
+
 from typing import Any, Dict
 
-=======
-import logging
->>>>>>> 7548ffcf
 from ai.openai_agent import suggest_ticket_response
 
 logger = logging.getLogger(__name__)
 
 
-<<<<<<< HEAD
 def ai_suggest_response(ticket: Dict[str, Any], context: str = "") -> str:
+
     return suggest_ticket_response(ticket, context)
-=======
-def ai_suggest_response(ticket: dict, context: str = ""):
-    logger.info("AI suggest response called for ticket %s", ticket.get("Ticket_ID"))
-    return suggest_ticket_response(ticket, context)
->>>>>>> 7548ffcf
