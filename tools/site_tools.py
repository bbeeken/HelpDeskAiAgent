--- conflicted
+++ resolved
@@ -7,14 +7,6 @@
     return await db.get(Site, site_id)
 
 
-<<<<<<< HEAD
 async def list_sites(db: AsyncSession, skip: int = 0, limit: int = 10):
     result = await db.execute(select(Site).offset(skip).limit(limit))
     return result.scalars().all()
-=======
-def list_sites(db: Session, skip: int = 0, limit: int = 10):
-    query = db.query(Site)
-    total = query.count()
-    items = query.offset(skip).limit(limit).all()
-    return items, total
->>>>>>> dda3d461
