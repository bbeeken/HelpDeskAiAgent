--- conflicted
+++ resolved
@@ -15,14 +15,10 @@
 
 
 def suggest_ticket_response(ticket: dict, context: str = "") -> str:
-<<<<<<< HEAD
+
     """Return an AI generated response for a help desk ticket."""
     if openai_client is None:
-=======
-    logger.info("Requesting AI response for ticket %s", ticket.get("Ticket_ID"))
-    if not OPENAI_API_KEY:
-        logger.error("OPENAI_API_KEY environment variable not set")
->>>>>>> a6a7c08c
+
         raise RuntimeError("OPENAI_API_KEY environment variable not set")
 
     prompt = (
@@ -32,23 +28,16 @@
         "Suggest the best response, including troubleshooting or assignment if possible."
     )
     try:
-<<<<<<< HEAD
+
         response = openai_client.chat.completions.create(
             model="gpt-4o",
-=======
-        response = openai.ChatCompletion.create(
-            model=OPENAI_MODEL_NAME,
->>>>>>> a6a7c08c
+
             messages=[{"role": "system", "content": prompt}],
             timeout=OPENAI_TIMEOUT,
         )
-<<<<<<< HEAD
+
         return response.choices[0].message.content
-=======
-        result = response["choices"][0]["message"]["content"]
-        logger.info("AI response received for ticket %s", ticket.get("Ticket_ID"))
-        return result
->>>>>>> a6a7c08c
+
     except APITimeoutError:
         logger.exception("OpenAI request timed out")
         return "OpenAI request timed out."
