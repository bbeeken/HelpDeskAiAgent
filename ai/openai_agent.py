from typing import Any, Dict

import openai
<<<<<<< HEAD
from openai import APITimeoutError, OpenAIError
from config import OPENAI_API_KEY


def suggest_ticket_response(ticket: Dict[str, Any], context: str = "") -> str:
    if not OPENAI_API_KEY:
=======
import logging
from openai import OpenAIError, APITimeoutError
from config import (
    OPENAI_API_KEY,
    OPENAI_MODEL_NAME,
    OPENAI_TIMEOUT,
)

logger = logging.getLogger(__name__)

# Initialize a client at import time if an API key is available.  This avoids
# repeatedly setting the key for each request.
openai_client = openai.Client(api_key=OPENAI_API_KEY) if OPENAI_API_KEY else None


def suggest_ticket_response(ticket: dict, context: str = "") -> str:

    """Return an AI generated response for a help desk ticket."""
    if openai_client is None:

>>>>>>> 7548ffcf
        raise RuntimeError("OPENAI_API_KEY environment variable not set")

    prompt = (
        "You are a Tier 1 help desk agent for a truck stop. Here is the ticket:\n"
        f"{ticket}\n"
        f"Context: {context}\n"
        "Suggest the best response, including troubleshooting or assignment if possible."
    )
    try:
<<<<<<< HEAD
        response = openai.ChatCompletion.create(  # type: ignore[attr-defined]
=======

        response = openai_client.chat.completions.create(
>>>>>>> 7548ffcf
            model="gpt-4o",

            messages=[{"role": "system", "content": prompt}],
            timeout=OPENAI_TIMEOUT,
        )

        return response.choices[0].message.content

    except APITimeoutError:
        logger.exception("OpenAI request timed out")
        return "OpenAI request timed out."

    except OpenAIError as exc:
        logger.exception("OpenAI API error")
        return f"OpenAI API error: {exc}"
<|MERGE_RESOLUTION|>--- conflicted
+++ resolved
@@ -1,35 +1,14 @@
 from typing import Any, Dict
 
 import openai
-<<<<<<< HEAD
+
 from openai import APITimeoutError, OpenAIError
 from config import OPENAI_API_KEY
 
 
 def suggest_ticket_response(ticket: Dict[str, Any], context: str = "") -> str:
     if not OPENAI_API_KEY:
-=======
-import logging
-from openai import OpenAIError, APITimeoutError
-from config import (
-    OPENAI_API_KEY,
-    OPENAI_MODEL_NAME,
-    OPENAI_TIMEOUT,
-)
 
-logger = logging.getLogger(__name__)
-
-# Initialize a client at import time if an API key is available.  This avoids
-# repeatedly setting the key for each request.
-openai_client = openai.Client(api_key=OPENAI_API_KEY) if OPENAI_API_KEY else None
-
-
-def suggest_ticket_response(ticket: dict, context: str = "") -> str:
-
-    """Return an AI generated response for a help desk ticket."""
-    if openai_client is None:
-
->>>>>>> 7548ffcf
         raise RuntimeError("OPENAI_API_KEY environment variable not set")
 
     prompt = (
@@ -39,12 +18,9 @@
         "Suggest the best response, including troubleshooting or assignment if possible."
     )
     try:
-<<<<<<< HEAD
+
         response = openai.ChatCompletion.create(  # type: ignore[attr-defined]
-=======
 
-        response = openai_client.chat.completions.create(
->>>>>>> 7548ffcf
             model="gpt-4o",
 
             messages=[{"role": "system", "content": prompt}],
