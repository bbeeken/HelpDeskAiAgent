from pydantic import BaseModel, EmailStr, Field, validator
from typing import Annotated
from email_validator import validate_email, EmailNotValidError
from typing import Optional
from datetime import datetime


class TicketBase(BaseModel):
    Subject: Annotated[str, Field(max_length=255)]
    Ticket_Body: Annotated[str, Field(max_length=2000)]
    Ticket_Status_ID: Optional[int] = 1
    Ticket_Contact_Name: Annotated[str, Field(max_length=255)]
    Ticket_Contact_Email: EmailStr
    Asset_ID: Optional[int] = None
    Site_ID: Optional[int] = None
    Ticket_Category_ID: Optional[int] = None
    Assigned_Name: Optional[Annotated[str, Field(max_length=255)]] = None
    Assigned_Email: Optional[EmailStr] = None
    Severity_ID: Optional[int] = None
    Assigned_Vendor_ID: Optional[int] = None
    Resolution: Optional[Annotated[str, Field(max_length=2000)]] = None

    @validator("Ticket_Contact_Email", "Assigned_Email")
    def validate_emails(cls, v):
        if v is None:
            return v
        try:
            return validate_email(v, check_deliverability=False).email
        except EmailNotValidError as e:
            raise ValueError(str(e))


class TicketCreate(TicketBase):
    """Schema used when creating a new ticket."""

    class Config:
        schema_extra = {
            "example": {
                "Subject": "Printer not working",
                "Ticket_Body": "The office printer is jammed",
                "Ticket_Contact_Name": "Jane Doe",
                "Ticket_Contact_Email": "jane@example.com",
            }
        }


class TicketUpdate(BaseModel):
    """Schema used when updating an existing ticket."""

    Subject: Optional[str] = None
    Ticket_Body: Optional[str] = None
    Ticket_Status_ID: Optional[int] = None
    Ticket_Contact_Name: Optional[str] = None
    Ticket_Contact_Email: Optional[EmailStr] = None
    Asset_ID: Optional[int] = None
    Site_ID: Optional[int] = None
    Ticket_Category_ID: Optional[int] = None
    Assigned_Name: Optional[str] = None
    Assigned_Email: Optional[EmailStr] = None
    Severity_ID: Optional[int] = None
    Assigned_Vendor_ID: Optional[int] = None
    Resolution: Optional[str] = None

    class Config:
        extra = "forbid"


class TicketIn(BaseModel):
    Subject: Optional[Annotated[str, Field(max_length=255)]] = None
    Ticket_Body: Optional[Annotated[str, Field(max_length=2000)]] = None
    Ticket_Status_ID: Optional[int] = None
    Ticket_Contact_Name: Optional[Annotated[str, Field(max_length=255)]] = None
    Ticket_Contact_Email: Optional[EmailStr] = None
    Asset_ID: Optional[int] = None
    Site_ID: Optional[int] = None
    Ticket_Category_ID: Optional[int] = None
    Created_Date: Optional[datetime] = None
    Assigned_Name: Optional[Annotated[str, Field(max_length=255)]] = None
    Assigned_Email: Optional[EmailStr] = None
    Severity_ID: Optional[int] = None
    Assigned_Vendor_ID: Optional[int] = None
    Resolution: Optional[Annotated[str, Field(max_length=2000)]] = None

    @validator("Ticket_Contact_Email", "Assigned_Email")
    def validate_emails(cls, v):
        if v is None:
            return v
        try:
            return validate_email(v, check_deliverability=False).email
        except EmailNotValidError as e:
            raise ValueError(str(e))


class TicketOut(TicketIn):
    Ticket_ID: int

    class Config:
        orm_mode = True
        schema_extra = {
            "example": {
                "Ticket_ID": 1,
                "Subject": "Printer not working",
                "Ticket_Body": "The office printer is jammed",
                "Ticket_Status_ID": 1,
                "Ticket_Contact_Name": "Jane Doe",
                "Ticket_Contact_Email": "jane@example.com",
                "Created_Date": "2024-01-01T12:00:00Z",
            }
        }



class TicketExpandedOut(TicketOut):

    """Ticket output schema that includes related labels."""

<<<<<<< HEAD
    Ticket_Status_Label: Optional[str] = None
    Status_Label: Optional[str] = None
    Site_Label: Optional[str] = None
    Asset_Label: Optional[str] = None
    Ticket_Category_Label: Optional[str] = None
    Category_Label: Optional[str] = None
=======
    Ticket_Status_Label: Optional[str] = Field(None, alias="Status_Label")
    Site_Label: Optional[str] = None
    Asset_Label: Optional[str] = None
    Ticket_Category_Label: Optional[str] = Field(None, alias="Category_Label")
>>>>>>> f9eca945
    Assigned_Vendor_Name: Optional[str] = None

    @property
    def Status_Label(self) -> Optional[str]:
        return self.Ticket_Status_Label

    @property
    def Category_Label(self) -> Optional[str]:
        return self.Ticket_Category_Label


    class Config:
        orm_mode = True<|MERGE_RESOLUTION|>--- conflicted
+++ resolved
@@ -114,19 +114,14 @@
 
     """Ticket output schema that includes related labels."""
 
-<<<<<<< HEAD
+
     Ticket_Status_Label: Optional[str] = None
     Status_Label: Optional[str] = None
     Site_Label: Optional[str] = None
     Asset_Label: Optional[str] = None
     Ticket_Category_Label: Optional[str] = None
     Category_Label: Optional[str] = None
-=======
-    Ticket_Status_Label: Optional[str] = Field(None, alias="Status_Label")
-    Site_Label: Optional[str] = None
-    Asset_Label: Optional[str] = None
-    Ticket_Category_Label: Optional[str] = Field(None, alias="Category_Label")
->>>>>>> f9eca945
+
     Assigned_Vendor_Name: Optional[str] = None
 
     @property
