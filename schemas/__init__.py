--- conflicted
+++ resolved
@@ -1,7 +1,4 @@
-<<<<<<< HEAD
-=======
 
->>>>>>> a495be21
 from .ticket import (
     TicketCreate,
     TicketUpdate,
@@ -34,13 +31,9 @@
     'TicketStatusOut',
     'TicketAttachmentOut',
     'TicketMessageOut',
-<<<<<<< HEAD
-]
-=======
 ]
 
-from .ticket import TicketCreate, TicketUpdate, TicketIn, TicketOut, TicketExpandedOut
-from .oncall import OnCallShiftOut
-from .paginated import PaginatedResponse
+
+
 from .analytics import StatusCount, SiteOpenCount
->>>>>>> a495be21
+
