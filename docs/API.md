--- conflicted
+++ resolved
@@ -133,7 +133,7 @@
 - `LastModfiedBy`
 - `Resolution`
 
-<<<<<<< HEAD
+
 The `LastModified` and `LastModfiedBy` fields are managed by the system and
 are not accepted when creating new tickets.
 
@@ -143,13 +143,13 @@
 `Created_Date` so it should be omitted from the payload. Fields such as
 `LastModified` and `LastModfiedBy` are system-managed and cannot be provided in
 the request. If `Ticket_Status_ID` is not supplied it defaults to `1` (Open).
-=======
+
 `Created_Date` and `LastModified` are database-managed timestamps and are never accepted from client requests.
 
 ### TicketCreate
 
 Use this schema when creating a ticket. The server automatically populates `Created_Date` and sets `LastModified` on changes, so clients must omit both fields from the payload. All other fields match the database columns and most are optional. If `Ticket_Status_ID` is not supplied it defaults to `1` (Open).
->>>>>>> 5a47a941
+
 
 Example:
 
