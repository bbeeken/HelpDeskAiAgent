# MCP Tools Guide

This document describes the JSON-RPC tools exposed by the MCP server. Each section lists the purpose of the tool, the parameters expected in the request body and an example invocation.

## get_ticket
Fetch a ticket by ID.

Example:
```bash
curl -X POST http://localhost:8000/get_ticket \
  -d '{"ticket_id": 1}'
```

## list_tickets
List tickets with optional filters.

Example:
```bash
curl -X POST http://localhost:8000/list_tickets \
  -d '{"limit": 5, "filters": {"status": "open"}}'
```

## create_ticket
Create a new ticket. Parameters match the `TicketCreate` schema described in [API.md](API.md).

Example:
```bash
curl -X POST http://localhost:8000/create_ticket \
  -d '{"Subject": "Printer issue", "Ticket_Contact_Name": "Alice"}'
```

## update_ticket
Update an existing ticket by ID.

Parameters:
- `ticket_id` – integer ID of the ticket.
- `updates` – object of fields to modify.

Example:
```bash
curl -X POST http://localhost:8000/update_ticket \
  -d '{"ticket_id": 5, "updates": {"Assigned_Email": "tech@example.com"}}'
```

<<<<<<< HEAD
## close_ticket (removed)
Use `update_ticket` with `Ticket_Status_ID` and `Resolution` fields.
=======
## close_ticket
Close a ticket with a resolution.

Parameters:
- `ticket_id` – integer ticket ID.
- `resolution` – resolution text.
- `status_id` – optional status (defaults to 4).
>>>>>>> d993a007

Example:
```bash
curl -X POST http://localhost:8000/update_ticket \
  -d '{"ticket_id": 5, "updates": {"Ticket_Status_ID": 4, "Resolution": "Replaced toner"}}'
```

## assign_ticket (removed)
Use `update_ticket` with `Assigned_Email` and `Assigned_Name`.

Example:
```bash
curl -X POST http://localhost:8000/update_ticket \
  -d '{"ticket_id": 5, "updates": {"Assigned_Email": "tech@example.com"}}'
```

## add_ticket_message
Append a message to a ticket thread.

Parameters:
- `ticket_id` – integer ticket ID.
- `message` – text body.
- `sender_name` – name of the poster.
- `sender_code` – optional code for the sender.

Example:
```bash
curl -X POST http://localhost:8000/add_ticket_message \
  -d '{"ticket_id": 5, "message": "Checking the printer", "sender_name": "Alice"}'
```

## search_tickets
Keyword search across tickets.

Parameters:
- `query` – text query.
- `limit` – optional result limit (default 10).

Example:
```bash
curl -X POST http://localhost:8000/search_tickets \
  -d '{"query": "printer"}'
```

## get_tickets_by_user
Retrieve tickets associated with a user.

Parameters:
- `identifier` – email or other user identifier.
- `skip` – optional offset (default 0).
- `limit` – optional maximum number (default 100).
- `status` – optional status filter.
- `filters` – optional additional filters.

Example:
```bash
curl -X POST http://localhost:8000/get_tickets_by_user \
  -d '{"identifier": "user@example.com", "status": "open"}'
```

## get_ticket_full_context
Return a ticket along with related labels and history.

Parameters:
- `ticket_id` – integer ID.

Example:
```bash
curl -X POST http://localhost:8000/get_ticket_full_context \
  -d '{"ticket_id": 5}'
```

## get_system_snapshot
Return a snapshot of overall system metrics.

Parameters: none.

Example:
```bash
curl -X POST http://localhost:8000/get_system_snapshot -d '{}'
<<<<<<< HEAD
```

## advanced_search (removed)
Use `search_tickets` with a query string.

Example:
```bash
curl -X POST http://localhost:8000/search_tickets \
  -d '{"query": "printer", "limit": 10}'
```

## escalate_ticket (removed)
Use `update_ticket` to change `Severity_ID` or assignment.

Example:
```bash
curl -X POST http://localhost:8000/update_ticket \
  -d '{"ticket_id": 123, "updates": {"Severity_ID": 1}}'
```

## sla_metrics
Retrieve SLA performance metrics for the helpdesk.

Parameters: none.

Example:
```bash
curl -X POST http://localhost:8000/sla_metrics -d '{}'
```

## bulk_update_tickets
Apply updates to multiple tickets.

Parameters:
- `ticket_ids` – list of ticket IDs.
- `updates` – fields to apply to each ticket.

Example:
```bash
curl -X POST http://localhost:8000/bulk_update_tickets \
  -d '{"ticket_ids": [1,2,3], "updates": {"Assigned_Email": "tech@example.com"}}'
=======
>>>>>>> d993a007
```<|MERGE_RESOLUTION|>--- conflicted
+++ resolved
@@ -42,10 +42,7 @@
   -d '{"ticket_id": 5, "updates": {"Assigned_Email": "tech@example.com"}}'
 ```
 
-<<<<<<< HEAD
-## close_ticket (removed)
-Use `update_ticket` with `Ticket_Status_ID` and `Resolution` fields.
-=======
+
 ## close_ticket
 Close a ticket with a resolution.
 
@@ -53,7 +50,7 @@
 - `ticket_id` – integer ticket ID.
 - `resolution` – resolution text.
 - `status_id` – optional status (defaults to 4).
->>>>>>> d993a007
+
 
 Example:
 ```bash
@@ -134,8 +131,8 @@
 Example:
 ```bash
 curl -X POST http://localhost:8000/get_system_snapshot -d '{}'
-<<<<<<< HEAD
 ```
+
 
 ## advanced_search (removed)
 Use `search_tickets` with a query string.
@@ -176,6 +173,4 @@
 ```bash
 curl -X POST http://localhost:8000/bulk_update_tickets \
   -d '{"ticket_ids": [1,2,3], "updates": {"Assigned_Email": "tech@example.com"}}'
-=======
->>>>>>> d993a007
-```+```
