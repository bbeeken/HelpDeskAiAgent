--- conflicted
+++ resolved
@@ -115,7 +115,6 @@
   -d '{"identifier": "user@example.com", "status": "open"}'
 ```
 
-<<<<<<< HEAD
 ## get_open_tickets
 List open tickets with optional filters.
 
@@ -169,8 +168,7 @@
   -d '{"type": "sites", "include_counts": true}'
 ```
 
-=======
->>>>>>> ba3f8a6e
+
 ## get_ticket_full_context
 Return a ticket along with related labels and history.
 
