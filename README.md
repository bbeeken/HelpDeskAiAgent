--- conflicted
+++ resolved
@@ -187,35 +187,23 @@
 
 Connect to the built-in FastMCP endpoint to exchange JSON-RPC messages.
 
-<<<<<<< HEAD
-1. **Open a session** by requesting `GET /mcp`. This returns a Server-Sent Events (SSE) stream. The first `endpoint` event in the stream contains the path `/mcp/<session_id>`.
-2. **Send messages** by posting JSON-RPC payloads to that `/mcp/<session_id>` path.
-=======
+
 1. **Open the stream** with `GET /mcp`. It returns Server-Sent Events. The first
    `endpoint` event contains the URL for posting commands (e.g. `/mcp/abc123`).
 2. **POST messages** to that URL. Each payload is echoed back on the stream as a
    `message` event.
->>>>>>> cbef11d4
+
 
 Example:
 
-```bash
-<<<<<<< HEAD
-# Retrieve the endpoint from the streaming response
-ENDPOINT=$(curl -s http://localhost:8000/mcp | grep -m1 '^data:' | cut -d' ' -f2)
-=======
-# Capture the POST URL from the first event
-endpoint=$(curl -Ns http://localhost:8000/mcp | grep -m1 '^data:' | cut -d' ' -f2)
->>>>>>> cbef11d4
-
+```
 # Send a command
 curl -X POST -H "Content-Type: application/json" \
   -d '{"jsonrpc": "2.0", "id": 1, "method": "ping", "params": {}}' \
-<<<<<<< HEAD
+
   http://localhost:8000$ENDPOINT
-=======
-  http://localhost:8000$endpoint
->>>>>>> cbef11d4
+
+
 ```
 
 
