# HelpDesk AI Agent

This project exposes a FastAPI application for the Truck Stop MCP Helpdesk.

## Setup

1. **Install dependencies**

   ```bash
   pip install -e .
   ```

   The requirements include `aioodbc` for async ODBC connections and `requests` for standard HTTP calls; `pyodbc` is no longer required. The optional `sentry_sdk` package enables error tracking when `ERROR_TRACKING_DSN` is set.
2. **Environment variables**

   The application requires the following variables:

  - `DB_CONN_STRING` – SQLAlchemy connection string for your database. Use an async driver such as `mssql+aioodbc://`; synchronous `mssql+pyodbc` connections raise `InvalidRequestError` with `create_async_engine`.
    An example connection string is:

    ```bash
    DB_CONN_STRING="mssql+aioodbc://user:pass@host/db?driver=ODBC+Driver+18+for+SQL+Server"
    ```
   The `driver` name must match an ODBC driver installed on the host machine.
  - `GRAPH_CLIENT_ID`, `GRAPH_CLIENT_SECRET`, `GRAPH_TENANT_ID` – optional credentials used for Microsoft Graph
    lookups in `src.core.services.user_services`. When omitted, stub responses are returned.

  - `ENABLE_RATE_LIMITING` – enable the SlowAPI limiter middleware.
    Set to `false`, `0`, or `no` to disable it (default `true`).

  - `ERROR_TRACKING_DSN` – optional DSN for Sentry or another error tracking
    service. When set, the application initializes `sentry_sdk` on startup to
    capture unhandled exceptions.

  They can be provided in the shell environment or in a `.env` file in the project root.
  A template called `.env.example` lists the required and optional variables; copy it to `.env` and
  update the values for your environment. `config.py` automatically loads `.env` and then looks for
  `config_env.py` to provide Python-level overrides when needed.

  Unknown environment variables are ignored. They can be present in `.env` or the shell without
  causing validation errors.

3. **Ticket text length**

   Ticket bodies and resolutions may exceed 2000 characters. These fields are
   stored unmodified in the database using `TEXT`/`nvarchar(max)` columns so
   their full contents are preserved. There is no environment variable that
   limits their length; however, your `DB_CONN_STRING` should point to a driver
   and database that support these large text types.

4. **Python 3.12**

   When running the application or tests on Python 3.12 you may need to disable
   Pydantic's standard types shim:

   ```bash
   export PYDANTIC_DISABLE_STD_TYPES_SHIM=1
   ```

   Set this variable in your shell before starting the app or executing tests if
   you encounter import errors related to builtin collections.

## Running the API

Start the development server with Uvicorn:

```bash
uvicorn main:app --reload
```
## API Documentation

Detailed endpoint descriptions are provided in [docs/API.md](docs/API.md).

## Site Access Requirements

Non-admin callers must supply a `site_id` when querying or modifying tickets through the API or MCP tools. The system derives each user's site from the prompt and rejects attempts to create or update tickets for other locations. Only administrators may omit the `site_id` or work across multiple sites.
## Running tests

Install the dependencies from `requirements.txt` and the package itself before
running the linters and tests. A helper script is provided to automate this
setup:

```bash
# install packages and verify required tools are available
bash scripts/setup-tests.sh
```

The script installs everything with `pip install -r requirements.txt` and
`pip install -e .`, then prints the versions of `flake8`, `pytest` and
`httpx`. After running it (or manually installing the packages) execute:

```bash
flake8
pytest
```

## Docker Compose

Build the image and start the containers:

```bash
docker build -t helpdesk-agent .
docker-compose up
```

The MCP server will be available on `http://localhost:8008` when the
containers are running.

Compose reads variables from `.env`. Copy `.env.example` to `.env` and set
values for required options such as `DB_CONN_STRING`.
Optional Graph credentials may also be provided in this file. Add any
environment-specific Python overrides in a `config_env.py` file next to
`config.py`.

## Database Migrations

Alembic manages schema migrations. Common commands:

```bash
# create a new revision from models
alembic revision --autogenerate -m "message"
# apply migrations to the database
alembic upgrade head
```

Both the `Ticket_Body` and `Resolution` columns are defined using the SQL
`TEXT` (or `nvarchar(max)`) type so lengthy content can be stored without
truncation. Ensure any custom migrations preserve this unrestricted text type.

### Tickets_Master columns

The `Tickets_Master` table stores the primary ticket data. Columns include:

- `Ticket_ID`
- `Subject`
- `Ticket_Body`
- `Ticket_Status_ID`
- `Ticket_Contact_Name`
- `Ticket_Contact_Email`
- `Asset_ID`
- `Site_ID`
- `Ticket_Category_ID`
- `Version`
- `Created_Date`
- `Assigned_Name`
- `Assigned_Email`
- `Severity_ID`
- `Assigned_Vendor_ID`
- `Closed_Date`
- `LastModified`
- `LastModfiedBy`
- `Resolution`

### V_Ticket_Master_Expanded

The API uses the `V_Ticket_Master_Expanded` view to join tickets with
related labels such as status, asset, site, and vendor. Endpoints like
`/tickets/expanded` and `/tickets/search` rely on this view to return a
fully populated ticket record.

Create the view with SQL similar to the following (the full statement is also
available in `src.core.repositories.sql.py` as `CREATE_VTICKET_MASTER_EXPANDED_VIEW_SQL`):

```sql
CREATE VIEW V_Ticket_Master_Expanded AS
SELECT t.Ticket_ID,
       t.Subject,
       t.Ticket_Body,
       t.Ticket_Status_ID,
       ts.Label AS Ticket_Status_Label,
       t.Ticket_Contact_Name,
       t.Ticket_Contact_Email,
       t.Asset_ID,
       a.Label AS Asset_Label,
       t.Site_ID,
       s.Label AS Site_Label,
       t.Ticket_Category_ID,
       c.Label AS Ticket_Category_Label,
       t.Version,
       t.Created_Date,
       t.Assigned_Name,
       t.Assigned_Email,
       t.Severity_ID,
       t.Assigned_Vendor_ID,
       t.Closed_Date,
       t.LastModified,
       t.LastModfiedBy,
       t.Version,
       v.Name AS Assigned_Vendor_Name,
       t.Resolution,
       p.Level AS Priority_Level
FROM Tickets_Master t
LEFT JOIN Ticket_Status ts ON ts.ID = t.Ticket_Status_ID
LEFT JOIN Assets a ON a.ID = t.Asset_ID
LEFT JOIN Sites s ON s.ID = t.Site_ID
LEFT JOIN Ticket_Categories c ON c.ID = t.Ticket_Category_ID
LEFT JOIN Vendors v ON v.ID = t.Assigned_Vendor_ID
LEFT JOIN Priority_Levels p ON p.ID = t.Severity_ID;
```

### API Highlights

- `GET /health` - health check returning database status, uptime, and version
- `POST /ticket` - create a ticket
- `GET /tickets/expanded` - list tickets with related labels. Supports
  dynamic query parameters to filter by any column in
  `V_Ticket_Master_Expanded` and a `sort` parameter for ordering.
- `GET /ticket/search` - search tickets by subject or body. Query parameters:
`q` (required), `limit` (default `10`), optional `created_after`/`created_before` (ISO-8601 datetimes with timezone)
  and other `V_Ticket_Master_Expanded` columns for filtering, plus
  `sort=oldest|newest` to control ordering. The legacy `/tickets/search` path
  remains available.
- `POST /ticket/search` - JSON variant accepting the same fields as the GET
  endpoint via a `TicketSearchRequest` body.
- `GET /tickets/by_user` - list tickets where the user is the contact,
  assigned technician or has posted a message. Provide an `identifier` and
  optionally filter by `status` (open, closed or progress). Additional query
  parameters are applied as column filters on `V_Ticket_Master_Expanded`.
- Lookup endpoints (`/lookup/assets`, `/lookup/vendors`, `/lookup/sites`,
  `/lookup/categories`, `/lookup/statuses`) now accept arbitrary `filters`
  and a `sort` parameter to order by any column.
- `PUT /ticket/{id}` - update an existing ticket
- Ticket body and resolution fields now accept large text values; the previous
  2000-character limit has been removed.

#### Searching for tickets

Use `/ticket/search` for keyword queries. Provide `q` for the search text and
optionally specify `limit`, `created_after`, `created_before` (ISO-8601 datetimes with timezone) or any
`V_Ticket_Master_Expanded` column to filter results. Sorting by
`Created_Date` is controlled with `sort=oldest|newest`. A POST variant accepts a
`TicketSearchRequest` JSON body containing the same fields.

Example:

```bash
curl "http://localhost:8000/ticket/search?q=printer&limit=5&created_after=2024-01-01T00:00:00Z"
```

### Analytics Endpoints

- `GET /analytics/late_tickets` - list tickets that are past their expected resolution date. Returns a JSON array of objects containing the ticket ID, assigned technician and number of days late.

  Example:

  ```bash
  curl http://localhost:8000/analytics/late_tickets
  ```

  ```json
  [
    {
      "ticket_id": 123,
      "assigned_email": "tech@example.com",
      "days_late": 5
    }
  ]
  ```

- `GET /analytics/staff_report` - return summary statistics for each technician showing the number of open and overdue tickets assigned to them.

  Example:

  ```bash
  curl http://localhost:8000/analytics/staff_report
  ```

  ```json
  [
    {
      "assigned_email": "tech@example.com",
      "open": 7,
      "late": 2
    }
  ]
  ```

- `GET /analytics/open_by_site` - count open tickets grouped by site.

  Example:

  ```bash

  curl "http://localhost:8000/analytics/open_by_assigned_user?Assigned_Email=tech@example.com"

  curl http://localhost:8000/analytics/open_by_site
  ```

  ```json
  [
    {
      "site_id": 1,
      "site_label": "Main",
      "count": 3
    }
  ]
  ```

- `GET /analytics/open_by_assigned_user` - count open tickets grouped by assigned technician. Supports ticket filtering parameters.

  Example:

  ```bash
  curl http://localhost:8000/analytics/open_by_assigned_user
  ```

  ```json
  [
    {
      "assigned_email": "tech@example.com",
      "assigned_name": "Tech",
      "count": 2
    }
  ]

  ```

## CLI

`src.core.services.cli` provides a small command-line interface to the API. Set `API_BASE_URL` to the server URL (default `http://localhost:8000`).

Create a ticket:

```bash
echo '{"Subject":"Subj","Ticket_Body":"Body","Ticket_Contact_Name":"Name","Ticket_Contact_Email":"a@example.com"}' | \
python -m src.core.services.cli create-ticket
```

## MCP Streaming Interface

Connect to the built-in MCP endpoint to exchange JSON-RPC messages.

1. **Open the stream** with `GET /mcp`. It returns Server-Sent Events. The first
   `endpoint` event contains the URL for posting commands (e.g. `/mcp/abc123`).
2. **POST messages** to that URL. Each payload is echoed back on the stream as a
   `message` event.

Example:

```
# Send a command
curl -X POST -H "Content-Type: application/json" \
  -d '{"jsonrpc": "2.0", "id": 1, "method": "ping", "params": {}}' \

  http://localhost:8000$ENDPOINT

```

## Docker

Build the image and start the stack with Docker Compose:

```bash
docker compose build
docker compose up
```

The API listens on `http://localhost:8000`. The compose file reads environment
values from `.env`. `DB_CONN_STRING` is set automatically to connect to the
`postgres` container using the provided `POSTGRES_USER`, `POSTGRES_PASSWORD`, and
`POSTGRES_DB` values.

## Verifying Available Tools

Run `verify_tools.py` after deploying to ensure the server exposes the expected
set of tool endpoints. The `/tools` route returns an object with a `tools` key
listing the available operations. The verification script fetches this route
and compares the returned names against a predefined mapping. It exits with a
non-zero status when any tools are missing or unexpected. The default mapping
checks for the ``get_ticket`` and ``search_tickets`` endpoints. The route may
list additional operations such as ``sla_metrics`` and ``bulk_update_tickets``,
which the script reports as unexpected.

Verify the list of available tools with:

```bash
python verify_tools.py http://localhost:8000
```

### Tool Reference

The MCP server exposes several JSON-RPC tools. `get_tickets_by_user` returns
expanded ticket records for a user. It accepts an `identifier`, optional
`status` and arbitrary `filters`. Detailed descriptions for every tool are
available in [docs/MCP_TOOLS_GUIDE.md](docs/MCP_TOOLS_GUIDE.md).

```bash
curl "http://localhost:8000/get_tickets_by_user?identifier=user@example.com&status=open"
```

Tool endpoints validate request bodies against each tool's `inputSchema` using

JSON Schema. Invalid requests yield a `422 Unprocessable Entity` response. The
response body includes a `path` key showing which property failed validation and
now echoes back the submitted `payload`. When possible a `value` field contains
the specific invalid item.

`get_open_tickets` lists tickets filtered by status and age. Provide a
number of `days` and optional `status` such as `open` or `closed`.

```bash
curl -X POST http://localhost:8000/get_open_tickets \
  -d '{"status": "open", "days": 7, "limit": 5}'
```

Additional tools are available:

* `search_tickets` – run a detailed ticket search. The legacy
  `search_tickets_advanced` route has been removed in favor of this
  unified interface.
  ```bash
  curl -X POST http://localhost:8000/search_tickets \
    -d '{"text": "printer", "status": "open", "days": 0}'
  ```

  The response may include a `relevance_score` and a `highlights` object when a
  text query is provided. `relevance_score` uses TF‑IDF cosine similarity to rank
  results. `highlights` contains the subject and body with
  matching terms wrapped in `<em>` tags. Each ticket also includes a `metadata`
  object with fields like `age_days`, `is_overdue`, and `complexity_estimate`.
  A ticket is considered overdue once it has been open for more than 24 hours.
  Complexity is estimated as `"high"` if the body exceeds 500 characters or the
  subject exceeds 100 characters, `"medium"` for bodies over 200 characters or
  subjects over 50 characters, otherwise `"low"`.

* `update_ticket` – modify an existing ticket, including escalation.
  ```bash
  curl -X POST http://localhost:8000/update_ticket \
    -d '{"ticket_id": 123, "updates": {"Severity_ID": 1}}'
  ```

* `sla_metrics` – retrieve SLA performance metrics.
  ```bash
  curl -X POST http://localhost:8000/sla_metrics -d '{}'
  ```
* `bulk_update_tickets` – apply updates to many tickets at once.
  ```bash
  curl -X POST http://localhost:8000/bulk_update_tickets \
    -d '{"ticket_ids": [1,2,3], "updates": {"Assigned_Email": "tech@example.com"}}'
  ```

The server exposes the following JSON-RPC tools defined in `ENHANCED_TOOLS`. Each expects a JSON body matching its schema.

- `get_ticket` – `{"ticket_id": 123}`
- `create_ticket` – see `TicketCreate` schema
- `update_ticket` – `{"ticket_id": 1, "updates": {}}`
- `bulk_update_tickets` – `{"ticket_ids": [1,2], "updates": {}}`
- `add_ticket_message` – `{"ticket_id": 1, "message": "Checking", "sender_name": "Agent"}`
<<<<<<< HEAD
- `get_ticket_messages` – `{"ticket_id": 123}`
- `get_ticket_attachments` – `{"ticket_id": 123}`
- `search_tickets` – `{"text": "printer", "status": "open", "days": 0}`
- `get_analytics` – `{"type": "overview"}`
- `get_reference_data` – `{"type": "sites"}`
- `get_ticket_full_context` – `{"ticket_id": 123}`
- `advanced_search` – `{"text_search": "printer issue"}`
=======

- `search_tickets` – `{"text": "printer", "status": "open", "days": 0}`

- `get_tickets_by_user` – `{"identifier": "user@example.com"}`
- `get_ticket_full_context` – `{"ticket_id": 123}` (no user history or nested related tickets)
>>>>>>> 9fb7b0f7
- `get_system_snapshot` – `{}`
- `get_ticket_stats` – `{}`
- `get_workload_analytics` – `{}`
- `sla_metrics` – `{"days": 30}`

See [docs/MCP_TOOLS_GUIDE.md](docs/MCP_TOOLS_GUIDE.md) for detailed descriptions.

## License

This project is licensed under the [MIT License](LICENSE).
<|MERGE_RESOLUTION|>--- conflicted
+++ resolved
@@ -446,7 +446,6 @@
 - `update_ticket` – `{"ticket_id": 1, "updates": {}}`
 - `bulk_update_tickets` – `{"ticket_ids": [1,2], "updates": {}}`
 - `add_ticket_message` – `{"ticket_id": 1, "message": "Checking", "sender_name": "Agent"}`
-<<<<<<< HEAD
 - `get_ticket_messages` – `{"ticket_id": 123}`
 - `get_ticket_attachments` – `{"ticket_id": 123}`
 - `search_tickets` – `{"text": "printer", "status": "open", "days": 0}`
@@ -454,13 +453,10 @@
 - `get_reference_data` – `{"type": "sites"}`
 - `get_ticket_full_context` – `{"ticket_id": 123}`
 - `advanced_search` – `{"text_search": "printer issue"}`
-=======
-
 - `search_tickets` – `{"text": "printer", "status": "open", "days": 0}`
 
 - `get_tickets_by_user` – `{"identifier": "user@example.com"}`
 - `get_ticket_full_context` – `{"ticket_id": 123}` (no user history or nested related tickets)
->>>>>>> 9fb7b0f7
 - `get_system_snapshot` – `{}`
 - `get_ticket_stats` – `{}`
 - `get_workload_analytics` – `{}`
