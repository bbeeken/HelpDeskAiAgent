# HelpDesk AI Agent

This project exposes a FastAPI application for the Truck Stop MCP Helpdesk.

## Setup

1. **Install dependencies**

   ```bash
   pip install -e .
   ```

   The requirements include `aioodbc` for async ODBC connections and `requests` for standard HTTP calls; `pyodbc` is no longer required. The optional `sentry_sdk` package enables error tracking when `ERROR_TRACKING_DSN` is set.
2. **Environment variables**

   The application requires the following variables:

  - `DB_CONN_STRING` – SQLAlchemy connection string for your database. Use an async driver such as `mssql+aioodbc://`; synchronous `mssql+pyodbc` connections raise `InvalidRequestError` with `create_async_engine`.
    An example connection string is:

    ```bash
    DB_CONN_STRING="mssql+aioodbc://user:pass@host/db?driver=ODBC+Driver+18+for+SQL+Server"
    ```
   The `driver` name must match an ODBC driver installed on the host machine.
  - `GRAPH_CLIENT_ID`, `GRAPH_CLIENT_SECRET`, `GRAPH_TENANT_ID` – optional credentials used for Microsoft Graph
    lookups in `src.core.services.user_services`. When omitted, stub responses are returned.

  - `ENABLE_RATE_LIMITING` – enable the SlowAPI limiter middleware.
    Set to `false`, `0`, or `no` to disable it (default `true`).

  - `ERROR_TRACKING_DSN` – optional DSN for Sentry or another error tracking
    service. When set, the application initializes `sentry_sdk` on startup to
    capture unhandled exceptions.

  They can be provided in the shell environment or in a `.env` file in the project root.
  A template called `.env.example` lists the required and optional variables; copy it to `.env` and
  update the values for your environment. `config.py` automatically loads `.env` and then looks for
  `config_env.py` to provide Python-level overrides when needed.

  Unknown environment variables are ignored. They can be present in `.env` or the shell without
  causing validation errors.

3. **Ticket text length**

   Ticket bodies and resolutions may exceed 2000 characters. These fields are
   stored unmodified in the database using `TEXT`/`nvarchar(max)` columns so
   their full contents are preserved. There is no environment variable that
   limits their length; however, your `DB_CONN_STRING` should point to a driver
   and database that support these large text types.

4. **Python 3.12**

   When running the application or tests on Python 3.12 you may need to disable
   Pydantic's standard types shim:

   ```bash
   export PYDANTIC_DISABLE_STD_TYPES_SHIM=1
   ```

   Set this variable in your shell before starting the app or executing tests if
   you encounter import errors related to builtin collections.

## Running the API

Start the development server with Uvicorn:

```bash
uvicorn main:app --reload
```
## API Documentation

Detailed endpoint descriptions are provided in [docs/API.md](docs/API.md).

## Datetime Formatting

Timestamps must use UTC with millisecond precision (`YYYY-MM-DD HH:MM:SS.mmm`).
Use `format_db_datetime`, `parse_search_datetime`, and the `FormattedDateTime`
SQLAlchemy type to ensure values conform to this requirement. See
[docs/DATETIME_FORMAT.md](docs/DATETIME_FORMAT.md) for examples and common
pitfalls.

## Site Access Requirements

Non-admin callers must supply a `site_id` when querying or modifying tickets through the API or MCP tools. The system derives each user's site from the prompt and rejects attempts to create or update tickets for other locations. Only administrators may omit the `site_id` or work across multiple sites.
## Running tests

Install the dependencies from `requirements.txt` and the package itself before
running the linters and tests. A helper script is provided to automate this
setup:

```bash
# install packages and verify required tools are available
bash scripts/setup-tests.sh
```

The script installs everything with `pip install -r requirements.txt` and
`pip install -e .`, then prints the versions of `flake8`, `pytest` and
`httpx`. After running it (or manually installing the packages) execute:

```bash
flake8
pytest
```

## Docker Compose

Build the image and start the containers:

```bash
docker build -t helpdesk-agent .
docker-compose up
```

The MCP server will be available on `http://localhost:8008` when the
containers are running.

Compose reads variables from `.env`. Copy `.env.example` to `.env` and set
values for required options such as `DB_CONN_STRING`.
Optional Graph credentials may also be provided in this file. Add any
environment-specific Python overrides in a `config_env.py` file next to
`config.py`.

## Database Migrations

Alembic manages schema migrations. Common commands:

```bash
# create a new revision from models
alembic revision --autogenerate -m "message"
# apply migrations to the database
alembic upgrade head
```

Both the `Ticket_Body` and `Resolution` columns are defined using the SQL
`TEXT` (or `nvarchar(max)`) type so lengthy content can be stored without
truncation. Ensure any custom migrations preserve this unrestricted text type.

### Tickets_Master columns

The `Tickets_Master` table stores the primary ticket data. Columns include:

- `Ticket_ID`
- `Subject`
- `Ticket_Body`
- `Ticket_Status_ID`
- `Ticket_Contact_Name`
- `Ticket_Contact_Email`
- `Asset_ID`
- `Site_ID`
- `Ticket_Category_ID`
- `Version`
- `Created_Date` (set automatically by the database)
- `Assigned_Name`
- `Assigned_Email`
- `Severity_ID`
- `Assigned_Vendor_ID`
- `Closed_Date`
- `LastModified` (read-only timestamp managed by the database)
- `LastModfiedBy`
- `Resolution`

The `LastModified` and `LastModfiedBy` fields are maintained by the system and
should not be supplied when creating new tickets.

### V_Ticket_Master_Expanded

The API uses the `V_Ticket_Master_Expanded` view to join tickets with
related labels such as status, asset, site, and vendor. Endpoints like
`/tickets/expanded` and `/tickets/search` rely on this view to return a
fully populated ticket record.

Create the view with SQL similar to the following (the full statement is also
available in `src.core.repositories.sql.py` as `CREATE_VTICKET_MASTER_EXPANDED_VIEW_SQL`):

```sql
CREATE VIEW V_Ticket_Master_Expanded AS
SELECT t.Ticket_ID,
       t.Subject,
       t.Ticket_Body,
       t.Ticket_Status_ID,
       ts.Label AS Ticket_Status_Label,
       t.Ticket_Contact_Name,
       t.Ticket_Contact_Email,
       t.Asset_ID,
       a.Label AS Asset_Label,
       t.Site_ID,
       s.Label AS Site_Label,
       t.Ticket_Category_ID,
       c.Label AS Ticket_Category_Label,
       t.Version,
       t.Created_Date,
       t.Assigned_Name,
       t.Assigned_Email,
       t.Severity_ID,
       t.Assigned_Vendor_ID,
       t.Closed_Date,
       t.LastModified,
       t.LastModfiedBy,
       t.Version,
       v.Name AS Assigned_Vendor_Name,
       t.Resolution,
       p.Label AS Priority_Level
FROM Tickets_Master t
LEFT JOIN Ticket_Status ts ON ts.ID = t.Ticket_Status_ID
LEFT JOIN Assets a ON a.ID = t.Asset_ID
LEFT JOIN Sites s ON s.ID = t.Site_ID
LEFT JOIN Ticket_Categories c ON c.ID = t.Ticket_Category_ID
LEFT JOIN Vendors v ON v.ID = t.Assigned_Vendor_ID
LEFT JOIN Priority_Levels p ON p.ID = t.Severity_ID;
```

### API Highlights

- `GET /health` - health check returning database status, uptime, and version
- `POST /ticket` - create a ticket
- `GET /tickets/expanded` - list tickets with related labels. Supports
  dynamic query parameters to filter by any column in
  `V_Ticket_Master_Expanded` and a `sort` parameter for ordering.
- `GET /ticket/search` - search tickets by subject or body. Query parameters:
`q` (required), `limit` (default `10`), optional `created_after`/`created_before` (ISO-8601 datetimes with timezone)
  and other `V_Ticket_Master_Expanded` columns for filtering, plus
  `sort=oldest|newest` to control ordering. The legacy `/tickets/search` path
  remains available.
- `POST /ticket/search` - JSON variant accepting the same fields as the GET
  endpoint via a `TicketSearchRequest` body.
- `GET /tickets/by_user` - list tickets where the user is the contact,
  assigned technician or has posted a message. Provide an `identifier` and
  optionally filter by `status` (open, closed or progress). Additional query
  parameters are applied as column filters on `V_Ticket_Master_Expanded`.
- Lookup endpoints (`/lookup/assets`, `/lookup/vendors`, `/lookup/sites`,
  `/lookup/categories`, `/lookup/statuses`) now accept arbitrary `filters`
  and a `sort` parameter to order by any column.
- `PUT /ticket/{id}` - update an existing ticket
- Ticket body and resolution fields now accept large text values; the previous
  2000-character limit has been removed.

#### Searching for tickets

Use `/ticket/search` for keyword queries. Provide `q` for the search text and
optionally specify `limit`, `created_after`, `created_before` (ISO-8601 datetimes with timezone) or any
`V_Ticket_Master_Expanded` column to filter results. Sorting by
`Created_Date` is controlled with `sort=oldest|newest`. A POST variant accepts a
`TicketSearchRequest` JSON body containing the same fields.

Example:

```bash
curl "http://localhost:8000/ticket/search?q=printer&limit=5&created_after=2024-01-01T00:00:00Z"
```

### Analytics Endpoints

- `GET /analytics/late_tickets` - list tickets that are past their expected resolution date. Returns a JSON array of objects containing the ticket ID, assigned technician and number of days late.

  Example:

  ```bash
  curl http://localhost:8000/analytics/late_tickets
  ```

  ```json
  [
    {
      "ticket_id": 123,
      "assigned_email": "tech@example.com",
      "days_late": 5
    }
  ]
  ```

- `GET /analytics/staff_report` - return summary statistics for each technician showing the number of open and overdue tickets assigned to them.

  Example:

  ```bash
  curl http://localhost:8000/analytics/staff_report
  ```

  ```json
  [
    {
      "assigned_email": "tech@example.com",
      "open": 7,
      "late": 2
    }
  ]
  ```

- `GET /analytics/open_by_site` - count open tickets grouped by site.

  Example:

  ```bash

  curl "http://localhost:8000/analytics/open_by_assigned_user?Assigned_Email=tech@example.com"

  curl http://localhost:8000/analytics/open_by_site
  ```

  ```json
  [
    {
      "site_id": 1,
      "site_label": "Main",
      "count": 3
    }
  ]
  ```

- `GET /analytics/open_by_assigned_user` - count open tickets grouped by assigned technician. Supports ticket filtering parameters.

  Example:

  ```bash
  curl http://localhost:8000/analytics/open_by_assigned_user
  ```

  ```json
  [
    {
      "assigned_email": "tech@example.com",
      "assigned_name": "Tech",
      "count": 2
    }
  ]

  ```

## CLI

`src.core.services.cli` provides a small command-line interface to the API. Set `API_BASE_URL` to the server URL (default `http://localhost:8000`).

Create a ticket:

```bash
echo '{"Subject":"Subj","Ticket_Body":"Body","Ticket_Contact_Name":"Name","Ticket_Contact_Email":"a@example.com"}' | \
python -m src.core.services.cli create-ticket
```

## MCP Streaming Interface

Connect to the built-in MCP endpoint to exchange JSON-RPC messages.

1. **Open the stream** with `GET /mcp`. It returns Server-Sent Events. The first
   `endpoint` event contains the URL for posting commands (e.g. `/mcp/abc123`).
2. **POST messages** to that URL. Each payload is echoed back on the stream as a
   `message` event.

Example:

```
# Send a command
curl -X POST -H "Content-Type: application/json" \
  -d '{"jsonrpc": "2.0", "id": 1, "method": "ping", "params": {}}' \

  http://localhost:8000$ENDPOINT

```

## Docker

Build the image and start the stack with Docker Compose:

```bash
docker compose build
docker compose up
```

The API listens on `http://localhost:8000`. The compose file reads environment
values from `.env`. `DB_CONN_STRING` is set automatically to connect to the
`postgres` container using the provided `POSTGRES_USER`, `POSTGRES_PASSWORD`, and
`POSTGRES_DB` values.

## Verifying Available Tools

Run `verify_tools.py` after deploying to ensure the server exposes the expected
set of tool endpoints. The `/tools` route returns an object with a `tools` key
listing the available operations. The verification script fetches this route
and compares the returned names against a predefined mapping. It exits with a
non-zero status when any tools are missing or unexpected. The default mapping
checks for the ``get_ticket`` and ``search_tickets`` endpoints. The route may
list additional operations such as ``sla_metrics`` and ``bulk_update_tickets``,
which the script reports as unexpected.

Verify the list of available tools with:

```bash
python verify_tools.py http://localhost:8000
```

### Tool Reference

<<<<<<< HEAD
The MCP server exposes several JSON-RPC tools. `get_tickets_by_user` returns
expanded ticket records for a user. It accepts an `identifier`, optional
`status` (one of `open`, `closed`, `resolved`, `in_progress`, `progress`, `waiting`, or `pending`) and arbitrary `filters`. Detailed descriptions for every tool are
available in [docs/MCP_TOOLS_GUIDE.md](docs/MCP_TOOLS_GUIDE.md).
=======
The MCP server exposes several JSON-RPC tools. Use `GET /ticket/by_user` or the
`search_tickets` tool with a `user` parameter to retrieve expanded ticket
records for a user. The legacy `POST /get_tickets_by_user` route remains
available for backward compatibility and should be considered deprecated.
Detailed descriptions for every tool are available in
[docs/MCP_TOOLS_GUIDE.md](docs/MCP_TOOLS_GUIDE.md).
>>>>>>> cdb1a969

```bash
curl "http://localhost:8000/ticket/by_user?identifier=user@example.com&status=open"

# or via the search_tickets tool
curl -X POST http://localhost:8000/search_tickets \
  -d '{"user": "user@example.com", "status": "open"}'
```

Tool endpoints validate request bodies against each tool's `inputSchema` using

JSON Schema. Invalid requests yield a `422 Unprocessable Entity` response. The
response body includes a `path` key showing which property failed validation and
now echoes back the submitted `payload`. When possible a `value` field contains
the specific invalid item.

`get_open_tickets` lists tickets filtered by status and age. Provide a
number of `days` and optional `status` such as `open` or `closed`.

```bash
curl -X POST http://localhost:8000/get_open_tickets \
  -d '{"status": "open", "days": 7, "limit": 5}'
```

Additional tools are available:

* `search_tickets` – run a detailed ticket search. The legacy
  `search_tickets_advanced` route has been removed in favor of this
  unified interface.
  ```bash
  curl -X POST http://localhost:8000/search_tickets \
    -d '{"text": "printer", "status": "open", "days": 0}'
  ```

  The response may include a `relevance_score` and a `highlights` object when a
  text query is provided. `relevance_score` uses TF‑IDF cosine similarity to rank
  results. `highlights` contains the subject and body with
  matching terms wrapped in `<em>` tags. Each ticket also includes a `metadata`
  object with fields like `age_days`, `is_overdue`, and `complexity_estimate`.
  A ticket is considered overdue once it has been open for more than 24 hours.
  Complexity is estimated as `"high"` if the body exceeds 500 characters or the
  subject exceeds 100 characters, `"medium"` for bodies over 200 characters or
  subjects over 50 characters, otherwise `"low"`.

* `update_ticket` – modify an existing ticket, including escalation. Updates
  may use semantic field names (e.g. `status`, `priority`) or raw column IDs
  (`Ticket_Status_ID`, `Severity_ID`) as defined in the ticket field mapping
  table.
  ```bash
  curl -X POST http://localhost:8000/update_ticket \
    -d '{"ticket_id": 123, "updates": {"status": "closed"}}'
  ```

* `sla_metrics` – retrieve SLA performance metrics.
  ```bash
  curl -X POST http://localhost:8000/sla_metrics -d '{}'
  ```
* `bulk_update_tickets` – apply updates to many tickets at once. The `updates`
  payload accepts the same semantic names or raw IDs as `update_ticket`.
  ```bash
  curl -X POST http://localhost:8000/bulk_update_tickets \
    -d '{"ticket_ids": [1,2,3], "updates": {"Ticket_Status_ID": 3}}'
  ```


The server exposes ten core JSON-RPC tools. Each expects a JSON body matching its schema.

1. `get_ticket` – `{"ticket_id": 123}`
2. `list_tickets` – `{"limit": 5}`
3. `create_ticket` – see `TicketCreate` schema
4. `update_ticket` – `{"ticket_id": 1, "updates": {}}` (semantic or raw fields)
5. `add_ticket_message` – `{"ticket_id": 1, "message": "Checking", "sender_name": "Agent"}`
6. `search_tickets` – `{"text": "printer", "status": 1, "days": 0}`
7. `get_tickets_by_user` *(legacy – use `GET /ticket/by_user` or `search_tickets` with `user`)* – `{"identifier": "user@example.com"}`
8. `get_open_tickets` – `{"days": 30}`
9. `get_ticket_full_context` – `{"ticket_id": 123}` (no user history or nested related tickets)
10. `get_system_snapshot` – `{}`

The server exposes the following JSON-RPC tools defined in `ENHANCED_TOOLS`. Each expects a JSON body matching its schema.

- `get_ticket` – `{"ticket_id": 123}`
- `create_ticket` – see `TicketCreate` schema
- `update_ticket` – `{"ticket_id": 1, "updates": {}}` (supports semantic names or raw IDs)
- `bulk_update_tickets` – `{"ticket_ids": [1,2], "updates": {}}` (semantic or raw fields)
- `add_ticket_message` – `{"ticket_id": 1, "message": "Checking", "sender_name": "Agent"}`
- `get_ticket_messages` – `{"ticket_id": 123}`
- `get_ticket_attachments` – `{"ticket_id": 123}`
- `search_tickets` – `{"text": "printer", "status": "open", "days": 0}`
- `get_analytics` – `{"type": "overview"}`
- `get_reference_data` – `{"type": "sites"}`
- `get_ticket_full_context` – `{"ticket_id": 123}`
- `advanced_search` – `{"text_search": "printer issue"}`
- `search_tickets` – `{"text": "printer", "status": "open", "days": 0}`

- `get_tickets_by_user` *(legacy – use `GET /ticket/by_user` or `search_tickets` with `user`)* – `{"identifier": "user@example.com"}`
- `get_ticket_full_context` – `{"ticket_id": 123}` (no user history or nested related tickets)
- `get_system_snapshot` – `{}`
- `get_ticket_stats` – `{}`
- `get_workload_analytics` – `{}`
- `sla_metrics` – `{"days": 30}`


See [docs/MCP_TOOLS_GUIDE.md](docs/MCP_TOOLS_GUIDE.md) for detailed descriptions.

## License

This project is licensed under the [MIT License](LICENSE).
<|MERGE_RESOLUTION|>--- conflicted
+++ resolved
@@ -390,19 +390,14 @@
 
 ### Tool Reference
 
-<<<<<<< HEAD
-The MCP server exposes several JSON-RPC tools. `get_tickets_by_user` returns
-expanded ticket records for a user. It accepts an `identifier`, optional
-`status` (one of `open`, `closed`, `resolved`, `in_progress`, `progress`, `waiting`, or `pending`) and arbitrary `filters`. Detailed descriptions for every tool are
-available in [docs/MCP_TOOLS_GUIDE.md](docs/MCP_TOOLS_GUIDE.md).
-=======
+
 The MCP server exposes several JSON-RPC tools. Use `GET /ticket/by_user` or the
 `search_tickets` tool with a `user` parameter to retrieve expanded ticket
 records for a user. The legacy `POST /get_tickets_by_user` route remains
 available for backward compatibility and should be considered deprecated.
 Detailed descriptions for every tool are available in
 [docs/MCP_TOOLS_GUIDE.md](docs/MCP_TOOLS_GUIDE.md).
->>>>>>> cdb1a969
+
 
 ```bash
 curl "http://localhost:8000/ticket/by_user?identifier=user@example.com&status=open"
