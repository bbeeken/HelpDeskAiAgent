--- conflicted
+++ resolved
@@ -376,13 +376,13 @@
 
 Tool endpoints validate request bodies against each tool's `inputSchema` using
 JSON Schema. Payloads missing required fields or with incorrect types return a
-<<<<<<< HEAD
+
 `422 Unprocessable Entity` response. The error payload also includes a
 `path` field that pinpoints which property failed validation.
-=======
+
 `422 Unprocessable Entity` response. The response also includes a `path`
 field indicating which property failed validation.
->>>>>>> 8e17338b
+
 
 `get_open_tickets` lists tickets filtered by status and age. Provide a
 number of `days` and optional `status` such as `open` or `closed`.
@@ -394,12 +394,12 @@
 
 Request bodies are validated against each tool's `inputSchema` using the
 `jsonschema` library. Missing or incorrectly typed fields result in a `422`
-<<<<<<< HEAD
+
 response. The `path` key in the JSON body indicates which field failed.
-=======
+
 response. The error body includes a `path` key that pinpoints which property
 failed validation.
->>>>>>> 8e17338b
+
 
 Additional tools are available:
 
