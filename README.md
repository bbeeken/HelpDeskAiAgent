# HelpDesk AI Agent

This project exposes a FastAPI application for the Truck Stop MCP Helpdesk.

## Setup

1. **Install dependencies**

   ```bash
   pip install -e .
   ```

   The requirements include `aioodbc` for async ODBC connections and `requests` for standard HTTP calls; `pyodbc` is no longer required. The optional `sentry_sdk` package enables error tracking when `ERROR_TRACKING_DSN` is set.
2. **Environment variables**

   The application requires the following variables:

  - `DB_CONN_STRING` – SQLAlchemy connection string for your database. Use an async driver such as `mssql+aioodbc://`; synchronous `mssql+pyodbc` connections raise `InvalidRequestError` with `create_async_engine`.
    An example connection string is:

    ```bash
    DB_CONN_STRING="mssql+aioodbc://user:pass@host/db?driver=ODBC+Driver+18+for+SQL+Server"
    ```
   The `driver` name must match an ODBC driver installed on the host machine.
  - `GRAPH_CLIENT_ID`, `GRAPH_CLIENT_SECRET`, `GRAPH_TENANT_ID` – optional credentials used for Microsoft Graph
    lookups in `src.core.services.user_services`. When omitted, stub responses are returned.


  - `ENABLE_RATE_LIMITING` – enable the SlowAPI limiter middleware.
    Set to `false`, `0`, or `no` to disable it (default `true`).

  - `ERROR_TRACKING_DSN` – optional DSN for Sentry or another error tracking
    service. When set, the application initializes `sentry_sdk` on startup to
    capture unhandled exceptions.


  They can be provided in the shell environment or in a `.env` file in the project root.
  A template called `.env.example` lists the required and optional variables; copy it to `.env` and
  update the values for your environment. `config.py` automatically loads `.env` and then looks for
  `config_env.py` to provide Python-level overrides when needed.

  Unknown environment variables are ignored. They can be present in `.env` or the shell without
  causing validation errors.

3. **Ticket text length**

   Ticket bodies and resolutions may exceed 2000 characters. These fields are
   stored unmodified in the database using `TEXT`/`nvarchar(max)` columns so
   their full contents are preserved. There is no environment variable that
   limits their length; however, your `DB_CONN_STRING` should point to a driver
   and database that support these large text types.

4. **Python 3.12**

   When running the application or tests on Python 3.12 you may need to disable
   Pydantic's standard types shim:

   ```bash
   export PYDANTIC_DISABLE_STD_TYPES_SHIM=1
   ```

   Set this variable in your shell before starting the app or executing tests if
   you encounter import errors related to builtin collections.

## Running the API

Start the development server with Uvicorn:

```bash
uvicorn main:app --reload
```
## API Documentation

Detailed endpoint descriptions are provided in [docs/API.md](docs/API.md).
## Running tests

Install the dependencies from `requirements.txt` and the package itself before
running the linters and tests. A helper script is provided to automate this
setup:

```bash
# install packages and verify required tools are available
bash scripts/setup-tests.sh
```

The script installs everything with `pip install -r requirements.txt` and
`pip install -e .`, then prints the versions of `flake8`, `pytest` and
`httpx`. After running it (or manually installing the packages) execute:

```bash
flake8
pytest
```

## Docker Compose

Build the image and start the containers:

```bash
docker build -t helpdesk-agent .
docker-compose up
```

The MCP server will be available on `http://localhost:8008` when the
containers are running.

Compose reads variables from `.env`. Copy `.env.example` to `.env` and set
values for required options such as `DB_CONN_STRING`.
Optional Graph credentials may also be provided in this file. Add any
environment-specific Python overrides in a `config_env.py` file next to
`config.py`.

## Database Migrations

Alembic manages schema migrations. Common commands:

```bash
# create a new revision from models
alembic revision --autogenerate -m "message"
# apply migrations to the database
alembic upgrade head
```

Both the `Ticket_Body` and `Resolution` columns are defined using the SQL
`TEXT` (or `nvarchar(max)`) type so lengthy content can be stored without
truncation. Ensure any custom migrations preserve this unrestricted text type.


### V_Ticket_Master_Expanded

The API uses the `V_Ticket_Master_Expanded` view to join tickets with
related labels such as status, asset, site, and vendor. Endpoints like
`/tickets/expanded` and `/tickets/search` rely on this view to return a
fully populated ticket record.

Create the view with SQL similar to the following (the full statement is also
available in `src.core.repositories.sql.py` as `CREATE_VTICKET_MASTER_EXPANDED_VIEW_SQL`):


```sql
CREATE VIEW V_Ticket_Master_Expanded AS
SELECT t.Ticket_ID,
       t.Subject,
       t.Ticket_Body,
       t.Ticket_Status_ID,
       ts.Label AS Ticket_Status_Label,
       t.Ticket_Contact_Name,
       t.Ticket_Contact_Email,
       t.Asset_ID,
       a.Label AS Asset_Label,
       t.Site_ID,
       s.Label AS Site_Label,
       t.Ticket_Category_ID,
       c.Label AS Ticket_Category_Label,
       t.Created_Date,
       t.Assigned_Name,
       t.Assigned_Email,
       t.Severity_ID,
       t.Assigned_Vendor_ID,
       t.Closed_Date,
       t.LastModified,
       t.LastModfiedBy,
       v.Name AS Assigned_Vendor_Name,
       t.Resolution,
       p.Level AS Priority_Level
FROM Tickets_Master t
LEFT JOIN Ticket_Status ts ON ts.ID = t.Ticket_Status_ID
LEFT JOIN Assets a ON a.ID = t.Asset_ID
LEFT JOIN Sites s ON s.ID = t.Site_ID
LEFT JOIN Ticket_Categories c ON c.ID = t.Ticket_Category_ID
LEFT JOIN Vendors v ON v.ID = t.Assigned_Vendor_ID
LEFT JOIN Priority_Levels p ON p.ID = t.Severity_ID;
```


### API Highlights

- `GET /health` - health check returning database status, uptime, and version
- `POST /ticket` - create a ticket
- `GET /tickets/expanded` - list tickets with related labels. Supports
  dynamic query parameters to filter by any column in
  `V_Ticket_Master_Expanded` and a `sort` parameter for ordering.
- `GET /ticket/search` - search tickets by subject or body. Query parameters:
  `q` (required), `limit` (default `10`), optional `created_after`/`created_before`
  and other `V_Ticket_Master_Expanded` columns for filtering, plus
  `sort=oldest|newest` to control ordering. The legacy `/tickets/search` path
  remains available.
- `POST /ticket/search` - JSON variant accepting the same fields as the GET
  endpoint via a `TicketSearchRequest` body.
- `GET /tickets/by_user` - list tickets where the user is the contact,
  assigned technician or has posted a message. Provide an `identifier` and
  optionally filter by `status` (open, closed or progress). Additional query
  parameters are applied as column filters on `V_Ticket_Master_Expanded`.
- Lookup endpoints (`/lookup/assets`, `/lookup/vendors`, `/lookup/sites`,
  `/lookup/categories`, `/lookup/statuses`) now accept arbitrary `filters`
  and a `sort` parameter to order by any column.
- `PUT /ticket/{id}` - update an existing ticket
- Ticket body and resolution fields now accept large text values; the previous
  2000-character limit has been removed.

#### Searching for tickets

Use `/ticket/search` for keyword queries. Provide `q` for the search text and
optionally specify `limit`, `created_after`, `created_before` or any
`V_Ticket_Master_Expanded` column to filter results. Sorting by
`Created_Date` is controlled with `sort=oldest|newest`. A POST variant accepts a
`TicketSearchRequest` JSON body containing the same fields.

Example:

```bash
curl "http://localhost:8000/ticket/search?q=printer&limit=5&created_after=2024-01-01"
```

### Analytics Endpoints

- `GET /analytics/late_tickets` - list tickets that are past their expected resolution date. Returns a JSON array of objects containing the ticket ID, assigned technician and number of days late.

  Example:

  ```bash
  curl http://localhost:8000/analytics/late_tickets
  ```

  ```json
  [
    {
      "ticket_id": 123,
      "assigned_email": "tech@example.com",
      "days_late": 5
    }
  ]
  ```

- `GET /analytics/staff_report` - return summary statistics for each technician showing the number of open and overdue tickets assigned to them.

  Example:

  ```bash
  curl http://localhost:8000/analytics/staff_report
  ```

  ```json
  [
    {
      "assigned_email": "tech@example.com",
      "open": 7,
      "late": 2
    }
  ]
  ```


- `GET /analytics/open_by_site` - count open tickets grouped by site.


  Example:

  ```bash

  curl "http://localhost:8000/analytics/open_by_assigned_user?Assigned_Email=tech@example.com"

  curl http://localhost:8000/analytics/open_by_site
  ```

  ```json
  [
    {
      "site_id": 1,
      "site_label": "Main",
      "count": 3
    }
  ]
  ```

- `GET /analytics/open_by_assigned_user` - count open tickets grouped by assigned technician. Supports ticket filtering parameters.

  Example:

  ```bash
  curl http://localhost:8000/analytics/open_by_assigned_user
  ```

  ```json
  [
    {
      "assigned_email": "tech@example.com",
      "assigned_name": "Tech",
      "count": 2
    }
  ]

  ```


## CLI

`src.core.services.cli` provides a small command-line interface to the API. Set `API_BASE_URL` to the server URL (default `http://localhost:8000`).

Create a ticket:

```bash
echo '{"Subject":"Subj","Ticket_Body":"Body","Ticket_Contact_Name":"Name","Ticket_Contact_Email":"a@example.com"}' | \
python -m src.core.services.cli create-ticket
```

## MCP Streaming Interface

Connect to the built-in MCP endpoint to exchange JSON-RPC messages.


1. **Open the stream** with `GET /mcp`. It returns Server-Sent Events. The first
   `endpoint` event contains the URL for posting commands (e.g. `/mcp/abc123`).
2. **POST messages** to that URL. Each payload is echoed back on the stream as a
   `message` event.


Example:

```
# Send a command
curl -X POST -H "Content-Type: application/json" \
  -d '{"jsonrpc": "2.0", "id": 1, "method": "ping", "params": {}}' \

  http://localhost:8000$ENDPOINT


```


## Docker

Build the image and start the stack with Docker Compose:

```bash
docker compose build
docker compose up
```

The API listens on `http://localhost:8000`. The compose file reads environment
values from `.env`. `DB_CONN_STRING` is set automatically to connect to the
`postgres` container using the provided `POSTGRES_USER`, `POSTGRES_PASSWORD`, and
`POSTGRES_DB` values.

## Verifying Available Tools

Run `verify_tools.py` after deploying to ensure the server exposes the expected
set of tool endpoints. The `/tools` route returns an object with a `tools` key
listing the available operations. The verification script fetches this route
and compares the returned names against a predefined mapping. It exits with a
non-zero status when any tools are missing or unexpected. The default mapping
checks for the ``get_ticket`` and ``search_tickets`` endpoints. The route may
list additional operations such as ``sla_metrics`` and ``bulk_update_tickets``,
which the script reports as unexpected.

Verify the list of available tools with:


```bash
python verify_tools.py http://localhost:8000
```

### Tool Reference


The MCP server exposes several JSON-RPC tools. `get_tickets_by_user` returns
expanded ticket records for a user. It accepts an `identifier`, optional
`status` and arbitrary `filters`. Detailed descriptions for every tool are
available in [docs/MCP_TOOLS_GUIDE.md](docs/MCP_TOOLS_GUIDE.md).

```bash
curl "http://localhost:8000/get_tickets_by_user?identifier=user@example.com&status=open"
```

Tool endpoints validate request bodies against each tool's `inputSchema` using
<<<<<<< HEAD
JSON Schema. Payloads missing required fields or with incorrect types return a

`422 Unprocessable Entity` response. The error payload also includes a
`path` field that pinpoints which property failed validation.
=======
JSON Schema. Invalid requests yield a `422 Unprocessable Entity` response. The
response body includes a `path` key showing which property failed validation and
now echoes back the submitted `payload`. When possible a `value` field contains
the specific invalid item.

>>>>>>> 953a34d5

`get_open_tickets` lists tickets filtered by status and age. Provide a
number of `days` and optional `status` such as `open` or `closed`.

```bash
curl -X POST http://localhost:8000/get_open_tickets \
  -d '{"status": "open", "days": 7, "limit": 5}'
```

Request bodies are validated against each tool's `inputSchema` using the
`jsonschema` library. Missing or incorrectly typed fields result in a `422`

response. The `path` key in the JSON body indicates which field failed.

response. The error body includes a `path` key that pinpoints which property
failed validation.


Additional tools are available:

* `search_tickets` – run a detailed ticket search. The legacy
  `search_tickets_advanced` route has been removed in favor of this
  unified interface.
  ```bash
  curl -X POST http://localhost:8000/search_tickets \
    -d '{"text": "printer", "status": 1, "days": 0}'
  ```

  The response may include a `relevance_score` and a `highlights` object when a
  text query is provided. `relevance_score` uses TF‑IDF cosine similarity to rank
  results. `highlights` contains the subject and body with
  matching terms wrapped in `<em>` tags. Each ticket also includes a `metadata`
  object with fields like `age_days`, `is_overdue`, and `complexity_estimate`.
  A ticket is considered overdue once it has been open for more than 24 hours.
  Complexity is estimated as `"high"` if the body exceeds 500 characters or the
  subject exceeds 100 characters, `"medium"` for bodies over 200 characters or
  subjects over 50 characters, otherwise `"low"`.

* `update_ticket` – modify an existing ticket, including escalation.
  ```bash
  curl -X POST http://localhost:8000/update_ticket \
    -d '{"ticket_id": 123, "updates": {"Severity_ID": 1}}'
  ```

* `sla_metrics` – retrieve SLA performance metrics.
  ```bash
  curl -X POST http://localhost:8000/sla_metrics -d '{}'
  ```
* `bulk_update_tickets` – apply updates to many tickets at once.
  ```bash
  curl -X POST http://localhost:8000/bulk_update_tickets \
    -d '{"ticket_ids": [1,2,3], "updates": {"Assigned_Email": "tech@example.com"}}'
  ```

The server exposes nine core JSON-RPC tools. Each expects a JSON body matching its schema.

- `get_ticket` – `{"ticket_id": 123}`
- `list_tickets` – `{"limit": 5}`
- `create_ticket` – see `TicketCreate` schema
- `update_ticket` – `{"ticket_id": 1, "updates": {}}`
- `add_ticket_message` – `{"ticket_id": 1, "message": "Checking", "sender_name": "Agent"}`

- `search_tickets` – `{"text": "printer", "status": 1, "days": 0}`

- `get_tickets_by_user` – `{"identifier": "user@example.com"}`
- `get_ticket_full_context` – `{"ticket_id": 123}` (no user history or nested related tickets)
- `get_system_snapshot` – `{}`

See [docs/MCP_TOOLS_GUIDE.md](docs/MCP_TOOLS_GUIDE.md) for detailed descriptions.


## License

This project is licensed under the [MIT License](LICENSE).

<|MERGE_RESOLUTION|>--- conflicted
+++ resolved
@@ -373,18 +373,12 @@
 ```
 
 Tool endpoints validate request bodies against each tool's `inputSchema` using
-<<<<<<< HEAD
-JSON Schema. Payloads missing required fields or with incorrect types return a
-
-`422 Unprocessable Entity` response. The error payload also includes a
-`path` field that pinpoints which property failed validation.
-=======
+
 JSON Schema. Invalid requests yield a `422 Unprocessable Entity` response. The
 response body includes a `path` key showing which property failed validation and
 now echoes back the submitted `payload`. When possible a `value` field contains
 the specific invalid item.
 
->>>>>>> 953a34d5
 
 `get_open_tickets` lists tickets filtered by status and age. Provide a
 number of `days` and optional `status` such as `open` or `closed`.
