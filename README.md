# HelpDesk AI Agent

This project exposes a FastAPI application for the Truck Stop MCP Helpdesk.

## Setup

1. **Install dependencies**

   ```bash
   pip install -r requirements.txt
   ```

   The requirements include `aioodbc` for async ODBC connections; `pyodbc` is no longer required.
2. **Environment variables**

   The application requires the following variables:

  - `DB_CONN_STRING` – SQLAlchemy connection string for your database. Use an async driver such as `mssql+aioodbc://`; synchronous `mssql+pyodbc` connections raise `InvalidRequestError` with `create_async_engine`.
    An example connection string is:

    ```bash
    DB_CONN_STRING="mssql+aioodbc://user:pass@host/db?driver=ODBC+Driver+18+for+SQL+Server"
    ```
   The `driver` name must match an ODBC driver installed on the host machine.
  - `GRAPH_CLIENT_ID`, `GRAPH_CLIENT_SECRET`, `GRAPH_TENANT_ID` – optional credentials used for Microsoft Graph
    lookups in `tools.user_tools`. When omitted, stub responses are returned.
  - `MCP_URL` – optional FastMCP server URL used by AI helper functions
    (default `http://localhost:8080`).
  - `MCP_STREAM_TIMEOUT` – timeout in seconds for streaming AI responses
    (default `30`).


  They can be provided in the shell environment or in a `.env` file in the project root.
  A template called `.env.example` lists the required and optional variables; copy it to `.env` and
  update the values for your environment. `config.py` automatically loads `.env` and then looks for
  `config_env.py` to provide Python-level overrides when needed.

## Running the API

Start the development server with Uvicorn:

```bash
uvicorn main:app --reload
```


## Running tests

Install the testing dependencies and run `pytest`:

```bash
pip install -r requirements.txt
pytest
```

## Docker Compose

Build the image and start the containers:

```bash
docker build -t helpdesk-agent .
docker-compose up
```

Compose reads variables from `.env`. Copy `.env.example` to `.env` and set
<<<<<<< HEAD
values for required options such as `DB_CONN_STRING` and `CONFIG_ENV`.
Optional Graph credentials may also be provided in this file.
=======
values for required options such as `DB_CONN_STRING` and `OPENAI_API_KEY`.
Optional Graph credentials may also be provided in this file. Add any
environment-specific Python overrides in a `config_env.py` file next to
`config.py`.
>>>>>>> 49213f0d

## Database Migrations

Alembic manages schema migrations. Common commands:

```bash
# create a new revision from models
alembic revision --autogenerate -m "message"
# apply migrations to the database
alembic upgrade head
```


### V_Ticket_Master_Expanded

The API uses the `V_Ticket_Master_Expanded` view to join tickets with
related labels such as status, asset, site, and vendor. Endpoints like
`/tickets/expanded` and `/tickets/search` rely on this view to return a
fully populated ticket record.

Create the view with SQL similar to the following:


```sql
CREATE VIEW V_Ticket_Master_Expanded AS
SELECT t.Ticket_ID,
       t.Subject,
       t.Ticket_Body,
       t.Ticket_Status_ID,
       ts.Label AS Ticket_Status_Label,
       t.Ticket_Contact_Name,
       t.Ticket_Contact_Email,
       t.Asset_ID,
       a.Label AS Asset_Label,
       t.Site_ID,
       s.Label AS Site_Label,
       t.Ticket_Category_ID,
       c.Label AS Ticket_Category_Label,
       t.Created_Date,
       t.Assigned_Name,
       t.Assigned_Email,
       t.Priority_ID,
       t.Assigned_Vendor_ID,
       v.Name AS Assigned_Vendor_Name,
       t.Resolution,
       p.Level AS Priority_Level
FROM Tickets_Master t
LEFT JOIN Ticket_Status ts ON ts.ID = t.Ticket_Status_ID
LEFT JOIN Assets a ON a.ID = t.Asset_ID
LEFT JOIN Sites s ON s.ID = t.Site_ID
LEFT JOIN Ticket_Categories c ON c.ID = t.Ticket_Category_ID
LEFT JOIN Vendors v ON v.ID = t.Assigned_Vendor_ID
LEFT JOIN Priorities p ON p.ID = t.Priority_ID;
```


### API Highlights

- `GET /health` - health check returning database status, uptime, and version
- `POST /ticket` - create a ticket
- `GET /tickets` - list tickets. Supports dynamic query parameters to filter by
  any column in `V_Ticket_Master_Expanded` and a `sort` parameter for ordering.
- `GET /tickets/expanded` - list tickets with related labels. Accepts the same
  filtering and sorting parameters as `/tickets`.
- `GET /tickets/search?q=term` - search tickets by subject or body
- `PUT /ticket/{id}` - update an existing ticket
- `DELETE /ticket/{id}` - remove a ticket
- `POST /ai/suggest_response` - generate an AI ticket reply
- `POST /ai/suggest_response/stream` - stream an AI reply as it is generated


## CLI

`tools.cli` provides a small command-line interface to the API. Set `API_BASE_URL` to the server URL (default `http://localhost:8000`).

Stream an AI-generated response:

```bash
echo '{"Ticket_ID":1,"Subject":"Subj","Ticket_Body":"Body","Ticket_Status_ID":1,"Ticket_Contact_Name":"Name","Ticket_Contact_Email":"a@example.com"}' | \
python -m tools.cli stream-response
```

Create a ticket:

```bash
echo '{"Subject":"Subj","Ticket_Body":"Body","Ticket_Contact_Name":"Name","Ticket_Contact_Email":"a@example.com"}' | \
python -m tools.cli create-ticket
```


## Docker

Build the image and start the stack with Docker Compose:

```bash
docker compose build
docker compose up
```

The API listens on `http://localhost:8000`. The compose file reads environment
values from `.env`. `DB_CONN_STRING` is set automatically to connect to the
`postgres` container using the provided `POSTGRES_USER`, `POSTGRES_PASSWORD`, and
`POSTGRES_DB` values.

## License

This project is licensed under the [MIT License](LICENSE).

<|MERGE_RESOLUTION|>--- conflicted
+++ resolved
@@ -63,15 +63,14 @@
 ```
 
 Compose reads variables from `.env`. Copy `.env.example` to `.env` and set
-<<<<<<< HEAD
+
 values for required options such as `DB_CONN_STRING` and `CONFIG_ENV`.
-Optional Graph credentials may also be provided in this file.
-=======
+
 values for required options such as `DB_CONN_STRING` and `OPENAI_API_KEY`.
 Optional Graph credentials may also be provided in this file. Add any
 environment-specific Python overrides in a `config_env.py` file next to
 `config.py`.
->>>>>>> 49213f0d
+
 
 ## Database Migrations
 
