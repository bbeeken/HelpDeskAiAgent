# HelpDesk AI Agent

This project exposes a FastAPI application for the Truck Stop MCP Helpdesk.

## Setup

1. **Install dependencies**

   ```bash
   pip install -e .
   ```

   The requirements include `aioodbc` for async ODBC connections; `pyodbc` is no longer required.
2. **Environment variables**

   The application requires the following variables:

  - `DB_CONN_STRING` – SQLAlchemy connection string for your database. Use an async driver such as `mssql+aioodbc://`; synchronous `mssql+pyodbc` connections raise `InvalidRequestError` with `create_async_engine`.
    An example connection string is:

    ```bash
    DB_CONN_STRING="mssql+aioodbc://user:pass@host/db?driver=ODBC+Driver+18+for+SQL+Server"
    ```
   The `driver` name must match an ODBC driver installed on the host machine.
  - `GRAPH_CLIENT_ID`, `GRAPH_CLIENT_SECRET`, `GRAPH_TENANT_ID` – optional credentials used for Microsoft Graph
    lookups in `tools.user_tools`. When omitted, stub responses are returned.
  - `MCP_URL` – optional MCP server URL used by AI helper functions
    (default `http://localhost:8080`).
  - `MCP_STREAM_TIMEOUT` – timeout in seconds for streaming AI responses
    (default `30`).
<<<<<<< HEAD
  - `OPENAI_API_KEY` – API key used by OpenAI-based tools.
=======
  - `ENABLE_ENHANCED_MCP` – set to `0` to disable the enhanced MCP tool server
    and use the basic implementation.
>>>>>>> e2def648


  They can be provided in the shell environment or in a `.env` file in the project root.
  A template called `.env.example` lists the required and optional variables; copy it to `.env` and
  update the values for your environment. `config.py` automatically loads `.env` and then looks for
  `config_env.py` to provide Python-level overrides when needed.

3. **Ticket text length**

   Ticket bodies and resolutions may exceed 2000 characters. These fields are
   stored unmodified in the database using `TEXT`/`nvarchar(max)` columns so
   their full contents are preserved. There is no environment variable that
   limits their length; however, your `DB_CONN_STRING` should point to a driver
   and database that support these large text types.

4. **Python 3.12**

   When running the application or tests on Python 3.12 you may need to disable
   Pydantic's standard types shim:

   ```bash
   export PYDANTIC_DISABLE_STD_TYPES_SHIM=1
   ```

   Set this variable in your shell before starting the app or executing tests if
   you encounter import errors related to builtin collections.

## Running the API

Start the development server with Uvicorn:

```bash
uvicorn main:app --reload
```


## Running tests

Install the testing dependencies and run `pytest`:

```bash
pip install -e .
pytest
```

## Docker Compose

Build the image and start the containers:

```bash
docker build -t helpdesk-agent .
docker-compose up
```

Compose reads variables from `.env`. Copy `.env.example` to `.env` and set
values for required options such as `DB_CONN_STRING` and `OPENAI_API_KEY`.
Optional Graph credentials may also be provided in this file. Add any
environment-specific Python overrides in a `config_env.py` file next to
`config.py`.

## Database Migrations

Alembic manages schema migrations. Common commands:

```bash
# create a new revision from models
alembic revision --autogenerate -m "message"
# apply migrations to the database
alembic upgrade head
```

Both the `Ticket_Body` and `Resolution` columns are defined using the SQL
`TEXT` (or `nvarchar(max)`) type so lengthy content can be stored without
truncation. Ensure any custom migrations preserve this unrestricted text type.


### V_Ticket_Master_Expanded

The API uses the `V_Ticket_Master_Expanded` view to join tickets with
related labels such as status, asset, site, and vendor. Endpoints like
`/tickets/expanded` and `/tickets/search` rely on this view to return a
fully populated ticket record.

Create the view with SQL similar to the following (the full statement is also
available in `db/sql.py` as `CREATE_VTICKET_MASTER_EXPANDED_VIEW_SQL`):


```sql
CREATE VIEW V_Ticket_Master_Expanded AS
SELECT t.Ticket_ID,
       t.Subject,
       t.Ticket_Body,
       t.Ticket_Status_ID,
       ts.Label AS Ticket_Status_Label,
       t.Ticket_Contact_Name,
       t.Ticket_Contact_Email,
       t.Asset_ID,
       a.Label AS Asset_Label,
       t.Site_ID,
       s.Label AS Site_Label,
       t.Ticket_Category_ID,
       c.Label AS Ticket_Category_Label,
       t.Created_Date,
       t.Assigned_Name,
       t.Assigned_Email,
       t.Priority_ID,
       t.Assigned_Vendor_ID,
       v.Name AS Assigned_Vendor_Name,
       t.Resolution,
       p.Level AS Priority_Level
FROM Tickets_Master t
LEFT JOIN Ticket_Status ts ON ts.ID = t.Ticket_Status_ID
LEFT JOIN Assets a ON a.ID = t.Asset_ID
LEFT JOIN Sites s ON s.ID = t.Site_ID
LEFT JOIN Ticket_Categories c ON c.ID = t.Ticket_Category_ID
LEFT JOIN Vendors v ON v.ID = t.Assigned_Vendor_ID
LEFT JOIN Priority_Levels p ON p.ID = t.Priority_ID;
```


### API Highlights

- `GET /health` - health check returning database status, uptime, and version
- `POST /ticket` - create a ticket
- `GET /tickets` - list tickets. Supports dynamic query parameters to filter by
  any column in `V_Ticket_Master_Expanded` and a `sort` parameter for ordering.
- `GET /tickets/expanded` - list tickets with related labels. Accepts the same
  filtering and sorting parameters as `/tickets`.
- `GET /tickets/search?q=term` - search tickets by subject or body
- `PUT /ticket/{id}` - update an existing ticket
- `DELETE /ticket/{id}` - remove a ticket
- `POST /ai/suggest_response` - generate an AI ticket reply
- `POST /ai/suggest_response/stream` - stream an AI reply as it is generated
- Ticket body and resolution fields now accept large text values; the previous
  2000-character limit has been removed.


## CLI

`tools.cli` provides a small command-line interface to the API. Set `API_BASE_URL` to the server URL (default `http://localhost:8000`).

Stream an AI-generated response:

```bash
echo '{"Ticket_ID":1,"Subject":"Subj","Ticket_Body":"Body","Ticket_Status_ID":1,"Ticket_Contact_Name":"Name","Ticket_Contact_Email":"a@example.com"}' | \
python -m tools.cli stream-response
```

Create a ticket:

```bash
echo '{"Subject":"Subj","Ticket_Body":"Body","Ticket_Contact_Name":"Name","Ticket_Contact_Email":"a@example.com"}' | \
python -m tools.cli create-ticket
```

## MCP Streaming Interface

Connect to the built-in MCP endpoint to exchange JSON-RPC messages.


1. **Open the stream** with `GET /mcp`. It returns Server-Sent Events. The first
   `endpoint` event contains the URL for posting commands (e.g. `/mcp/abc123`).
2. **POST messages** to that URL. Each payload is echoed back on the stream as a
   `message` event.


Example:

```
# Send a command
curl -X POST -H "Content-Type: application/json" \
  -d '{"jsonrpc": "2.0", "id": 1, "method": "ping", "params": {}}' \

  http://localhost:8000$ENDPOINT


```


## Docker

Build the image and start the stack with Docker Compose:

```bash
docker compose build
docker compose up
```

The API listens on `http://localhost:8000`. The compose file reads environment
values from `.env`. `DB_CONN_STRING` is set automatically to connect to the
`postgres` container using the provided `POSTGRES_USER`, `POSTGRES_PASSWORD`, and
`POSTGRES_DB` values.

## Verifying Available Tools

Run `verify_tools.py` after deploying to ensure the server exposes the expected
set of tool endpoints. The script fetches the `/tools` route and compares the
returned tool names against a predefined mapping. It exits with a non-zero
status when any tools are missing or unexpected.

```bash
python verify_tools.py http://localhost:8000
```

Include this check in deployment pipelines to catch configuration issues early.

## License

This project is licensed under the [MIT License](LICENSE).

<|MERGE_RESOLUTION|>--- conflicted
+++ resolved
@@ -28,12 +28,11 @@
     (default `http://localhost:8080`).
   - `MCP_STREAM_TIMEOUT` – timeout in seconds for streaming AI responses
     (default `30`).
-<<<<<<< HEAD
+
   - `OPENAI_API_KEY` – API key used by OpenAI-based tools.
-=======
+
   - `ENABLE_ENHANCED_MCP` – set to `0` to disable the enhanced MCP tool server
     and use the basic implementation.
->>>>>>> e2def648
 
 
   They can be provided in the shell environment or in a `.env` file in the project root.
