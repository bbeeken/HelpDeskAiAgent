# HelpDesk AI Agent

This project exposes a FastAPI application for the Truck Stop MCP Helpdesk.

## Setup

1. **Install dependencies**

   ```bash
   pip install -r requirements.txt
   ```

   The requirements include `aioodbc` for async ODBC connections; `pyodbc` is no longer required.
2. **Environment variables**

   The application requires the following variables:

  - `DB_CONN_STRING` – SQLAlchemy connection string for your database. Use an async driver such as `mssql+aioodbc://`; synchronous `mssql+pyodbc` connections raise `InvalidRequestError` with `create_async_engine`.
    An example connection string is:

    ```bash
    DB_CONN_STRING="mssql+aioodbc://user:pass@host/db?driver=ODBC+Driver+18+for+SQL+Server"
    ```
   The `driver` name must match an ODBC driver installed on the host machine.
  - `GRAPH_CLIENT_ID`, `GRAPH_CLIENT_SECRET`, `GRAPH_TENANT_ID` – optional credentials used for Microsoft Graph
    lookups in `tools.user_tools`. When omitted, stub responses are returned.
  - `MCP_URL` – optional FastMCP server URL used by AI helper functions
    (default `http://localhost:8080`).
  - `MCP_STREAM_TIMEOUT` – timeout in seconds for streaming AI responses
    (default `30`).


  They can be provided in the shell environment or in a `.env` file in the project root.
  A template called `.env.example` lists the required and optional variables; copy it to `.env` and
  update the values for your environment. `config.py` automatically loads `.env` and then looks for
  `config_env.py` to provide Python-level overrides when needed.

## Running the API

Start the development server with Uvicorn:

```bash
uvicorn main:app --reload
```


## Running tests

Install the testing dependencies and run `pytest`:

```bash
pip install -r requirements.txt
pytest
```

## Docker Compose

Build the image and start the containers:

```bash
docker build -t helpdesk-agent .
docker-compose up
```

Compose reads variables from `.env`. Copy `.env.example` to `.env` and set
<<<<<<< HEAD
values for required options such as `DB_CONN_STRING` and `CONFIG_ENV`.
Optional Graph credentials may also be provided in this file.
=======

values for required options such as `DB_CONN_STRING` and `CONFIG_ENV`.

values for required options such as `DB_CONN_STRING` and `OPENAI_API_KEY`.
Optional Graph credentials may also be provided in this file. Add any
environment-specific Python overrides in a `config_env.py` file next to
`config.py`.

>>>>>>> 69c1e3ab

## Database Migrations

Alembic manages schema migrations. Common commands:

```bash
# create a new revision from models
alembic revision --autogenerate -m "message"
# apply migrations to the database
alembic upgrade head
```


### V_Ticket_Master_Expanded

The API uses the `V_Ticket_Master_Expanded` view to join tickets with
related labels such as status, asset, site, and vendor. Endpoints like
`/tickets/expanded` and `/tickets/search` rely on this view to return a
fully populated ticket record.

Create the view with SQL similar to the following:


```sql
CREATE VIEW V_Ticket_Master_Expanded AS
SELECT t.Ticket_ID,
       t.Subject,
       t.Ticket_Body,
       t.Ticket_Status_ID,
       ts.Label AS Ticket_Status_Label,
       t.Ticket_Contact_Name,
       t.Ticket_Contact_Email,
       t.Asset_ID,
       a.Label AS Asset_Label,
       t.Site_ID,
       s.Label AS Site_Label,
       t.Ticket_Category_ID,
       c.Label AS Ticket_Category_Label,
       t.Created_Date,
       t.Assigned_Name,
       t.Assigned_Email,
       t.Priority_ID,
       t.Assigned_Vendor_ID,
       v.Name AS Assigned_Vendor_Name,
       t.Resolution,
       p.Level AS Priority_Level
FROM Tickets_Master t
LEFT JOIN Ticket_Status ts ON ts.ID = t.Ticket_Status_ID
LEFT JOIN Assets a ON a.ID = t.Asset_ID
LEFT JOIN Sites s ON s.ID = t.Site_ID
LEFT JOIN Ticket_Categories c ON c.ID = t.Ticket_Category_ID
LEFT JOIN Vendors v ON v.ID = t.Assigned_Vendor_ID
LEFT JOIN Priorities p ON p.ID = t.Priority_ID;
```


### API Highlights

- `GET /health` - health check returning database status, uptime, and version
- `POST /ticket` - create a ticket
- `GET /tickets` - list tickets. Supports dynamic query parameters to filter by
  any column in `V_Ticket_Master_Expanded` and a `sort` parameter for ordering.
- `GET /tickets/expanded` - list tickets with related labels. Accepts the same
  filtering and sorting parameters as `/tickets`.
- `GET /tickets/search?q=term` - search tickets by subject or body
- `PUT /ticket/{id}` - update an existing ticket
- `DELETE /ticket/{id}` - remove a ticket
- `POST /ai/suggest_response` - generate an AI ticket reply
- `POST /ai/suggest_response/stream` - stream an AI reply as it is generated


## CLI

`tools.cli` provides a small command-line interface to the API. Set `API_BASE_URL` to the server URL (default `http://localhost:8000`).

Stream an AI-generated response:

```bash
echo '{"Ticket_ID":1,"Subject":"Subj","Ticket_Body":"Body","Ticket_Status_ID":1,"Ticket_Contact_Name":"Name","Ticket_Contact_Email":"a@example.com"}' | \
python -m tools.cli stream-response
```

Create a ticket:

```bash
echo '{"Subject":"Subj","Ticket_Body":"Body","Ticket_Contact_Name":"Name","Ticket_Contact_Email":"a@example.com"}' | \
python -m tools.cli create-ticket
```


## Docker

Build the image and start the stack with Docker Compose:

```bash
docker compose build
docker compose up
```

The API listens on `http://localhost:8000`. The compose file reads environment
values from `.env`. `DB_CONN_STRING` is set automatically to connect to the
`postgres` container using the provided `POSTGRES_USER`, `POSTGRES_PASSWORD`, and
`POSTGRES_DB` values.

## License

This project is licensed under the [MIT License](LICENSE).

<|MERGE_RESOLUTION|>--- conflicted
+++ resolved
@@ -63,10 +63,10 @@
 ```
 
 Compose reads variables from `.env`. Copy `.env.example` to `.env` and set
-<<<<<<< HEAD
+
 values for required options such as `DB_CONN_STRING` and `CONFIG_ENV`.
 Optional Graph credentials may also be provided in this file.
-=======
+
 
 values for required options such as `DB_CONN_STRING` and `CONFIG_ENV`.
 
@@ -75,7 +75,7 @@
 environment-specific Python overrides in a `config_env.py` file next to
 `config.py`.
 
->>>>>>> 69c1e3ab
+
 
 ## Database Migrations
 
