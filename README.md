--- conflicted
+++ resolved
@@ -439,7 +439,7 @@
     -d '{"ticket_ids": [1,2,3], "updates": {"Assigned_Email": "tech@example.com"}}'
   ```
 
-<<<<<<< HEAD
+
 The server exposes ten core JSON-RPC tools. Each expects a JSON body matching its schema.
 
 1. `get_ticket` – `{"ticket_id": 123}`
@@ -452,7 +452,7 @@
 8. `get_open_tickets` – `{"days": 30}`
 9. `get_ticket_full_context` – `{"ticket_id": 123}` (no user history or nested related tickets)
 10. `get_system_snapshot` – `{}`
-=======
+
 The server exposes the following JSON-RPC tools defined in `ENHANCED_TOOLS`. Each expects a JSON body matching its schema.
 
 - `get_ticket` – `{"ticket_id": 123}`
@@ -475,7 +475,7 @@
 - `get_ticket_stats` – `{}`
 - `get_workload_analytics` – `{}`
 - `sla_metrics` – `{"days": 30}`
->>>>>>> 52b8cf82
+
 
 See [docs/MCP_TOOLS_GUIDE.md](docs/MCP_TOOLS_GUIDE.md) for detailed descriptions.
 
