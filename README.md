--- conflicted
+++ resolved
@@ -242,18 +242,16 @@
   ]
   ```
 
-<<<<<<< HEAD
-- `GET /analytics/open_by_assigned_user` - retrieve counts of open tickets for technicians. Use `Assigned_Email` or `Assigned_Name` query parameters to filter for a specific technician.
-=======
+
 - `GET /analytics/open_by_site` - count open tickets grouped by site.
->>>>>>> 83ff7e7a
+
 
   Example:
 
   ```bash
-<<<<<<< HEAD
+
   curl "http://localhost:8000/analytics/open_by_assigned_user?Assigned_Email=tech@example.com"
-=======
+
   curl http://localhost:8000/analytics/open_by_site
   ```
 
@@ -283,7 +281,7 @@
       "count": 2
     }
   ]
->>>>>>> 83ff7e7a
+
   ```
 
 
