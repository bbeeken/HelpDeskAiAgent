--- conflicted
+++ resolved
@@ -347,16 +347,15 @@
 and compares the returned names against a predefined mapping. It exits with a
 non-zero status when any tools are missing or unexpected. The default mapping
 checks for the ``get_ticket`` and ``list_tickets`` endpoints. The route also
-<<<<<<< HEAD
+
 lists new operations such as ``advanced_search``, ``sla_metrics`` and
 ``bulk_update_tickets``.
-=======
+
 
 lists additional operations such as ``sla_metrics`` and ``bulk_update_tickets``.
 
 Verify the list of available tools with:
 
->>>>>>> 5ebe6851
 
 ```bash
 python verify_tools.py http://localhost:8000
@@ -397,14 +396,13 @@
   curl -X POST http://localhost:8000/search_tickets \
     -d '{"query": "printer", "limit": 10}'
   ```
-<<<<<<< HEAD
-=======
+
 * `update_ticket` – modify an existing ticket, including escalation.
   ```bash
   curl -X POST http://localhost:8000/update_ticket \
     -d '{"ticket_id": 123, "updates": {"Severity_ID": 1}}'
   ```
->>>>>>> 5ebe6851
+
 * `sla_metrics` – retrieve SLA performance metrics.
   ```bash
   curl -X POST http://localhost:8000/sla_metrics -d '{}'
