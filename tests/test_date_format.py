--- conflicted
+++ resolved
@@ -36,7 +36,7 @@
     assert format_db_datetime(dt) == "2025-08-06 02:20:22.485"
 
 
-<<<<<<< HEAD
+
 def test_process_result_value_converts_date_to_datetime():
     typ = FormattedDateTime()
     value = date(2024, 7, 5)
@@ -44,7 +44,7 @@
     assert isinstance(result, datetime)
     assert result == datetime(2024, 7, 5, tzinfo=UTC)
     assert result.microsecond % 1000 == 0
-=======
+
 def test_normalize_to_utc_minute_handles_date():
     d = date(2024, 5, 7)
     dt = normalize_to_utc_minute(d)
@@ -55,4 +55,3 @@
     typ = FormattedDateTime()
     d = date(2024, 5, 7)
     assert typ.process_bind_param(d, None) == "2024-05-07 00:00:00.000"
->>>>>>> aa3d4903
