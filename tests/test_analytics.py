--- conflicted
+++ resolved
@@ -122,8 +122,7 @@
 
                     return type("Resp", (), {"choices": [Choice()]})()
 
-<<<<<<< HEAD
-=======
+<
 
     def fake_create(*_, **__):
         class Msg:
@@ -133,7 +132,7 @@
             message = Msg()
 
         return type("Resp", (), {"choices": [Choice()]})()
->>>>>>> f220ce77
+
 
     from ai import openai_agent
     openai_agent._get_client()
