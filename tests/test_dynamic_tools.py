--- conflicted
+++ resolved
@@ -105,15 +105,12 @@
 async def test_new_tool_endpoints():
     transport = ASGITransport(app=app)
     async with AsyncClient(transport=transport, base_url="http://test") as client:
-<<<<<<< HEAD
-        resp = await client.post("/get_analytics", json={"type": "overview"})
-        assert resp.status_code == 200
-        assert resp.json().get("status") in {"success", "error"}
-=======
+
+
         resp = await client.post("/get_analytics", json={"type": "status_counts"})
 
         assert resp.status_code == 404
->>>>>>> cf698fca
+
 
         resp = await client.post("/list_reference_data", json={"type": "sites"})
         assert resp.status_code == 404
