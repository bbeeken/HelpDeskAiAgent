--- conflicted
+++ resolved
@@ -82,13 +82,11 @@
                 json=lambda: data,
             )
 
-<<<<<<< HEAD
+
     FakeAsyncClient = DummyClient
 
     monkeypatch.setattr(ut.httpx, "AsyncClient", FakeAsyncClient)
-=======
-    monkeypatch.setattr(ut.httpx, "AsyncClient", DummyClient)
->>>>>>> 4aaaed6e
+
 
 
     user = await ut.get_user_by_email("u@e.com")
