import importlib
from types import SimpleNamespace
import httpx

import pytest


def reload_module(monkeypatch, **env):
    for key, value in env.items():
        if value is None:
            monkeypatch.delenv(key, raising=False)
        else:
            monkeypatch.setenv(key, value)
    import config
    import tools.user_services as us
    importlib.reload(config)
    return importlib.reload(us)


@pytest.mark.asyncio
async def test_user_tools_stub(monkeypatch):
    us = reload_module(
        monkeypatch,
        GRAPH_CLIENT_ID=None,
        GRAPH_CLIENT_SECRET=None,
        GRAPH_TENANT_ID=None,
    )
    um = us.UserManager()

    assert await um.get_user_by_email("x@example.com") == {
        "email": "x@example.com",
        "displayName": None,
        "id": None,
    }
    assert await um.get_users_in_group() == []
    assert await um.resolve_display_name("x@example.com") == "x@example.com"

    # internal helpers should short-circuit without HTTP requests
    assert await um._get_token() == ""
    assert await um._graph_get("users/x@example.com", "") == {}


@pytest.mark.asyncio
async def test_user_tools_graph_calls(monkeypatch):
    us = reload_module(
        monkeypatch,
        GRAPH_CLIENT_ID="id",
        GRAPH_CLIENT_SECRET="secret",
        GRAPH_TENANT_ID="tenant",
    )
    um = us.UserManager()

    class DummyResponse(SimpleNamespace):
        def raise_for_status(self):
            pass

        def json(self):
            return self.data

    class DummyClient:

        async def __aenter__(self):
            return self

        async def __aexit__(self, exc_type, exc, tb):

            pass

        async def post(self, url, data=None, timeout=None):
            assert "tenant" in url
            return SimpleNamespace(
                status_code=200,
                raise_for_status=lambda: None,
                json=lambda: {"access_token": "tok"},
            )

        async def get(self, url, headers=None, timeout=None):
            assert headers["Authorization"] == "Bearer tok"
            if "groups" in url:
                data = {"value": [{"mail": "a@b.com", "displayName": "A", "id": "1"}]}
            else:
                data = {"mail": "u@e.com", "displayName": "U", "id": "2"}

            return SimpleNamespace(
                status_code=200,
                raise_for_status=lambda: None,
                json=lambda: data,
            )

    FakeAsyncClient = DummyClient

    monkeypatch.setattr(us.httpx, "AsyncClient", FakeAsyncClient)

<<<<<<< HEAD
    token = await ut._get_token()
=======


    token = await um._get_token()
>>>>>>> b6f36275
    assert token == "tok"

    user = await um.get_user_by_email("u@e.com")
    assert user == {"email": "u@e.com", "displayName": "U", "id": "2"}

    users = await um.get_users_in_group()
    assert users == [{"email": "a@b.com", "displayName": "A", "id": "1"}]

    assert await um.resolve_display_name("u@e.com") == "U"

    # direct call to graph_get with token
    assert await um._graph_get("users/u@e.com", token) == {
        "mail": "u@e.com",
        "displayName": "U",
        "id": "2",
    }


@pytest.mark.asyncio
async def test_user_tools_http_error(monkeypatch):
    us = reload_module(
        monkeypatch,
        GRAPH_CLIENT_ID="id",
        GRAPH_CLIENT_SECRET="secret",
        GRAPH_TENANT_ID="tenant",
    )
    um = us.UserManager()

    class DummyClient:
        async def __aenter__(self):
            return self

        async def __aexit__(self, exc_type, exc, tb):
            pass

        async def post(self, url, data=None, timeout=None):
            raise httpx.HTTPError("fail")

        async def get(self, url, headers=None, timeout=None):
            raise httpx.HTTPError("fail")

    monkeypatch.setattr(us.httpx, "AsyncClient", DummyClient)

    token = await um._get_token()
    assert token == ""

    data = await um._graph_get("users/x", "tok")
    assert data == {}<|MERGE_RESOLUTION|>--- conflicted
+++ resolved
@@ -91,13 +91,10 @@
 
     monkeypatch.setattr(us.httpx, "AsyncClient", FakeAsyncClient)
 
-<<<<<<< HEAD
-    token = await ut._get_token()
-=======
 
 
     token = await um._get_token()
->>>>>>> b6f36275
+
     assert token == "tok"
 
     user = await um.get_user_by_email("u@e.com")
