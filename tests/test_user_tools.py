import importlib
from types import SimpleNamespace

import pytest
import pytest_asyncio


def reload_module(monkeypatch, **env):
    for key, value in env.items():
        if value is None:
            monkeypatch.delenv(key, raising=False)
        else:
            monkeypatch.setenv(key, value)
    import config
    import tools.user_tools as ut
    importlib.reload(config)
    return importlib.reload(ut)


@pytest.mark.asyncio
async def test_user_tools_stub(monkeypatch):
    ut = reload_module(
        monkeypatch,
        GRAPH_CLIENT_ID=None,
        GRAPH_CLIENT_SECRET=None,
        GRAPH_TENANT_ID=None,
    )

    assert await ut.get_user_by_email("x@example.com") == {
        "email": "x@example.com",
        "displayName": None,
        "id": None,
    }
    assert await ut.get_all_users_in_group() == []
    assert await ut.resolve_user_display_name("x@example.com") == "x@example.com"


@pytest.mark.asyncio
async def test_user_tools_graph_calls(monkeypatch):
    ut = reload_module(
        monkeypatch,
        GRAPH_CLIENT_ID="id",
        GRAPH_CLIENT_SECRET="secret",
        GRAPH_TENANT_ID="tenant",
    )


    class DummyResponse(SimpleNamespace):
        def raise_for_status(self):
            pass

        def json(self):
            return self.data

    class DummyClient:

        async def __aenter__(self):
            return self

        async def __aexit__(self, exc_type, exc, tb):

            pass

        async def post(self, url, data=None, timeout=None):
            assert "tenant" in url
            return SimpleNamespace(
                status_code=200,
                raise_for_status=lambda: None,
                json=lambda: {"access_token": "tok"},
            )

        async def get(self, url, headers=None, timeout=None):
            assert headers["Authorization"] == "Bearer tok"
            if "groups" in url:
                data = {"value": [{"mail": "a@b.com", "displayName": "A", "id": "1"}]}
            else:
                data = {"mail": "u@e.com", "displayName": "U", "id": "2"}

            return SimpleNamespace(
                status_code=200,
                raise_for_status=lambda: None,
                json=lambda: data,
            )

<<<<<<< HEAD
    monkeypatch.setattr(ut.httpx, "AsyncClient", DummyClient)
=======

    FakeAsyncClient = DummyClient

    monkeypatch.setattr(ut.httpx, "AsyncClient", FakeAsyncClient)
>>>>>>> 2eb38915



    user = await ut.get_user_by_email("u@e.com")
    assert user == {"email": "u@e.com", "displayName": "U", "id": "2"}

    users = await ut.get_all_users_in_group()
    assert users == [{"email": "a@b.com", "displayName": "A", "id": "1"}]

    assert await ut.resolve_user_display_name("u@e.com") == "U"<|MERGE_RESOLUTION|>--- conflicted
+++ resolved
@@ -82,14 +82,12 @@
                 json=lambda: data,
             )
 
-<<<<<<< HEAD
-    monkeypatch.setattr(ut.httpx, "AsyncClient", DummyClient)
-=======
+
 
     FakeAsyncClient = DummyClient
 
     monkeypatch.setattr(ut.httpx, "AsyncClient", FakeAsyncClient)
->>>>>>> 2eb38915
+
 
 
 
