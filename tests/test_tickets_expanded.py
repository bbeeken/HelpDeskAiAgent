import pytest
from httpx import AsyncClient
import pytest_asyncio
from main import app
from db.mssql import engine

CREATE_VIEW_SQL = """
CREATE VIEW IF NOT EXISTS V_Ticket_Master_Expanded AS
SELECT tm.*, ts.Label AS Status_Label, tc.Label AS Category_Label, s.Label AS Site_Label
FROM Tickets_Master tm
LEFT JOIN Ticket_Status ts ON tm.Ticket_Status_ID = ts.ID
LEFT JOIN Ticket_Categories tc ON tm.Ticket_Category_ID = tc.ID
LEFT JOIN Sites s ON tm.Site_ID = s.ID
"""

DROP_VIEW_SQL = "DROP VIEW IF EXISTS V_Ticket_Master_Expanded"


@pytest_asyncio.fixture(autouse=True)
async def expanded_view(db_setup):
    async with engine.begin() as conn:
<<<<<<< HEAD
=======
        # SQLite requires DROP VIEW for existing views
>>>>>>> f9eca945
        await conn.exec_driver_sql(DROP_VIEW_SQL)
        await conn.exec_driver_sql("DROP TABLE IF EXISTS V_Ticket_Master_Expanded")
        await conn.exec_driver_sql(CREATE_VIEW_SQL)
    yield
    async with engine.begin() as conn:
        await conn.exec_driver_sql(DROP_VIEW_SQL)


@pytest_asyncio.fixture
async def client():
    async with AsyncClient(app=app, base_url="http://test") as ac:
        yield ac


@pytest.mark.asyncio
async def test_tickets_expanded_endpoint(client: AsyncClient):
    payload = {
        "Subject": "Exp",
        "Ticket_Body": "Body",
        "Ticket_Contact_Name": "T",
        "Ticket_Contact_Email": "t@example.com",
    }
    created = await client.post("/ticket", json=payload)
    assert created.status_code == 200
    tid = created.json()["Ticket_ID"]

    resp = await client.get("/tickets/expanded")
    assert resp.status_code == 200
    data = resp.json()
    assert data["total"] == 1
    item = data["items"][0]
    assert item["Ticket_ID"] == tid
    assert "Status_Label" in item
    assert "Category_Label" in item
    assert "Site_Label" in item


from schemas.ticket import TicketExpandedOut


def test_ticket_expanded_schema():
    data = {"Ticket_ID": 1, "Subject": "s", "Status_Label": "Open"}
    obj = TicketExpandedOut(**data)
    assert obj.Ticket_ID == 1
    assert obj.Status_Label == "Open"<|MERGE_RESOLUTION|>--- conflicted
+++ resolved
@@ -19,10 +19,7 @@
 @pytest_asyncio.fixture(autouse=True)
 async def expanded_view(db_setup):
     async with engine.begin() as conn:
-<<<<<<< HEAD
-=======
-        # SQLite requires DROP VIEW for existing views
->>>>>>> f9eca945
+
         await conn.exec_driver_sql(DROP_VIEW_SQL)
         await conn.exec_driver_sql("DROP TABLE IF EXISTS V_Ticket_Master_Expanded")
         await conn.exec_driver_sql(CREATE_VIEW_SQL)
