--- conflicted
+++ resolved
@@ -40,11 +40,7 @@
 @pytest_asyncio.fixture(autouse=True)
 async def expanded_view(db_setup):
     async with engine.begin() as conn:
-<<<<<<< HEAD
-        await conn.exec_driver_sql("DROP VIEW IF EXISTS V_Ticket_Master_Expanded")
-=======
 
->>>>>>> 15b04a29
         await conn.exec_driver_sql(DROP_VIEW_SQL)
         await conn.exec_driver_sql("DROP TABLE IF EXISTS V_Ticket_Master_Expanded")
         await conn.exec_driver_sql(CREATE_VIEW_SQL)
