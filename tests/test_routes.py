--- conflicted
+++ resolved
@@ -42,15 +42,9 @@
     assert get_resp.json()["Subject"] == "API test"
 
 
-<<<<<<< HEAD
-def test_get_ticket_not_found():
-    resp = client.get("/ticket/999")
-    assert resp.status_code == 404
-    data = resp.json()
-    assert data["error_code"] == "NOT_FOUND"
-=======
 @pytest.mark.asyncio
 async def test_get_ticket_not_found(client: AsyncClient):
     resp = await client.get("/ticket/999")
     assert resp.status_code == 404
->>>>>>> 7468ee5b
+    data = resp.json()
+    assert data["error_code"] == "NOT_FOUND"