import pytest
import pytest_asyncio
from httpx import AsyncClient, ASGITransport
from datetime import datetime, UTC, timedelta

from main import app
from src.infrastructure.database import SessionLocal
from src.core.repositories.models import TicketAttachment, Priority, Ticket
from src.core.services.ticket_management import TicketManager


@pytest_asyncio.fixture
async def client():
    transport = ASGITransport(app=app)
    async with AsyncClient(transport=transport, base_url="http://test") as ac:
        yield ac


def _ticket_payload(subject: str = "Tool test") -> dict:
    return {
        "Subject": subject,
        "Ticket_Body": "Body",
        "Ticket_Contact_Name": "Tester",
        "Ticket_Contact_Email": "tester@example.com",
    }


async def _create_ticket(client: AsyncClient, subject: str = "Tool test") -> int:
    resp = await client.post("/ticket", json=_ticket_payload(subject))
    assert resp.status_code == 201
    return resp.json()["Ticket_ID"]


@pytest.mark.asyncio
async def test_get_ticket_messages_success(client: AsyncClient):
    tid = await _create_ticket(client)
    msg_payload = {"message": "hello", "sender_code": "u", "sender_name": "User"}
    resp = await client.post(f"/ticket/{tid}/messages", json=msg_payload)
    assert resp.status_code == 200

    resp = await client.post("/get_ticket_messages", json={"ticket_id": tid})
    assert resp.status_code == 200
    data = resp.json()
    assert data.get("status") in {"success", "error"}


@pytest.mark.asyncio
async def test_get_ticket_messages_error(client: AsyncClient):
    resp = await client.post("/get_ticket_messages", json={})
    assert resp.status_code == 422
    assert "path" in resp.json()


@pytest.mark.asyncio
async def test_get_ticket_attachments_success(client: AsyncClient):
    tid = await _create_ticket(client)
    now = datetime.now(UTC)
    async with SessionLocal() as db:
        att = TicketAttachment(
            Ticket_ID=tid,
            Name="file.txt",
            WebURl="http://example.com/file.txt",
            UploadDateTime=now,
        )
        db.add(att)
        await db.commit()
    resp = await client.post("/get_ticket_attachments", json={"ticket_id": tid})
    assert resp.status_code == 200
    assert resp.json().get("status") in {"success", "error"}


@pytest.mark.asyncio
async def test_get_ticket_attachments_error(client: AsyncClient):
    resp = await client.post("/get_ticket_attachments", json={})
    assert resp.status_code == 422
    assert "path" in resp.json()


@pytest.mark.asyncio
async def test_escalate_ticket_success(client: AsyncClient):
    tid = await _create_ticket(client)




    payload = {
        "ticket_id": tid,
        "severity_id": 1,
        "assignee_email": "tech@example.com",
    }
    resp = await client.post("/escalate_ticket", json=payload)

    assert resp.status_code == 404


@pytest.mark.asyncio
async def test_escalate_ticket_error(client: AsyncClient):

    resp = await client.post("/update_ticket", json={})

    assert resp.status_code == 422
    assert "path" in resp.json()


@pytest.mark.asyncio
async def test_get_reference_data_priorities_success(client: AsyncClient):
    async with SessionLocal() as db:
        p1 = Priority(Level="Low")
        p2 = Priority(Level="High")
        db.add_all([p1, p2])
        await db.commit()
    resp = await client.post("/get_reference_data", json={"type": "priorities"})
    assert resp.status_code == 200
    assert resp.json().get("status") in {"success", "error"}


@pytest.mark.asyncio
async def test_get_reference_data_priorities_error(client: AsyncClient):
    resp = await client.post(
        "/get_reference_data",
        json={"type": "priorities", "limit": "bad"},
    )
    assert resp.status_code == 422
    assert "path" in resp.json()


@pytest.mark.asyncio
async def test_search_tickets_unified_success(client: AsyncClient):
    await _create_ticket(client, subject="Adv foo")


    query = {"text": "Adv"}


    resp = await client.post("/search_tickets", json=query)
    assert resp.status_code == 200
    assert resp.json().get("status") in {"success", "error"}


@pytest.mark.asyncio
<<<<<<< HEAD
async def test_search_tickets_alias_params(client: AsyncClient):
    await _create_ticket(client, subject="Alias bar")
    payload = {"query": "Alias", "user_identifier": "tester@example.com"}
=======
async def test_search_tickets_unified_query_alias(client: AsyncClient):
    await _create_ticket(client, subject="Alias foo")

    payload = {"query": "Alias"}

    resp = await client.post("/search_tickets", json=payload)
    assert resp.status_code == 200
    assert resp.json().get("status") in {"success", "error"}


@pytest.mark.asyncio
async def test_search_tickets_unified_user_identifier_alias(client: AsyncClient):
    await _create_ticket(client)

    payload = {"user_identifier": "tester@example.com"}

>>>>>>> d7d7a2fb
    resp = await client.post("/search_tickets", json=payload)
    assert resp.status_code == 200
    assert resp.json().get("status") in {"success", "error"}


@pytest.mark.asyncio

async def test_search_tickets_unified_error(client: AsyncClient):
    resp = await client.post("/search_tickets", json={"unexpected": 1})
    assert resp.status_code == 422

@pytest.mark.asyncio
async def test_search_tickets_advanced_error(client: AsyncClient):

    resp = await client.post("/search_tickets_advanced", json={"limit": -1})
    assert resp.status_code == 404






@pytest.mark.asyncio
async def test_get_analytics_sla_performance_success(client: AsyncClient):
    old = datetime.now(UTC) - timedelta(days=5)
    async with SessionLocal() as db:
        t = Ticket(
            Subject="Old",
            Ticket_Body="B",
            Ticket_Contact_Name="N",
            Ticket_Contact_Email="e@example.com",
            Created_Date=old,
        )
        await TicketManager().create_ticket(db, t)
        await db.commit()
    resp = await client.post("/get_analytics", json={"type": "sla_performance", "params": {"days": 30}})
    assert resp.status_code == 200
    assert resp.json().get("status") in {"success", "error"}


@pytest.mark.asyncio
async def test_get_analytics_sla_performance_error(client: AsyncClient):
    resp = await client.post("/get_analytics", json={"type": "sla_performance", "params": {"days": "bad"}})
    assert resp.status_code == 200


@pytest.mark.asyncio
async def test_bulk_update_tickets_success(client: AsyncClient):
    tid1 = await _create_ticket(client, "Bulk1")
    tid2 = await _create_ticket(client, "Bulk2")
    payload = {"ticket_ids": [tid1, tid2], "updates": {"Assigned_Name": "Agent"}}
    resp = await client.post("/bulk_update_tickets", json=payload)
    assert resp.status_code == 200
    assert resp.json().get("status") in {"success", "error"}


@pytest.mark.asyncio
async def test_bulk_update_tickets_error(client: AsyncClient):
    resp = await client.post("/bulk_update_tickets", json={"ticket_ids": []})
    assert resp.status_code == 422
    assert "path" in resp.json()<|MERGE_RESOLUTION|>--- conflicted
+++ resolved
@@ -138,15 +138,12 @@
 
 
 @pytest.mark.asyncio
-<<<<<<< HEAD
+
 async def test_search_tickets_alias_params(client: AsyncClient):
     await _create_ticket(client, subject="Alias bar")
     payload = {"query": "Alias", "user_identifier": "tester@example.com"}
-=======
-async def test_search_tickets_unified_query_alias(client: AsyncClient):
-    await _create_ticket(client, subject="Alias foo")
-
-    payload = {"query": "Alias"}
+
+ 
 
     resp = await client.post("/search_tickets", json=payload)
     assert resp.status_code == 200
@@ -159,7 +156,7 @@
 
     payload = {"user_identifier": "tester@example.com"}
 
->>>>>>> d7d7a2fb
+
     resp = await client.post("/search_tickets", json=payload)
     assert resp.status_code == 200
     assert resp.json().get("status") in {"success", "error"}
