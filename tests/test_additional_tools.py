import pytest
import pytest_asyncio
from httpx import AsyncClient, ASGITransport
from datetime import datetime, UTC, timedelta

from main import app
from src.infrastructure.database import SessionLocal
from src.core.repositories.models import TicketAttachment, Priority, Ticket
from src.core.services.ticket_management import TicketManager


@pytest_asyncio.fixture
async def client():
    transport = ASGITransport(app=app)
    async with AsyncClient(transport=transport, base_url="http://test") as ac:
        yield ac


def _ticket_payload(subject: str = "Tool test") -> dict:
    return {
        "Subject": subject,
        "Ticket_Body": "Body",
        "Ticket_Contact_Name": "Tester",
        "Ticket_Contact_Email": "tester@example.com",
    }


async def _create_ticket(client: AsyncClient, subject: str = "Tool test") -> int:
    resp = await client.post("/ticket", json=_ticket_payload(subject))
    assert resp.status_code == 201
    return resp.json()["Ticket_ID"]


@pytest.mark.asyncio
async def test_get_ticket_messages_success(client: AsyncClient):
    tid = await _create_ticket(client)
    msg_payload = {"message": "hello", "sender_code": "u", "sender_name": "User"}
    resp = await client.post(f"/ticket/{tid}/messages", json=msg_payload)
    assert resp.status_code == 200

    resp = await client.post("/get_ticket_messages", json={"ticket_id": tid})
    assert resp.status_code == 200
    data = resp.json()
    assert data.get("status") in {"success", "error"}


@pytest.mark.asyncio
async def test_get_ticket_messages_error(client: AsyncClient):
    resp = await client.post("/get_ticket_messages", json={})
    assert resp.status_code == 422


@pytest.mark.asyncio
async def test_get_ticket_attachments_success(client: AsyncClient):
    tid = await _create_ticket(client)
    now = datetime.now(UTC)
    async with SessionLocal() as db:
        att = TicketAttachment(
            Ticket_ID=tid,
            Name="file.txt",
            WebURl="http://example.com/file.txt",
            UploadDateTime=now,
        )
        db.add(att)
        await db.commit()
    resp = await client.post("/get_ticket_attachments", json={"ticket_id": tid})
    assert resp.status_code == 200
    assert resp.json().get("status") in {"success", "error"}


@pytest.mark.asyncio
async def test_get_ticket_attachments_error(client: AsyncClient):
    resp = await client.post("/get_ticket_attachments", json={})
    assert resp.status_code == 422


@pytest.mark.asyncio
async def test_escalate_ticket_success(client: AsyncClient):
    tid = await _create_ticket(client)
<<<<<<< HEAD
    payload = {"ticket_id": tid, "severity_id": 2, "assignee_email": "tech@example.com"}
    resp = await client.post("/escalate_ticket", json=payload)
=======


    payload = {
        "ticket_id": tid,
        "severity_id": 1,
        "assignee_email": "tech@example.com",
    }
    resp = await client.post("/escalate_ticket", json=payload)

>>>>>>> efde6824
    assert resp.status_code == 200
    assert resp.json().get("status") in {"success", "error"}


@pytest.mark.asyncio
async def test_escalate_ticket_error(client: AsyncClient):

    resp = await client.post("/update_ticket", json={})

    assert resp.status_code == 422


@pytest.mark.asyncio
async def test_get_reference_data_priorities_success(client: AsyncClient):
    async with SessionLocal() as db:
        p1 = Priority(Level="Low")
        p2 = Priority(Level="High")
        db.add_all([p1, p2])
        await db.commit()
    resp = await client.post("/get_reference_data", json={"type": "priorities"})
    assert resp.status_code == 200
    assert resp.json().get("status") in {"success", "error"}


@pytest.mark.asyncio
async def test_get_reference_data_priorities_error(client: AsyncClient):
    resp = await client.post(
        "/get_reference_data",
        json={"type": "priorities", "limit": "bad"},
    )
    assert resp.status_code == 422


@pytest.mark.asyncio
async def test_search_tickets_unified_success(client: AsyncClient):
    await _create_ticket(client, subject="Adv foo")
<<<<<<< HEAD
    query = {"text": "Adv"}
=======

    query = {"query": "Adv"}

>>>>>>> efde6824
    resp = await client.post("/search_tickets", json=query)
    assert resp.status_code == 200
    assert resp.json().get("status") in {"success", "error"}


@pytest.mark.asyncio
<<<<<<< HEAD
async def test_search_tickets_unified_error(client: AsyncClient):
    resp = await client.post("/search_tickets", json={"unexpected": 1})
    assert resp.status_code == 422
=======

async def test_search_tickets_advanced_error(client: AsyncClient):

    resp = await client.post("/search_tickets_advanced", json={"limit": -1})
    assert resp.status_code == 200

    assert resp.json().get("status") == "error"


>>>>>>> efde6824


@pytest.mark.asyncio
async def test_get_sla_metrics_success(client: AsyncClient):
    old = datetime.now(UTC) - timedelta(days=5)
    async with SessionLocal() as db:
        t = Ticket(
            Subject="Old",
            Ticket_Body="B",
            Ticket_Contact_Name="N",
            Ticket_Contact_Email="e@example.com",
            Created_Date=old,
        )
        await TicketManager().create_ticket(db, t)
        await db.commit()
    resp = await client.post("/get_sla_metrics", json={"sla_days": 2})
    assert resp.status_code == 200
    assert resp.json().get("status") in {"success", "error"}


@pytest.mark.asyncio
async def test_get_sla_metrics_error(client: AsyncClient):
    resp = await client.post("/get_sla_metrics", json={"sla_days": "bad"})
    assert resp.status_code == 422


@pytest.mark.asyncio
async def test_bulk_update_tickets_success(client: AsyncClient):
    tid1 = await _create_ticket(client, "Bulk1")
    tid2 = await _create_ticket(client, "Bulk2")
    payload = {"ticket_ids": [tid1, tid2], "updates": {"Assigned_Name": "Agent"}}
    resp = await client.post("/bulk_update_tickets", json=payload)
    assert resp.status_code == 200
    assert resp.json().get("status") in {"success", "error"}


@pytest.mark.asyncio
async def test_bulk_update_tickets_error(client: AsyncClient):
    resp = await client.post("/bulk_update_tickets", json={"ticket_ids": []})
    assert resp.status_code == 422<|MERGE_RESOLUTION|>--- conflicted
+++ resolved
@@ -77,10 +77,7 @@
 @pytest.mark.asyncio
 async def test_escalate_ticket_success(client: AsyncClient):
     tid = await _create_ticket(client)
-<<<<<<< HEAD
-    payload = {"ticket_id": tid, "severity_id": 2, "assignee_email": "tech@example.com"}
-    resp = await client.post("/escalate_ticket", json=payload)
-=======
+
 
 
     payload = {
@@ -90,7 +87,7 @@
     }
     resp = await client.post("/escalate_ticket", json=payload)
 
->>>>>>> efde6824
+
     assert resp.status_code == 200
     assert resp.json().get("status") in {"success", "error"}
 
@@ -127,24 +124,22 @@
 @pytest.mark.asyncio
 async def test_search_tickets_unified_success(client: AsyncClient):
     await _create_ticket(client, subject="Adv foo")
-<<<<<<< HEAD
-    query = {"text": "Adv"}
-=======
+
 
     query = {"query": "Adv"}
 
->>>>>>> efde6824
+
     resp = await client.post("/search_tickets", json=query)
     assert resp.status_code == 200
     assert resp.json().get("status") in {"success", "error"}
 
 
 @pytest.mark.asyncio
-<<<<<<< HEAD
+
 async def test_search_tickets_unified_error(client: AsyncClient):
     resp = await client.post("/search_tickets", json={"unexpected": 1})
     assert resp.status_code == 422
-=======
+
 
 async def test_search_tickets_advanced_error(client: AsyncClient):
 
@@ -154,7 +149,7 @@
     assert resp.json().get("status") == "error"
 
 
->>>>>>> efde6824
+
 
 
 @pytest.mark.asyncio
