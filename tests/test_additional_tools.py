import pytest
import pytest_asyncio
from httpx import AsyncClient, ASGITransport
from datetime import datetime, UTC, timedelta

from main import app
from src.infrastructure.database import SessionLocal
from src.core.repositories.models import TicketAttachment, Priority, Ticket
from src.core.services.ticket_management import TicketManager


@pytest_asyncio.fixture
async def client():
    transport = ASGITransport(app=app)
    async with AsyncClient(transport=transport, base_url="http://test") as ac:
        yield ac


def _ticket_payload(subject: str = "Tool test") -> dict:
    return {
        "Subject": subject,
        "Ticket_Body": "Body",
        "Ticket_Contact_Name": "Tester",
        "Ticket_Contact_Email": "tester@example.com",
    }


async def _create_ticket(client: AsyncClient, subject: str = "Tool test") -> int:
    resp = await client.post("/ticket", json=_ticket_payload(subject))
    assert resp.status_code == 201
    return resp.json()["Ticket_ID"]


@pytest.mark.asyncio
async def test_get_ticket_messages_success(client: AsyncClient):
    tid = await _create_ticket(client)
    msg_payload = {"message": "hello", "sender_code": "u", "sender_name": "User"}
    resp = await client.post(f"/ticket/{tid}/messages", json=msg_payload)
    assert resp.status_code == 200

    resp = await client.post("/get_ticket_messages", json={"ticket_id": tid})
    assert resp.status_code == 200
    data = resp.json()
    assert data.get("status") in {"success", "error"}


@pytest.mark.asyncio
async def test_get_ticket_messages_error(client: AsyncClient):
    resp = await client.post("/get_ticket_messages", json={})
    assert resp.status_code == 422


@pytest.mark.asyncio
async def test_get_ticket_attachments_success(client: AsyncClient):
    tid = await _create_ticket(client)
    now = datetime.now(UTC)
    async with SessionLocal() as db:
        att = TicketAttachment(
            Ticket_ID=tid,
            Name="file.txt",
            WebURl="http://example.com/file.txt",
            UploadDateTime=now,
        )
        db.add(att)
        await db.commit()
    resp = await client.post("/get_ticket_attachments", json={"ticket_id": tid})
    assert resp.status_code == 200
    assert resp.json().get("status") in {"success", "error"}


@pytest.mark.asyncio
async def test_get_ticket_attachments_error(client: AsyncClient):
    resp = await client.post("/get_ticket_attachments", json={})
    assert resp.status_code == 422


@pytest.mark.asyncio
async def test_escalate_ticket_success(client: AsyncClient):
    tid = await _create_ticket(client)
<<<<<<< HEAD
    payload = {"ticket_id": tid, "updates": {"severity_id": 1, "assignee_email": "senior@example.com"}}
    resp = await client.post("/update_ticket", json=payload)
=======

    payload = {
        "ticket_id": tid,
        "severity_id": 1,
        "assignee_email": "tech@example.com",
    }
    resp = await client.post("/escalate_ticket", json=payload)

>>>>>>> 5ebe6851
    assert resp.status_code == 200
    assert resp.json().get("status") in {"success", "error"}


@pytest.mark.asyncio
async def test_escalate_ticket_error(client: AsyncClient):
    resp = await client.post("/update_ticket", json={})
    assert resp.status_code == 422


@pytest.mark.asyncio
async def test_list_priorities_success(client: AsyncClient):
    async with SessionLocal() as db:
        p1 = Priority(Level="Low")
        p2 = Priority(Level="High")
        db.add_all([p1, p2])
        await db.commit()
    resp = await client.post("/list_priorities", json={})
    assert resp.status_code == 200
    assert resp.json().get("status") in {"success", "error"}


@pytest.mark.asyncio
async def test_list_priorities_error(client: AsyncClient):
    resp = await client.post("/list_priorities", json={"limit": "bad"})
    assert resp.status_code == 422


@pytest.mark.asyncio
async def test_search_tickets_advanced_success(client: AsyncClient):
    await _create_ticket(client, subject="Adv foo")
    query = {"query": "Adv"}
    resp = await client.post("/search_tickets", json=query)
    assert resp.status_code == 200
    assert resp.json().get("status") in {"success", "error"}


@pytest.mark.asyncio
async def test_search_tickets_advanced_error(client: AsyncClient):

    resp = await client.post("/search_tickets_advanced", json={"limit": -1})
    assert resp.status_code == 200
<<<<<<< HEAD
=======
    assert resp.json().get("status") == "error"

>>>>>>> 5ebe6851


@pytest.mark.asyncio
async def test_get_sla_metrics_success(client: AsyncClient):
    old = datetime.now(UTC) - timedelta(days=5)
    async with SessionLocal() as db:
        t = Ticket(
            Subject="Old",
            Ticket_Body="B",
            Ticket_Contact_Name="N",
            Ticket_Contact_Email="e@example.com",
            Created_Date=old,
        )
        await TicketManager().create_ticket(db, t)
        await db.commit()
    resp = await client.post("/get_sla_metrics", json={"sla_days": 2})
    assert resp.status_code == 200
    assert resp.json().get("status") in {"success", "error"}


@pytest.mark.asyncio
async def test_get_sla_metrics_error(client: AsyncClient):
    resp = await client.post("/get_sla_metrics", json={"sla_days": "bad"})
    assert resp.status_code == 422


@pytest.mark.asyncio
async def test_bulk_update_tickets_success(client: AsyncClient):
    tid1 = await _create_ticket(client, "Bulk1")
    tid2 = await _create_ticket(client, "Bulk2")
    payload = {"ticket_ids": [tid1, tid2], "updates": {"Assigned_Name": "Agent"}}
    resp = await client.post("/bulk_update_tickets", json=payload)
    assert resp.status_code == 200
    assert resp.json().get("status") in {"success", "error"}


@pytest.mark.asyncio
async def test_bulk_update_tickets_error(client: AsyncClient):
    resp = await client.post("/bulk_update_tickets", json={"ticket_ids": []})
    assert resp.status_code == 422<|MERGE_RESOLUTION|>--- conflicted
+++ resolved
@@ -77,10 +77,7 @@
 @pytest.mark.asyncio
 async def test_escalate_ticket_success(client: AsyncClient):
     tid = await _create_ticket(client)
-<<<<<<< HEAD
-    payload = {"ticket_id": tid, "updates": {"severity_id": 1, "assignee_email": "senior@example.com"}}
-    resp = await client.post("/update_ticket", json=payload)
-=======
+
 
     payload = {
         "ticket_id": tid,
@@ -89,7 +86,7 @@
     }
     resp = await client.post("/escalate_ticket", json=payload)
 
->>>>>>> 5ebe6851
+
     assert resp.status_code == 200
     assert resp.json().get("status") in {"success", "error"}
 
@@ -132,11 +129,10 @@
 
     resp = await client.post("/search_tickets_advanced", json={"limit": -1})
     assert resp.status_code == 200
-<<<<<<< HEAD
-=======
+
     assert resp.json().get("status") == "error"
 
->>>>>>> 5ebe6851
+
 
 
 @pytest.mark.asyncio
