--- conflicted
+++ resolved
@@ -2,11 +2,9 @@
 import pytest_asyncio
 from httpx import AsyncClient, ASGITransport
 from datetime import datetime, UTC, timedelta
-<<<<<<< HEAD
-from sqlalchemy import text
-=======
+
 from sqlalchemy import select
->>>>>>> 4f50627b
+
 
 from main import app
 from src.infrastructure.database import SessionLocal
@@ -17,11 +15,9 @@
     TicketMessage,
 )
 from src.core.services.ticket_management import TicketManager
-<<<<<<< HEAD
-from src.shared.utils.date_format import parse_db_datetime
-=======
+
 from src.shared.utils.date_format import format_db_datetime
->>>>>>> 4f50627b
+
 
 
 @pytest_asyncio.fixture
