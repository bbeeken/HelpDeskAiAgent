import pytest
import pytest_asyncio
from httpx import AsyncClient, ASGITransport
from datetime import datetime, UTC, timedelta

from main import app
from src.infrastructure.database import SessionLocal
from src.core.repositories.models import TicketAttachment, Priority, Ticket
from src.core.services.ticket_management import TicketManager


@pytest_asyncio.fixture
async def client():
    transport = ASGITransport(app=app)
    async with AsyncClient(transport=transport, base_url="http://test") as ac:
        yield ac


def _ticket_payload(subject: str = "Tool test") -> dict:
    return {
        "Subject": subject,
        "Ticket_Body": "Body",
        "Ticket_Contact_Name": "Tester",
        "Ticket_Contact_Email": "tester@example.com",
    }


async def _create_ticket(client: AsyncClient, subject: str = "Tool test") -> int:
    resp = await client.post("/ticket", json=_ticket_payload(subject))
    assert resp.status_code == 201
    return resp.json()["Ticket_ID"]


@pytest.mark.asyncio
async def test_get_ticket_messages_success(client: AsyncClient):
    tid = await _create_ticket(client)
    msg_payload = {"message": "hello", "sender_code": "u", "sender_name": "User"}
    resp = await client.post(f"/ticket/{tid}/messages", json=msg_payload)
    assert resp.status_code == 200

    resp = await client.post("/get_ticket_messages", json={"ticket_id": tid})
    assert resp.status_code == 200
    data = resp.json()
    assert data.get("status") in {"success", "error"}


@pytest.mark.asyncio
async def test_get_ticket_messages_error(client: AsyncClient):
    resp = await client.post("/get_ticket_messages", json={})
    assert resp.status_code == 422


@pytest.mark.asyncio
async def test_get_ticket_attachments_success(client: AsyncClient):
    tid = await _create_ticket(client)
    now = datetime.now(UTC)
    async with SessionLocal() as db:
        att = TicketAttachment(
            Ticket_ID=tid,
            Name="file.txt",
            WebURl="http://example.com/file.txt",
            UploadDateTime=now,
        )
        db.add(att)
        await db.commit()
    resp = await client.post("/get_ticket_attachments", json={"ticket_id": tid})
    assert resp.status_code == 200
    assert resp.json().get("status") in {"success", "error"}


@pytest.mark.asyncio
async def test_get_ticket_attachments_error(client: AsyncClient):
    resp = await client.post("/get_ticket_attachments", json={})
    assert resp.status_code == 422


@pytest.mark.asyncio
async def test_escalate_ticket_success(client: AsyncClient):
    tid = await _create_ticket(client)
<<<<<<< HEAD
    payload = {"ticket_id": tid, "updates": {"Severity_ID": 1}}
    resp = await client.post("/update_ticket", json=payload)
=======
    payload = {
        "ticket_id": tid,
        "severity_id": 1,
        "assignee_email": "tech@example.com",
    }
    resp = await client.post("/escalate_ticket", json=payload)
>>>>>>> d993a007
    assert resp.status_code == 200
    assert resp.json().get("status") in {"success", "error"}


@pytest.mark.asyncio
async def test_escalate_ticket_error(client: AsyncClient):
    resp = await client.post("/update_ticket", json={})
    assert resp.status_code == 422


@pytest.mark.asyncio
async def test_list_priorities_success(client: AsyncClient):
    async with SessionLocal() as db:
        p1 = Priority(Level="Low")
        p2 = Priority(Level="High")
        db.add_all([p1, p2])
        await db.commit()
    resp = await client.post("/list_priorities", json={})
    assert resp.status_code == 200
    assert resp.json().get("status") in {"success", "error"}


@pytest.mark.asyncio
async def test_list_priorities_error(client: AsyncClient):
    resp = await client.post("/list_priorities", json={"limit": "bad"})
    assert resp.status_code == 422


@pytest.mark.asyncio
async def test_search_tickets_advanced_success(client: AsyncClient):
    await _create_ticket(client, subject="Adv foo")
    query = {"query": "Adv"}
    resp = await client.post("/search_tickets", json=query)
    assert resp.status_code == 200
    assert resp.json().get("status") in {"success", "error"}


@pytest.mark.asyncio
async def test_search_tickets_advanced_error(client: AsyncClient):
<<<<<<< HEAD
    resp = await client.post("/search_tickets", json={"query": "x", "limit": -1})
    assert resp.status_code == 200
=======
    resp = await client.post("/search_tickets_advanced", json={"limit": -1})
    assert resp.status_code == 200
    assert resp.json().get("status") == "error"
>>>>>>> d993a007


@pytest.mark.asyncio
async def test_get_sla_metrics_success(client: AsyncClient):
    old = datetime.now(UTC) - timedelta(days=5)
    async with SessionLocal() as db:
        t = Ticket(
            Subject="Old",
            Ticket_Body="B",
            Ticket_Contact_Name="N",
            Ticket_Contact_Email="e@example.com",
            Created_Date=old,
        )
        await TicketManager().create_ticket(db, t)
        await db.commit()
    resp = await client.post("/get_sla_metrics", json={"sla_days": 2})
    assert resp.status_code == 200
    assert resp.json().get("status") in {"success", "error"}


@pytest.mark.asyncio
async def test_get_sla_metrics_error(client: AsyncClient):
    resp = await client.post("/get_sla_metrics", json={"sla_days": "bad"})
    assert resp.status_code == 422


@pytest.mark.asyncio
async def test_bulk_update_tickets_success(client: AsyncClient):
    tid1 = await _create_ticket(client, "Bulk1")
    tid2 = await _create_ticket(client, "Bulk2")
    payload = {"ticket_ids": [tid1, tid2], "updates": {"Assigned_Name": "Agent"}}
    resp = await client.post("/bulk_update_tickets", json=payload)
    assert resp.status_code == 200
    assert resp.json().get("status") in {"success", "error"}


@pytest.mark.asyncio
async def test_bulk_update_tickets_error(client: AsyncClient):
    resp = await client.post("/bulk_update_tickets", json={"ticket_ids": []})
    assert resp.status_code == 422<|MERGE_RESOLUTION|>--- conflicted
+++ resolved
@@ -77,17 +77,14 @@
 @pytest.mark.asyncio
 async def test_escalate_ticket_success(client: AsyncClient):
     tid = await _create_ticket(client)
-<<<<<<< HEAD
-    payload = {"ticket_id": tid, "updates": {"Severity_ID": 1}}
-    resp = await client.post("/update_ticket", json=payload)
-=======
+
     payload = {
         "ticket_id": tid,
         "severity_id": 1,
         "assignee_email": "tech@example.com",
     }
     resp = await client.post("/escalate_ticket", json=payload)
->>>>>>> d993a007
+
     assert resp.status_code == 200
     assert resp.json().get("status") in {"success", "error"}
 
@@ -127,14 +124,11 @@
 
 @pytest.mark.asyncio
 async def test_search_tickets_advanced_error(client: AsyncClient):
-<<<<<<< HEAD
-    resp = await client.post("/search_tickets", json={"query": "x", "limit": -1})
-    assert resp.status_code == 200
-=======
+
     resp = await client.post("/search_tickets_advanced", json={"limit": -1})
     assert resp.status_code == 200
     assert resp.json().get("status") == "error"
->>>>>>> d993a007
+
 
 
 @pytest.mark.asyncio
